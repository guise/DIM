const webpack = require('webpack');

const path = require('path');
const fs = require('fs');
const { execSync } = require('child_process');
const HtmlWebpackPlugin = require('html-webpack-plugin');
const CopyWebpackPlugin = require('copy-webpack-plugin');
const CleanWebpackPlugin = require('clean-webpack-plugin');
const { InjectManifest } = require('workbox-webpack-plugin');
const WebpackNotifierPlugin = require('webpack-notifier');
const TerserPlugin = require('terser-webpack-plugin');
const MiniCssExtractPlugin = require('mini-css-extract-plugin');
const HtmlWebpackIncludeSiblingChunksPlugin = require('html-webpack-include-sibling-chunks-plugin');
const GenerateJsonPlugin = require('generate-json-webpack-plugin');
const CaseSensitivePathsPlugin = require('case-sensitive-paths-webpack-plugin');
const LodashModuleReplacementPlugin = require('lodash-webpack-plugin');
const csp = require('./content-security-policy');

const Visualizer = require('webpack-bundle-analyzer').BundleAnalyzerPlugin;

const NotifyPlugin = require('notify-webpack-plugin');

const ASSET_NAME_PATTERN = 'static/[name]-[hash:6].[ext]';

const packageJson = require('../package.json');

module.exports = (env) => {
  if (process.env.WEBPACK_SERVE) {
    env = 'dev';
    if (!fs.existsSync('key.pem') || !fs.existsSync('cert.pem')) {
      console.log('Generating certificate');
      execSync(
        "openssl req -newkey rsa:2048 -new -nodes -x509 -days 3650 -keyout key.pem -out cert.pem -subj '/CN=www.mydom.com/O=My Company Name LTD./C=US'"
      );
    }
  }
  const isDev = env === 'dev';
  let version = packageJson.version.toString();
  if (env === 'beta' && process.env.TRAVIS_BUILD_NUMBER) {
    version += `.${process.env.TRAVIS_BUILD_NUMBER}`;
  }

  const config = {
    mode: isDev ? 'development' : 'production',

    entry: {
      main: './src/Index.tsx',
      browsercheck: './src/browsercheck.js',
      authReturn: './src/authReturn.ts',
      gdriveReturn: './src/gdriveReturn.ts'
    },

    output: {
      path: path.resolve('./dist'),
      publicPath: '/',
      filename: isDev ? '[name]-[hash].js' : '[name]-[contenthash:6].js',
      chunkFilename: isDev ? '[name]-[hash].js' : '[name]-[contenthash:6].js'
    },

    // Dev server
    serve: process.env.WEBPACK_SERVE
      ? {
          devMiddleware: {
            stats: 'errors-only'
          },
          https: {
            key: fs.readFileSync('key.pem'), // Private keys in PEM format.
            cert: fs.readFileSync('cert.pem') // Cert chains in PEM format.
          }
        }
      : {},

    // Bail and fail hard on first error
    bail: !isDev,

    stats: isDev ? 'minimal' : 'normal',

    devtool: 'source-map',

    performance: {
      // Don't warn about too-large chunks
      hints: false
    },

    optimization: {
      // We always want the chunk name, otherwise it's just numbers
      namedChunks: true,
      // Extract the runtime into a separate chunk
      runtimeChunk: 'single',
      splitChunks: {
        chunks: 'all',
        automaticNameDelimiter: '-'
      },
      minimizer: [
        new TerserPlugin({
          cache: true,
          parallel: true,
          exclude: [/sqlLib/, /sql-wasm/], // ensure the sqlLib chunk doesnt get minifed
          terserOptions: {
            ecma: 8,
            compress: { warnings: false, passes: 3, toplevel: true },
            mangle: { safari10: true, toplevel: true },
            output: { safari10: true }
          },
          sourceMap: true
        })
      ]
    },

    module: {
      strictExportPresence: true,

      rules: [
        {
          test: /\.js$/,
          exclude: [/node_modules/, /sql\.js/],
          loader: 'babel-loader',
          options: {
            cacheDirectory: true
          }
        },
        {
          test: /\.html$/,
          exclude: /src\/views\/(about|support)\.html/,
          loader: 'html-loader',
          options: {
            exportAsEs6Default: true,
            minimize: true
          }
        },
        {
          test: /\.(jpg|png|eot|svg|ttf|woff(2)?)(\?v=\d+\.\d+\.\d+)?/,
          loader: 'url-loader',
          options: {
            limit: 5 * 1024, // only inline if less than 5kb
            name: ASSET_NAME_PATTERN
          }
        },
        {
          test: /\.scss$/,
          use: [
            isDev ? 'style-loader' : MiniCssExtractPlugin.loader,
            'css-loader',
            'postcss-loader',
            'sass-loader'
          ]
        },
        {
          test: /\.css$/,
          use: [isDev ? 'style-loader' : MiniCssExtractPlugin.loader, 'css-loader']
        },
        // All files with a '.ts' or '.tsx' extension will be handled by 'awesome-typescript-loader'.
        {
          test: /\.tsx?$/,
          loader: 'awesome-typescript-loader',
          options: {
            useBabel: true,
            babelCore: '@babel/core',
            useCache: true
          }
        },
        // All output '.js' files will have any sourcemaps re-processed by 'source-map-loader'.
        {
          enforce: 'pre',
          test: /\.jsx?$/,
          loader: 'source-map-loader'
        },
        {
          type: 'javascript/auto',
          test: /\.json/,
          include: /src(\/|\\)locale/,
          use: [
            {
              loader: 'file-loader',
              options: { name: '[name]-[hash:6].[ext]' }
            }
          ]
        },
        // These static pages have a special loader setup so they get extracted to files
        {
          test: /src\/views\/(about|support)\.html$/,
          use: [
            {
              loader: 'file-loader',
              options: { name: '[name]-[hash:6].[ext]' }
            },
            'extract-loader',
            'html-loader'
          ]
        },
        {
          type: 'javascript/auto',
          test: /\.wasm/
        },
        {
          test: /CHANGELOG\.md$/,
          loader: path.resolve('./config/changelog-loader')
        }
      ],

      noParse: function(path) {
        return path.endsWith('sql.js/js/sql.js');
      }
    },

    resolve: {
      extensions: ['.js', '.json', '.ts', '.tsx', '.jsx'],

      alias: {
        app: path.resolve('./src')
      }
    },

    plugins: [
      new CaseSensitivePathsPlugin(),

      new webpack.IgnorePlugin(/caniuse-lite\/data\/regions/),

      new webpack.ProvidePlugin({
        i18next: 'i18next',
        'window.i18next': 'i18next'
      }),

      new NotifyPlugin('DIM', !isDev),

      new MiniCssExtractPlugin({
        filename: isDev ? '[name]-[hash].css' : '[name]-[contenthash:6].css',
        chunkFilename: isDev ? '[name]-[hash].css' : '[id]-[contenthash:6].css'
      }),

      // Fix some chunks not showing up in Webpack 4
      new HtmlWebpackIncludeSiblingChunksPlugin(),

      new HtmlWebpackPlugin({
        inject: true,
        filename: 'index.html',
        template: '!html-loader!src/index.html',
        chunks: ['main', 'browsercheck']
      }),

      new HtmlWebpackPlugin({
        inject: true,
        filename: 'return.html',
        template: '!html-loader!src/return.html',
        chunks: ['authReturn']
      }),

      new HtmlWebpackPlugin({
        inject: true,
        filename: 'gdrive-return.html',
        template: '!html-loader!src/gdrive-return.html',
        chunks: ['gdriveReturn']
      }),

      // Generate the .htaccess file (kind of an abuse of HtmlWebpack plugin just for templating)
      new HtmlWebpackPlugin({
        filename: '.htaccess',
        template: 'src/htaccess',
        inject: false,
        templateParameters: {
          csp: csp(env)
        }
      }),

      // Generate a version info JSON file we can poll. We could theoretically add more info here too.
      new GenerateJsonPlugin('./version.json', {
        version
      }),

      new CopyWebpackPlugin([
        { from: './extension', to: '../extension-dist' },
        { from: `./icons/${env}-extension/`, to: '../extension-dist' },
        { from: './src/manifest-webapp-6-2018.json' },
        { from: './src/manifest-webapp-6-2018-ios.json' },
        { from: './src/data', to: 'data/', ignore: ['missing_sources.json'] },
        { from: `./icons/${env}/` },
        { from: './src/safari-pinned-tab.svg' }
      ]),

      new webpack.DefinePlugin({
        $DIM_VERSION: JSON.stringify(version),
        $DIM_FLAVOR: JSON.stringify(env),
        $DIM_BUILD_DATE: JSON.stringify(Date.now()),
        // These are set from the Travis repo settings instead of .travis.yml
        $DIM_WEB_API_KEY: JSON.stringify(process.env.WEB_API_KEY),
        $DIM_WEB_CLIENT_ID: JSON.stringify(process.env.WEB_OAUTH_CLIENT_ID),
        $DIM_WEB_CLIENT_SECRET: JSON.stringify(process.env.WEB_OAUTH_CLIENT_SECRET),

        $GOOGLE_DRIVE_CLIENT_ID: JSON.stringify(
          '22022180893-raop2mu1d7gih97t5da9vj26quqva9dc.apps.googleusercontent.com'
        ),

        $BROWSERS: JSON.stringify(packageJson.browserslist),

        // Feature flags!

        // Print debug info to console about item moves
        '$featureFlags.debugMoves': JSON.stringify(env !== 'release'),
        '$featureFlags.reviewsEnabled': JSON.stringify(true),
        // Sync data over gdrive
        '$featureFlags.gdrive': JSON.stringify(true),
        '$featureFlags.debugSync': JSON.stringify(env !== 'release'),
        // Use a WebAssembly version of SQLite, if possible (this crashes on Chrome 58 on Android though)
        '$featureFlags.wasm': JSON.stringify(true),
        // Enable color-blind a11y
        '$featureFlags.colorA11y': JSON.stringify(true),
        // Whether to log page views for router events
        '$featureFlags.googleAnalyticsForRouter': JSON.stringify(true),
        // Debug ui-router
        '$featureFlags.debugRouter': JSON.stringify(false),
        // Debug Service Worker
        '$featureFlags.debugSW': JSON.stringify(env !== 'release'),
        // Send exception reports to Sentry.io on beta only
        '$featureFlags.sentry': JSON.stringify(env === 'beta'),
        // Respect the "do not track" header
        '$featureFlags.respectDNT': JSON.stringify(env !== 'release'),
        // Forsaken Item Tiles
        '$featureFlags.forsakenTiles': JSON.stringify(env !== 'release'),
        // D2 Loadout Builder
        '$featureFlags.d2LoadoutBuilder': JSON.stringify(env !== 'release'),
        // New Tile Style
<<<<<<< HEAD
        '$featureFlags.tallTiles': JSON.stringify(env !== 'release'),
        // Community-curated rolls
        '$featureFlags.curatedRolls': JSON.stringify(env !== 'release')
=======
        '$featureFlags.tallTiles': JSON.stringify(true)
>>>>>>> 533a5f2f
      }),

      new LodashModuleReplacementPlugin({
        collections: true,
        memoizing: true,
        shorthands: true,
        flattening: true
      })
    ],

    node: {
      fs: 'empty',
      net: 'empty',
      tls: 'empty'
    }
  };

  // Enable if you want to debug the size of the chunks
  if (process.env.WEBPACK_VISUALIZE) {
    config.plugins.push(new Visualizer());
  }

  if (isDev) {
    config.plugins.push(
      new WebpackNotifierPlugin({
        title: 'DIM',
        alwaysNotify: true,
        contentImage: path.join(__dirname, '../icons/release/favicon-96x96.png')
      })
    );
  } else {
    config.plugins.push(
      new CleanWebpackPlugin(['dist', '.awcache', 'node_modules/.cache'], {
        root: path.resolve('./')
      }),

      // Tell React we're in Production mode
      new webpack.DefinePlugin({
        'process.env.NODE_ENV': JSON.stringify('production'),
        'process.env': JSON.stringify({ NODE_ENV: 'production' })
      }),

      // Generate a service worker
      new InjectManifest({
        maximumFileSizeToCacheInBytes: 5000000,
        include: [/\.(html|js|css|woff2|json|wasm)/, /static\/.*\.(png|jpg|svg)/],
        exclude: [
          /sqlLib/,
          /fontawesome-webfont.*\.svg/,
          /version\.json/,
          /extension-dist/,
          /\.map$/,
          /^manifest.*\.js(?:on)?$/
        ],
        swSrc: './src/service-worker.js',
        swDest: 'service-worker.js',
        importWorkboxFrom: 'local',
        dontCacheBustUrlsMatching: /-[a-f0-9]{6}\./
      })
    );
  }

  return config;
};<|MERGE_RESOLUTION|>--- conflicted
+++ resolved
@@ -319,13 +319,9 @@
         // D2 Loadout Builder
         '$featureFlags.d2LoadoutBuilder': JSON.stringify(env !== 'release'),
         // New Tile Style
-<<<<<<< HEAD
-        '$featureFlags.tallTiles': JSON.stringify(env !== 'release'),
+        '$featureFlags.tallTiles': JSON.stringify(true),
         // Community-curated rolls
         '$featureFlags.curatedRolls': JSON.stringify(env !== 'release')
-=======
-        '$featureFlags.tallTiles': JSON.stringify(true)
->>>>>>> 533a5f2f
       }),
 
       new LodashModuleReplacementPlugin({
