--- conflicted
+++ resolved
@@ -467,11 +467,8 @@
         { from: `./icons/splash`, to: 'splash/' },
         { from: `./icons/screenshots`, to: 'screenshots/' },
         { from: './src/safari-pinned-tab.svg' },
-<<<<<<< HEAD
         { from: './src/nuke.php' },
-=======
         { from: './src/robots.txt' },
->>>>>>> 60ca19a3
       ],
     }),
 
@@ -582,11 +579,6 @@
         include: [/\.(html|js|css|woff2|json|wasm)$/, /static\/(?!fa-).*\.(png|gif|jpg|svg)$/],
         exclude: [
           /version\.json/,
-<<<<<<< HEAD
-          /\.map$/,
-          /\.php$/,
-=======
->>>>>>> 60ca19a3
           // Ignore both the webapp manifest and the d1-manifest files
           /data\/d1\/manifests/,
           /manifest-webapp/,
