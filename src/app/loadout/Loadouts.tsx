--- conflicted
+++ resolved
@@ -196,7 +196,7 @@
     const handleApply = () =>
       dispatch(applyLoadout(store, loadout, { allowUndo: true, onlyMatchingClass: true }));
 
-    const handleEdit = () => editLoadout(loadout, { isNew: !saved });
+    const handleEdit = () => editLoadout(loadout, store.id, { isNew: !saved });
     const actionButtons: ReactNode[] = [];
 
     if (equippable) {
@@ -220,130 +220,6 @@
         </button>
       );
     }
-<<<<<<< HEAD
-    const urlParams = new URLSearchParams(p);
-    const url = `${location.origin}/optimizer?${urlParams}`;
-    copyString(url);
-    showNotification({
-      type: 'success',
-      title: t('LoadoutBuilder.CopiedBuild'),
-    });
-  };
-
-  const handleApply = () =>
-    dispatch(applyLoadout(store, loadout, { allowUndo: true, onlyMatchingClass: true }));
-
-  const handleEdit = () => editLoadout(loadout, store.id, { isNew: !saved });
-
-  return (
-    <div className={styles.loadout} id={loadout.id}>
-      <div className={styles.title}>
-        <h2>
-          <ClassIcon className={styles.classIcon} classType={loadout.classType} />
-          {loadout.name}
-          {warnitems.length > 0 && (
-            <span className={styles.missingItems}>
-              <AppIcon className="warning-icon" icon={faExclamationTriangle} />
-              {t('Loadouts.MissingItemsWarning')}
-            </span>
-          )}
-        </h2>
-        <div className={styles.actions}>
-          {equippable && (
-            <button type="button" className="dim-button" onClick={handleApply}>
-              {t('Loadouts.Apply')}
-            </button>
-          )}
-          <button type="button" className="dim-button" onClick={handleEdit}>
-            {saved ? t('Loadouts.EditBrief') : t('Loadouts.SaveLoadout')}
-          </button>
-          {canShare && (
-            <button type="button" className="dim-button" onClick={shareBuild}>
-              {t('LoadoutBuilder.ShareBuild')}
-            </button>
-          )}
-          {saved && (
-            <button type="button" className="dim-button" onClick={() => handleDeleteClick(loadout)}>
-              {t('Loadouts.Delete')}
-            </button>
-          )}
-        </div>
-      </div>
-      {loadout.notes && <div className={styles.loadoutNotes}>{loadout.notes}</div>}
-      <div className={styles.contents}>
-        {(items.length > 0 || subclass || savedMods.length > 0) && (
-          <>
-            <div>
-              <Subclass defs={defs} subclass={subclass} power={power} />
-            </div>
-            {['Weapons', 'Armor', 'General'].map((category) => (
-              <ItemCategory
-                key={category}
-                category={category}
-                subclass={subclass}
-                items={categories[category]}
-                savedMods={savedMods}
-                equippedItemIds={equippedItemIds}
-                loadout={loadout}
-              />
-            ))}
-            {savedMods.length > 0 ? (
-              <div className={styles.mods}>
-                <div className={styles.modsGrid}>
-                  {savedMods.map((mod) => (
-                    <div key={getModRenderKey(mod)}>
-                      <PlugDef plug={mod} />
-                    </div>
-                  ))}
-                </div>
-                <button
-                  className={clsx('dim-button', styles.showModPlacementButton)}
-                  type="button"
-                  title="Show mod placement"
-                  onClick={() => setShowModAssignmentDrawer(true)}
-                >
-                  {t('Loadouts.ShowModPlacement')}
-                </button>
-              </div>
-            ) : (
-              <div className={styles.modsPlaceholder}>{t('Loadouts.Mods')}</div>
-            )}
-          </>
-        )}
-      </div>
-      {showModAssignmentDrawer &&
-        ReactDOM.createPortal(
-          <ModAssignmentDrawer
-            loadout={loadout}
-            onClose={() => setShowModAssignmentDrawer(false)}
-          />,
-          document.body
-        )}
-    </div>
-  );
-}
-
-function Subclass({
-  defs,
-  subclass,
-  power,
-}: {
-  defs: D2ManifestDefinitions;
-  subclass?: DimLoadoutItem;
-  power: number;
-}) {
-  const getModRenderKey = createGetModRenderKey();
-  const plugs = useMemo(() => {
-    const plugs: PluggableInventoryItemDefinition[] = [];
-
-    if (subclass?.sockets?.categories) {
-      for (const category of subclass.sockets.categories) {
-        const showInitial =
-          category.category.hash !== SocketCategoryHashes.Aspects &&
-          category.category.hash !== SocketCategoryHashes.Fragments;
-        const sockets = getSocketsByIndexes(subclass.sockets, category.socketIndexes);
-=======
->>>>>>> 5cf0fd01
 
     if (saved) {
       actionButtons.push(
