import { currentAccountSelector } from 'app/accounts/selectors';
import {
  clearInGameLoadout,
  editInGameLoadout as editInGameLoadoutApi,
  snapshotInGameLoadout as snapshotInGameLoadoutApi,
} from 'app/bungie-api/destiny2-api';
import { t } from 'app/i18next-t';
import { itemMoved } from 'app/inventory/actions';
import { updateCharacters } from 'app/inventory/d2-stores';
import {
  allItemsSelector,
  createItemContextSelector,
  storesSelector,
} from 'app/inventory/selectors';
import { getStore } from 'app/inventory/stores-helpers';
import { itemMoveLoadout } from 'app/loadout-drawer/auto-loadouts';
import { applyLoadout } from 'app/loadout-drawer/loadout-apply';
import { InGameLoadout } from 'app/loadout-drawer/loadout-types';
import { inGameLoadoutItemsFromEquipped } from 'app/loadout-drawer/loadout-utils';
import { showNotification } from 'app/notifications/notifications';
import { ThunkResult } from 'app/store/types';
import { inGameLoadoutDeleted, inGameLoadoutUpdated } from './actions';
import { getItemsFromInGameLoadout } from './ingame-loadout-utils';

/**
<<<<<<< HEAD
 * Ask the API to equip an ingame loadout.
=======
 * Ask the API to equip a loadout. You can pass false for apply if you only want to prep the loadout for ingame apply.
>>>>>>> a2a6e52c
 */
export function applyInGameLoadout(loadout: InGameLoadout, apply = true): ThunkResult {
  return async (dispatch, getState) => {
    try {
      const stores = storesSelector(getState());
      const targetStore = getStore(stores, loadout.characterId)!;
      const allItems = allItemsSelector(getState());
      const itemCreationContext = createItemContextSelector(getState());
      const loadoutItems = getItemsFromInGameLoadout(itemCreationContext, loadout.items, allItems);

<<<<<<< HEAD
      // Find each item, and update it to be equipped!
      const items = getItemsFromInGameLoadout(
        itemCreationContext,
        loadout.items,
        allItemsSelector(getState())
      ).map((li) => li.item);
=======
      const moveLoadout = itemMoveLoadout(loadoutItems, targetStore);
      return await dispatch(
        applyLoadout(targetStore, moveLoadout, apply ? { inGameLoadout: loadout } : {})
      );
    } catch (e) {}
  };
}
>>>>>>> a2a6e52c

export function updateAfterInGameLoadoutApply(loadout: InGameLoadout): ThunkResult {
  return async (dispatch, getState) => {
    const stores = storesSelector(getState());
    const itemCreationContext = createItemContextSelector(getState());
    const target = getStore(stores, loadout.characterId)!;
    // Find each item, and update it to be equipped!
    const items = getItemsFromInGameLoadout(
      itemCreationContext,
      loadout.items,
      allItemsSelector(getState())
    );

    for (const item of items) {
      // Update items to be equipped
      // TODO: we don't get updated mod states :-( https://github.com/Bungie-net/api/issues/1792
      const source = getStore(stores, item.owner)!;
      dispatch(itemMoved({ item, source, target, equip: true, amount: 1 }));

      // TODO: update the item model to have the right mods plugged. Hard to do
      // this without knowing more about the loadouts structure.
    }

    // TODO: only reload the character that changed
    // Refresh light levels and such
    dispatch(updateCharacters());
  };
}

/**
 * move a loadout's items to their character. maybe applyInGameLoadout should incorporate this behavior
 */
export function prepInGameLoadout(loadout: InGameLoadout): ThunkResult {
  return async (dispatch, getState) => {
    const stores = storesSelector(getState());
    const targetStore = getStore(stores, loadout.characterId)!;
    const allItems = allItemsSelector(getState());
    const itemCreationContext = createItemContextSelector(getState());
    const loadoutItems = getItemsFromInGameLoadout(
      itemCreationContext,
      loadout.items,
      allItems
    ).map((li) => li.item);

    const moveLoadout = itemMoveLoadout(loadoutItems, targetStore);
    dispatch(applyLoadout(targetStore, moveLoadout));
  };
}

export function deleteInGameLoadout(loadout: InGameLoadout): ThunkResult {
  return async (dispatch, getState) => {
    const account = currentAccountSelector(getState())!;
    try {
      await clearInGameLoadout(account, loadout);

      showNotification({
        title: t('InGameLoadout.Deleted'),
        body: t('InGameLoadout.DeletedBody', { index: loadout.index + 1 }),
      });

      dispatch(inGameLoadoutDeleted(loadout));
    } catch (e) {
      showNotification({
        type: 'error',
        title: t('InGameLoadout.DeleteFailed'),
        body: e.message,
      });
    }
  };
}

export function editInGameLoadout(loadout: InGameLoadout): ThunkResult {
  return async (dispatch, getState) => {
    const account = currentAccountSelector(getState())!;
    try {
      await editInGameLoadoutApi(account, loadout);
      dispatch(inGameLoadoutUpdated(loadout));
    } catch (e) {
      showNotification({
        type: 'error',
        title: t('InGameLoadout.EditFailed'),
        body: e.message,
      });
    }
  };
}

export function snapshotInGameLoadout(loadout: InGameLoadout): ThunkResult {
  return async (dispatch, getState) => {
    const account = currentAccountSelector(getState())!;
    const store = getStore(storesSelector(getState()), loadout.characterId)!;
    loadout = { ...loadout, items: inGameLoadoutItemsFromEquipped(store) };
    try {
      await snapshotInGameLoadoutApi(account, loadout);
      dispatch(inGameLoadoutUpdated(loadout));
    } catch (e) {
      showNotification({
        type: 'error',
        title: t('InGameLoadout.SnapshotFailed'),
        body: e.message,
      });
    }
  };
}<|MERGE_RESOLUTION|>--- conflicted
+++ resolved
@@ -23,11 +23,7 @@
 import { getItemsFromInGameLoadout } from './ingame-loadout-utils';
 
 /**
-<<<<<<< HEAD
- * Ask the API to equip an ingame loadout.
-=======
- * Ask the API to equip a loadout. You can pass false for apply if you only want to prep the loadout for ingame apply.
->>>>>>> a2a6e52c
+ * Ask the API to equip an ingame loadout. You can pass false for apply if you only want to prep the loadout for ingame apply.
  */
 export function applyInGameLoadout(loadout: InGameLoadout, apply = true): ThunkResult {
   return async (dispatch, getState) => {
@@ -38,22 +34,16 @@
       const itemCreationContext = createItemContextSelector(getState());
       const loadoutItems = getItemsFromInGameLoadout(itemCreationContext, loadout.items, allItems);
 
-<<<<<<< HEAD
-      // Find each item, and update it to be equipped!
-      const items = getItemsFromInGameLoadout(
-        itemCreationContext,
-        loadout.items,
-        allItemsSelector(getState())
-      ).map((li) => li.item);
-=======
-      const moveLoadout = itemMoveLoadout(loadoutItems, targetStore);
+      const moveLoadout = itemMoveLoadout(
+        loadoutItems.map((i) => i.item),
+        targetStore
+      );
       return await dispatch(
         applyLoadout(targetStore, moveLoadout, apply ? { inGameLoadout: loadout } : {})
       );
     } catch (e) {}
   };
 }
->>>>>>> a2a6e52c
 
 export function updateAfterInGameLoadoutApply(loadout: InGameLoadout): ThunkResult {
   return async (dispatch, getState) => {
@@ -67,7 +57,7 @@
       allItemsSelector(getState())
     );
 
-    for (const item of items) {
+    for (const { item } of items) {
       // Update items to be equipped
       // TODO: we don't get updated mod states :-( https://github.com/Bungie-net/api/issues/1792
       const source = getStore(stores, item.owner)!;
