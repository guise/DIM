import ClosableContainer from 'app/dim-ui/ClosableContainer';
import { t } from 'app/i18next-t';
import ConnectedInventoryItem from 'app/inventory/ConnectedInventoryItem';
import ItemPopupTrigger from 'app/inventory/ItemPopupTrigger';
import { DimItem } from 'app/inventory/item-types';
import { allItemsSelector, storesSelector } from 'app/inventory/selectors';
import { ResolvedLoadoutItem } from 'app/loadout-drawer/loadout-types';
import { useD2Definitions } from 'app/manifest/selectors';
<<<<<<< HEAD
import { AppIcon, powerActionIcon } from 'app/shell/icons';
import { itemCanBeInLoadout } from 'app/utils/item-utils';
=======
import { AppIcon, addIcon, powerActionIcon } from 'app/shell/icons';
>>>>>>> 871d4059
import { DestinyClass } from 'bungie-api-ts/destiny2';
import clsx from 'clsx';
import { BucketHashes, SocketCategoryHashes } from 'data/d2/generated-enums';
import { useMemo } from 'react';
import { useSelector } from 'react-redux';
import { getSubclassPlugs } from '../item-utils';
import PlugDef from '../loadout-ui/PlugDef';
import { createGetModRenderKey } from '../mod-utils';
import styles from './LoadoutEditSubclass.m.scss';
import { useEquipDropTargets } from './useEquipDropTargets';

/** The subclass section used in the loadouts page and drawer */
export default function LoadoutEditSubclass({
  subclass,
  classType,
  storeId,
  power,
  onRemove,
  onPick,
}: {
  subclass?: ResolvedLoadoutItem;
  classType: DestinyClass;
  storeId: string;
  power: number;
  onRemove: () => void;
  onPick: (item: DimItem) => void;
}) {
  const defs = useD2Definitions()!;
  const stores = useSelector(storesSelector);
  const allItems = useSelector(allItemsSelector);

  const subclassItemFilter = (item: DimItem) =>
    item.bucket.hash === BucketHashes.Subclass &&
    item.classType === classType &&
    item.owner === storeId &&
    itemCanBeInLoadout(item);

  const subclassItems = allItems.filter(subclassItemFilter);

  const getModRenderKey = createGetModRenderKey();
  const plugs = useMemo(() => getSubclassPlugs(defs, subclass), [subclass, defs]);

  const acceptTarget = useMemo(
    () => [
      BucketHashes.Subclass.toString(),
      ...stores.flatMap((store) => `${store.id}-${BucketHashes.Subclass}`),
    ],
    [stores],
  );
  const { equippedRef, isOverEquipped, canDropEquipped } = useEquipDropTargets(
    acceptTarget,
    classType,
  );

  return (
    <div
      ref={equippedRef}
      className={clsx(styles.subclassContainer, {
        [styles.isOver]: isOverEquipped,
        [styles.canDrop]: canDropEquipped,
      })}
    >
      {!subclass && subclassItems.length > 0 && (
        <>
          {subclassItems.map((item) => (
            <button
              key={item.index}
              className={styles.classButton}
              type="button"
              onClick={() => onPick(item)}
              title={t('Loadouts.ChooseItem', { name: t('Bucket.Class') })}
            >
              <ConnectedInventoryItem item={item} hideSelectedSuper />
            </button>
          ))}
        </>
      )}
      {subclass && (
        <div className={styles.subclass}>
          <ClosableContainer
            onClose={onRemove}
            showCloseIconOnHover
            className={clsx({
              [styles.missingItem]: subclass?.missing,
            })}
          >
            <ItemPopupTrigger item={subclass.item}>
              {(ref, onClick) => (
                <ConnectedInventoryItem
                  innerRef={ref}
                  // Disable the popup when plugs are available as we are showing
                  // plugs in the loadout and they may be different to the popup
                  onClick={plugs.length ? undefined : onClick}
                  item={subclass.item}
                />
              )}
            </ItemPopupTrigger>
          </ClosableContainer>
<<<<<<< HEAD
          {power !== 0 && (
            <div className={styles.power}>
              <AppIcon icon={powerActionIcon} />
              <span>{power}</span>
            </div>
=======
        ) : (
          <button
            className={styles.classButton}
            type="button"
            onClick={onPick}
            title={t('Loadouts.ChooseItem', { name: t('Bucket.Class') })}
          >
            <EmptySubclass border />
            <AppIcon icon={addIcon} />
          </button>
        )}
        {power !== 0 && (
          <div className={styles.power}>
            <AppIcon icon={powerActionIcon} />
            <span>{power}</span>
          </div>
        )}
      </div>
      {plugs.length ? (
        <div className={styles.subclassMods}>
          {plugs?.map(
            (plug) =>
              plug.socketCategoryHash !== SocketCategoryHashes.Super && (
                <PlugDef
                  key={getModRenderKey(plug.plug)}
                  plug={plug.plug}
                  forClassType={subclass?.item.classType}
                />
              ),
>>>>>>> 871d4059
          )}
        </div>
      )}
      {subclass &&
        (plugs.length ? (
          <div className={styles.subclassMods}>
            {plugs?.map((plug) => (
              <PlugDef
                key={getModRenderKey(plug.plug)}
                plug={plug.plug}
                forClassType={subclass?.item.classType}
              />
            ))}
          </div>
        ) : (
          <div className={styles.modsPlaceholder}>{t('Loadouts.Abilities')}</div>
        ))}
    </div>
  );
}<|MERGE_RESOLUTION|>--- conflicted
+++ resolved
@@ -6,12 +6,8 @@
 import { allItemsSelector, storesSelector } from 'app/inventory/selectors';
 import { ResolvedLoadoutItem } from 'app/loadout-drawer/loadout-types';
 import { useD2Definitions } from 'app/manifest/selectors';
-<<<<<<< HEAD
 import { AppIcon, powerActionIcon } from 'app/shell/icons';
 import { itemCanBeInLoadout } from 'app/utils/item-utils';
-=======
-import { AppIcon, addIcon, powerActionIcon } from 'app/shell/icons';
->>>>>>> 871d4059
 import { DestinyClass } from 'bungie-api-ts/destiny2';
 import clsx from 'clsx';
 import { BucketHashes, SocketCategoryHashes } from 'data/d2/generated-enums';
@@ -110,56 +106,27 @@
               )}
             </ItemPopupTrigger>
           </ClosableContainer>
-<<<<<<< HEAD
           {power !== 0 && (
             <div className={styles.power}>
               <AppIcon icon={powerActionIcon} />
               <span>{power}</span>
             </div>
-=======
-        ) : (
-          <button
-            className={styles.classButton}
-            type="button"
-            onClick={onPick}
-            title={t('Loadouts.ChooseItem', { name: t('Bucket.Class') })}
-          >
-            <EmptySubclass border />
-            <AppIcon icon={addIcon} />
-          </button>
-        )}
-        {power !== 0 && (
-          <div className={styles.power}>
-            <AppIcon icon={powerActionIcon} />
-            <span>{power}</span>
-          </div>
-        )}
-      </div>
-      {plugs.length ? (
-        <div className={styles.subclassMods}>
-          {plugs?.map(
-            (plug) =>
-              plug.socketCategoryHash !== SocketCategoryHashes.Super && (
-                <PlugDef
-                  key={getModRenderKey(plug.plug)}
-                  plug={plug.plug}
-                  forClassType={subclass?.item.classType}
-                />
-              ),
->>>>>>> 871d4059
           )}
         </div>
       )}
       {subclass &&
         (plugs.length ? (
           <div className={styles.subclassMods}>
-            {plugs?.map((plug) => (
-              <PlugDef
-                key={getModRenderKey(plug.plug)}
-                plug={plug.plug}
-                forClassType={subclass?.item.classType}
-              />
-            ))}
+            {plugs?.map(
+              (plug) =>
+                plug.socketCategoryHash !== SocketCategoryHashes.Super && (
+                  <PlugDef
+                    key={getModRenderKey(plug.plug)}
+                    plug={plug.plug}
+                    forClassType={subclass?.item.classType}
+                  />
+                ),
+            )}
           </div>
         ) : (
           <div className={styles.modsPlaceholder}>{t('Loadouts.Abilities')}</div>
