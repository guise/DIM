import { LoadoutParameters } from '@destinyitemmanager/dim-api-types';
import { D1ManifestDefinitions } from 'app/destiny1/d1-definitions';
import { D2ManifestDefinitions } from 'app/destiny2/d2-definitions';
import CheckButton from 'app/dim-ui/CheckButton';
import { t } from 'app/i18next-t';
import { InventoryBucket } from 'app/inventory/inventory-buckets';
import { DimItem, PluggableInventoryItemDefinition } from 'app/inventory/item-types';
import {
  allItemsSelector,
  artifactUnlocksSelector,
  createItemContextSelector,
  unlockedPlugSetItemsSelector,
} from 'app/inventory/selectors';
import { DimStore } from 'app/inventory/store-types';
import { ShowItemPickerFn, useItemPicker } from 'app/item-picker/item-picker';
import {
  LoadoutUpdateFunction,
  addItem,
  applySocketOverrides,
  changeClearMods,
  clearArtifactUnlocks,
  clearBucketCategory,
  clearLoadoutParameters,
  clearMods,
  clearSubclass,
  equipItem,
  fillLoadoutFromEquipped,
  fillLoadoutFromUnequipped,
  randomizeLoadoutItems,
  randomizeLoadoutMods,
  randomizeLoadoutSubclass,
  removeArtifactUnlock,
  removeItem,
  removeMod,
  setClearSpace,
  setLoadoutSubclassFromEquipped,
  syncArtifactUnlocksFromEquipped,
  syncModsFromEquipped,
  updateMods,
  updateModsByBucket,
  useLoadoutUpdaters,
} from 'app/loadout-drawer/loadout-drawer-reducer';
import { Loadout, ResolvedLoadoutItem, ResolvedLoadoutMod } from 'app/loadout-drawer/loadout-types';
import {
  findSameLoadoutItemIndex,
  getUnequippedItemsForLoadout,
} from 'app/loadout-drawer/loadout-utils';
import { getItemsAndSubclassFromLoadout, loadoutPower } from 'app/loadout/LoadoutView';
import { LoadoutArtifactUnlocks, LoadoutMods } from 'app/loadout/loadout-ui/LoadoutMods';
import { useD2Definitions } from 'app/manifest/selectors';
import { searchFilterSelector } from 'app/search/search-filter';
import { emptyObject } from 'app/utils/empty';
import { isClassCompatible, itemCanBeInLoadout } from 'app/utils/item-utils';
import { DestinyClass } from 'bungie-api-ts/destiny2';
import clsx from 'clsx';
import { BucketHashes } from 'data/d2/generated-enums';
import _ from 'lodash';
import { useCallback, useMemo, useState } from 'react';
import { useSelector } from 'react-redux';
import SubclassPlugDrawer from '../SubclassPlugDrawer';
import { pickSubclass } from '../item-utils';
import { hasVisibleLoadoutParameters } from '../loadout-ui/LoadoutParametersDisplay';
import { useLoadoutMods } from '../mod-assignment-drawer/selectors';
import styles from './LoadoutEdit.m.scss';
import LoadoutEditBucket, { ArmorExtras } from './LoadoutEditBucket';
import LoadoutEditSection from './LoadoutEditSection';
import LoadoutEditSubclass from './LoadoutEditSubclass';

export default function LoadoutEdit({
  loadout,
  store,
  setLoadout,
}: {
  loadout: Loadout;
  store: DimStore;
  setLoadout: (updater: LoadoutUpdateFunction) => void;
}) {
  const allItems = useSelector(allItemsSelector);
  const itemCreationContext = useSelector(createItemContextSelector);

  const modsByBucket: {
    [bucketHash: number]: number[] | undefined;
  } = loadout.parameters?.modsByBucket ?? emptyObject();

  // Turn loadout items into real DimItems, filtering out unequippable items
  const [items, subclass, warnitems] = useMemo(
    () =>
      getItemsAndSubclassFromLoadout(
        itemCreationContext,
        loadout.items,
        store,
        allItems,
        modsByBucket
      ),
    [itemCreationContext, loadout.items, store, allItems, modsByBucket]
  );

  const [allMods, modDefinitions] = useLoadoutMods(loadout, store.id);
  const categories = _.groupBy(items.concat(warnitems), (li) => li.item.bucket.sort);
  const power = loadoutPower(store, categories);
  const anyClass = loadout.classType === DestinyClass.Unknown;

  return (
    <div className={styles.contents}>
      {!anyClass && (
<<<<<<< HEAD
        <LoadoutEditSubclassSection
          loadout={loadout}
          store={store}
          setLoadout={setLoadout}
          power={power}
          subclass={subclass}
        />
=======
        <LoadoutEditSection
          className={styles.section}
          title={t('Bucket.Class')}
          onClear={handleClearSubclass}
          onRandomize={handleRandomizeSubclass}
          onFillFromEquipped={handleFillSubclassFromEquipped}
        >
          <LoadoutEditSubclass
            defs={defs}
            subclass={subclass}
            classType={loadout.classType}
            power={power}
            onRemove={handleClearSubclass}
            onPick={handleClickSubclass}
          />
          {subclass && (
            <div className={styles.buttons}>
              {subclass.item.sockets ? (
                <button
                  type="button"
                  className="dim-button"
                  onClick={() => setPlugDrawerOpen(true)}
                >
                  {t('LB.SelectSubclassOptions')}
                </button>
              ) : (
                <div>{t('Loadouts.CannotCustomizeSubclass')}</div>
              )}
            </div>
          )}
          {plugDrawerOpen && subclass && (
            <SubclassPlugDrawer
              subclass={subclass.item}
              socketOverrides={subclass.loadoutItem.socketOverrides ?? {}}
              onClose={() => setPlugDrawerOpen(false)}
              onAccept={(overrides) => handleApplySocketOverrides(subclass, overrides)}
            />
          )}
        </LoadoutEditSection>
>>>>>>> 3e897dc2
      )}
      {(anyClass
        ? (['Weapons', 'General'] as const)
        : (['Weapons', 'Armor', 'General'] as const)
      ).map((category) => (
        <LoadoutEditCategorySection
          key={category}
          category={category}
          loadout={loadout}
          store={store}
          items={categories[category]}
          subclass={subclass}
          modDefinitions={modDefinitions}
          setLoadout={setLoadout}
        />
      ))}
      <LoadoutEditModsSection
        loadout={loadout}
        store={store}
        setLoadout={setLoadout}
        allMods={allMods}
      />
      <LoadoutArtifactUnlocksSection
        artifactUnlocks={loadout.parameters?.artifactUnlocks}
        classType={loadout.classType}
        storeId={store.id}
        setLoadout={setLoadout}
      />
    </div>
  );
}

async function pickLoadoutItem(
  showItemPicker: ShowItemPickerFn,
  defs: D1ManifestDefinitions | D2ManifestDefinitions,
  loadout: Loadout,
  bucket: InventoryBucket,
  add: (item: DimItem) => void,
  store: DimStore
) {
  const loadoutHasItem = (item: DimItem) =>
    findSameLoadoutItemIndex(defs, loadout.items, item) !== -1;

  const item = await showItemPicker({
    filterItems: (item: DimItem) =>
      item.bucket.hash === bucket.hash &&
      isClassCompatible(item.classType, loadout.classType) &&
      itemCanBeInLoadout(item) &&
      !loadoutHasItem(item) &&
      (!item.notransfer || item.owner === store.id),
    prompt: t('Loadouts.ChooseItem', { name: bucket.name }),
  });

  if (item) {
    add(item);
  }
}

function LoadoutEditSubclassSection({
  loadout,
  store,
  setLoadout,
  power = 0,
  subclass,
}: {
  loadout: Loadout;
  store: DimStore;
  setLoadout: (updater: LoadoutUpdateFunction) => void;
  power?: number;
  subclass: ResolvedLoadoutItem | undefined;
}) {
  const showItemPicker = useItemPicker();
  const [plugDrawerOpen, setPlugDrawerOpen] = useState(false);

  const { useUpdater, useDefsUpdater, useDefsStoreUpdater } = useLoadoutUpdaters(store, setLoadout);

  const handleAddItem = useDefsUpdater(addItem);

  const handleClickSubclass = async () => {
    const loadoutClassType = loadout.classType;
    const loadoutHasItem = (item: DimItem) => loadout.items.some((i) => i.hash === item.hash);

    const subclassItemFilter = (item: DimItem) =>
      item.bucket.hash === BucketHashes.Subclass &&
      item.classType === loadoutClassType &&
      item.owner === store.id &&
      itemCanBeInLoadout(item) &&
      !loadoutHasItem(item);

    const item = await pickSubclass(showItemPicker, subclassItemFilter);
    if (item) {
      handleAddItem(item);
    }
  };

  const handleApplySocketOverrides = useUpdater(applySocketOverrides);
  const handleFillSubclassFromEquipped = useDefsStoreUpdater(setLoadoutSubclassFromEquipped);
  const handleRandomizeSubclass = useDefsStoreUpdater(randomizeLoadoutSubclass);
  const handleClearSubclass = useDefsUpdater(clearSubclass);

  return (
    <LoadoutEditSection
      className={styles.section}
      title={t('Bucket.Class')}
      onClear={handleClearSubclass}
      onRandomize={handleRandomizeSubclass}
      onFillFromEquipped={handleFillSubclassFromEquipped}
    >
      <LoadoutEditSubclass
        subclass={subclass}
        classType={loadout.classType}
        power={power}
        onRemove={handleClearSubclass}
        onPick={handleClickSubclass}
      />
      {subclass && (
        <div className={styles.buttons}>
          {subclass.item.sockets ? (
            <button type="button" className="dim-button" onClick={() => setPlugDrawerOpen(true)}>
              {t('LB.SelectSubclassOptions')}
            </button>
          ) : (
            <div>{t('Loadouts.CannotCustomizeSubclass')}</div>
          )}
        </div>
      )}
      {plugDrawerOpen && subclass && (
        <Portal>
          <SubclassPlugDrawer
            subclass={subclass.item}
            socketOverrides={subclass.loadoutItem.socketOverrides ?? {}}
            onClose={() => setPlugDrawerOpen(false)}
            onAccept={(overrides) => handleApplySocketOverrides(subclass, overrides)}
          />
        </Portal>
      )}
    </LoadoutEditSection>
  );
}

function LoadoutEditCategorySection({
  category,
  loadout,
  store,
  items,
  subclass,
  modDefinitions,
  setLoadout,
}: {
  category: 'Weapons' | 'Armor' | 'General';
  loadout: Loadout;
  store: DimStore;
  items: ResolvedLoadoutItem[];
  subclass: ResolvedLoadoutItem | undefined;
  modDefinitions: PluggableInventoryItemDefinition[];
  setLoadout: (updater: LoadoutUpdateFunction) => void;
}) {
  const defs = useD2Definitions()!;
  const allItems = useSelector(allItemsSelector);
  const searchFilter = useSelector(searchFilterSelector);
  const showItemPicker = useItemPicker();

  const { useUpdater, useDefsUpdater, useDefsStoreUpdater } = useLoadoutUpdaters(store, setLoadout);

  const handleAddItem = useDefsUpdater(addItem);

  const handleClickPlaceholder = ({
    bucket,
    equip,
  }: {
    bucket: InventoryBucket;
    equip: boolean;
  }) => {
    pickLoadoutItem(
      showItemPicker,
      defs,
      loadout,
      bucket,
      (item) => handleAddItem(item, equip),
      store
    );
  };

  const handleRemoveItem = useDefsUpdater(removeItem);

  /** Prompt the user to select a replacement for a missing item. */
  const fixWarnItem = async (li: ResolvedLoadoutItem) => {
    const warnItem = li.item;

    const item = await showItemPicker({
      filterItems: (item: DimItem) =>
        (warnItem.bucket.inArmor
          ? item.bucket.hash === warnItem.bucket.hash
          : item.hash === warnItem.hash) &&
        itemCanBeInLoadout(item) &&
        isClassCompatible(item.classType, loadout.classType),
      prompt: t('Loadouts.FindAnother', {
        name: warnItem.bucket.inArmor ? warnItem.bucket.name : warnItem.name,
      }),
    });

    if (item) {
      handleAddItem(item);
      handleRemoveItem(li);
    }
  };

  const modsByBucket: {
    [bucketHash: number]: number[] | undefined;
  } = loadout.parameters?.modsByBucket ?? emptyObject();

  const artifactUnlocks = useSelector(artifactUnlocksSelector(store.id));

  const handleClearCategory = useDefsUpdater(clearBucketCategory);
  const handleModsByBucketUpdated = useUpdater(updateModsByBucket);
  const handleToggleEquipped = useDefsUpdater(equipItem);
  const handleClearLoadoutParameters = useUpdater(clearLoadoutParameters);
  const handleFillCategoryFromUnequipped = useDefsStoreUpdater(fillLoadoutFromUnequipped);
  const handleFillCategoryFromEquipped = useDefsStoreUpdater(fillLoadoutFromEquipped);
  const handleRandomizeCategory = useDefsStoreUpdater(randomizeLoadoutItems);
  const onRemoveItem = useDefsUpdater(removeItem);
  const handleSetClear = useUpdater(setClearSpace);

  return (
    <LoadoutEditSection
      className={styles.section}
      title={t(`Bucket.${category}`, { metadata: { keys: 'buckets' } })}
      onClear={() => handleClearCategory(category)}
      onRandomize={() => handleRandomizeCategory(allItems, category, searchFilter)}
      hasRandomizeQuery={searchFilter !== _.stubTrue}
      onFillFromEquipped={() => handleFillCategoryFromEquipped(artifactUnlocks, category)}
      fillFromInventoryCount={getUnequippedItemsForLoadout(store, category).length}
      onFillFromInventory={() => handleFillCategoryFromUnequipped(category)}
      onClearLoadoutParameters={
        category === 'Armor' && hasVisibleLoadoutParameters(loadout.parameters)
          ? handleClearLoadoutParameters
          : undefined
      }
    >
      <LoadoutEditBucket
        category={category}
        storeId={store.id}
        classType={loadout.classType}
        items={items}
        modsByBucket={modsByBucket}
        onClickPlaceholder={handleClickPlaceholder}
        onClickWarnItem={fixWarnItem}
        onRemoveItem={onRemoveItem}
        onToggleEquipped={handleToggleEquipped}
      >
        {category === 'Armor' && (
          <ArmorExtras
            loadout={loadout}
            storeId={store.id}
            subclass={subclass}
            items={items}
            allMods={modDefinitions}
            onModsByBucketUpdated={handleModsByBucketUpdated}
          />
        )}
        {(category === 'Armor' || category === 'Weapons') && Boolean(items?.length) && (
          <CheckButton
            className={styles.clearButton}
            name={`clearSpace${category}`}
            checked={Boolean(
              category === 'Armor'
                ? loadout.parameters?.clearArmor
                : loadout.parameters?.clearWeapons
            )}
            onChange={(clear) => handleSetClear(clear, category)}
          >
            {t('Loadouts.ClearSpace')}
          </CheckButton>
        )}
      </LoadoutEditBucket>
    </LoadoutEditSection>
  );
}

function LoadoutEditModsSection({
  loadout,
  store,
  setLoadout,
  allMods,
}: {
  loadout: Loadout;
  store: DimStore;
  setLoadout: (updater: LoadoutUpdateFunction) => void;
  allMods: ResolvedLoadoutMod[];
}) {
  const allItems = useSelector(allItemsSelector);
  const missingSockets = allItems.some((i) => i.missingSockets);
  const unlockedPlugs = useSelector(unlockedPlugSetItemsSelector(store.id));

  const { useUpdater, useDefsStoreUpdater } = useLoadoutUpdaters(store, setLoadout);
  const clearUnsetMods = loadout.parameters?.clearMods;

  const handleUpdateMods = useUpdater(updateMods);
  const handleRemoveMod = useUpdater(removeMod);
  const handleClearUnsetModsChanged = useUpdater(changeClearMods);
  const handleRandomizeMods = useDefsStoreUpdater(randomizeLoadoutMods);
  const handleClearMods = useUpdater(clearMods);
  const handleSyncModsFromEquipped = () => setLoadout(syncModsFromEquipped(store));

  return (
    <LoadoutEditSection
      title={t('Loadouts.Mods')}
      className={clsx(styles.section, styles.mods)}
      onClear={handleClearMods}
      onRandomize={() => handleRandomizeMods(allItems, unlockedPlugs)}
      onSyncFromEquipped={missingSockets ? undefined : handleSyncModsFromEquipped}
    >
      <LoadoutMods
        loadout={loadout}
        storeId={store.id}
        allMods={allMods}
        onUpdateMods={handleUpdateMods}
        onRemoveMod={handleRemoveMod}
        clearUnsetMods={clearUnsetMods}
        onClearUnsetModsChanged={handleClearUnsetModsChanged}
      />
    </LoadoutEditSection>
  );
}

function LoadoutArtifactUnlocksSection({
  artifactUnlocks,
  classType,
  storeId,
  setLoadout,
}: {
  artifactUnlocks: LoadoutParameters['artifactUnlocks'];
  classType: DestinyClass;
  storeId: string;
  setLoadout: (updater: LoadoutUpdateFunction) => void;
}) {
  const unlockedArtifactMods = useSelector(artifactUnlocksSelector(storeId));

  function useUpdater<T extends unknown[]>(fn: (...args: T) => LoadoutUpdateFunction) {
    return useCallback((...args: T) => setLoadout(fn(...args)), [fn]);
  }

  const handleSyncArtifactUnlocksFromEquipped = useCallback(
    () => setLoadout(syncArtifactUnlocksFromEquipped(unlockedArtifactMods)),
    [setLoadout, unlockedArtifactMods]
  );
  const handleClearArtifactUnlocks = useUpdater(clearArtifactUnlocks);
  const handleRemoveArtifactUnlock = useUpdater(removeArtifactUnlock);

  const artifactTitle = artifactUnlocks
    ? t('Loadouts.ArtifactUnlocksWithSeason', {
        seasonNumber: artifactUnlocks?.seasonNumber,
      })
    : t('Loadouts.ArtifactUnlocks');

  // Don't show the artifact unlocks section unless there are artifact mods saved in this loadout
  // or there are unlocked artifact mods we could copy into this loadout.
  const showArtifactUnlocks = Boolean(
    unlockedArtifactMods?.unlockedItemHashes.length || artifactUnlocks?.unlockedItemHashes.length
  );

  return (
    showArtifactUnlocks && (
      <LoadoutEditSection
        title={artifactTitle}
        titleInfo={t('Loadouts.ArtifactUnlocksDesc')}
        className={styles.section}
        onClear={handleClearArtifactUnlocks}
        onSyncFromEquipped={
          unlockedArtifactMods ? handleSyncArtifactUnlocksFromEquipped : undefined
        }
      >
        <LoadoutArtifactUnlocks
          artifactUnlocks={artifactUnlocks}
          classType={classType}
          storeId={storeId}
          onRemoveMod={handleRemoveArtifactUnlock}
          onSyncFromEquipped={
            unlockedArtifactMods ? handleSyncArtifactUnlocksFromEquipped : undefined
          }
        />
      </LoadoutEditSection>
    )
  );
}<|MERGE_RESOLUTION|>--- conflicted
+++ resolved
@@ -103,7 +103,6 @@
   return (
     <div className={styles.contents}>
       {!anyClass && (
-<<<<<<< HEAD
         <LoadoutEditSubclassSection
           loadout={loadout}
           store={store}
@@ -111,47 +110,6 @@
           power={power}
           subclass={subclass}
         />
-=======
-        <LoadoutEditSection
-          className={styles.section}
-          title={t('Bucket.Class')}
-          onClear={handleClearSubclass}
-          onRandomize={handleRandomizeSubclass}
-          onFillFromEquipped={handleFillSubclassFromEquipped}
-        >
-          <LoadoutEditSubclass
-            defs={defs}
-            subclass={subclass}
-            classType={loadout.classType}
-            power={power}
-            onRemove={handleClearSubclass}
-            onPick={handleClickSubclass}
-          />
-          {subclass && (
-            <div className={styles.buttons}>
-              {subclass.item.sockets ? (
-                <button
-                  type="button"
-                  className="dim-button"
-                  onClick={() => setPlugDrawerOpen(true)}
-                >
-                  {t('LB.SelectSubclassOptions')}
-                </button>
-              ) : (
-                <div>{t('Loadouts.CannotCustomizeSubclass')}</div>
-              )}
-            </div>
-          )}
-          {plugDrawerOpen && subclass && (
-            <SubclassPlugDrawer
-              subclass={subclass.item}
-              socketOverrides={subclass.loadoutItem.socketOverrides ?? {}}
-              onClose={() => setPlugDrawerOpen(false)}
-              onAccept={(overrides) => handleApplySocketOverrides(subclass, overrides)}
-            />
-          )}
-        </LoadoutEditSection>
->>>>>>> 3e897dc2
       )}
       {(anyClass
         ? (['Weapons', 'General'] as const)
@@ -279,14 +237,12 @@
         </div>
       )}
       {plugDrawerOpen && subclass && (
-        <Portal>
-          <SubclassPlugDrawer
-            subclass={subclass.item}
-            socketOverrides={subclass.loadoutItem.socketOverrides ?? {}}
-            onClose={() => setPlugDrawerOpen(false)}
-            onAccept={(overrides) => handleApplySocketOverrides(subclass, overrides)}
-          />
-        </Portal>
+        <SubclassPlugDrawer
+          subclass={subclass.item}
+          socketOverrides={subclass.loadoutItem.socketOverrides ?? {}}
+          onClose={() => setPlugDrawerOpen(false)}
+          onAccept={(overrides) => handleApplySocketOverrides(subclass, overrides)}
+        />
       )}
     </LoadoutEditSection>
   );
