--- conflicted
+++ resolved
@@ -1,7 +1,6 @@
 import { currentAccountSelector, destinyVersionSelector } from 'app/accounts/selectors';
 import { t } from 'app/i18next-t';
 import { RootState, ThunkDispatchProp } from 'app/store/types';
-import { emptyArray } from 'app/utils/empty';
 import { useSubscription } from 'app/utils/hooks';
 import { DestinyClass } from 'bungie-api-ts/destiny2';
 import copy from 'fast-copy';
@@ -32,19 +31,8 @@
 import LoadoutDrawerContents from './LoadoutDrawerContents';
 import LoadoutDrawerDropTarget from './LoadoutDrawerDropTarget';
 import LoadoutDrawerOptions from './LoadoutDrawerOptions';
-<<<<<<< HEAD
-import { Subject } from 'rxjs';
-import { Loadout, LoadoutItem } from './loadout-types';
-import produce from 'immer';
-import { useSubscription } from 'app/utils/hooks';
-import { useLocation } from 'react-router';
 import { loadoutsSelector } from './reducer';
-import { updateLoadout } from './actions';
-import { GeneratedLoadoutStats } from './GeneratedLoadoutStats';
 import { getItemsFromLoadoutItems } from './loadout-utils';
-=======
-import { loadoutsSelector } from './reducer';
->>>>>>> d8f28659
 
 // TODO: Consider moving editLoadout/addItemToLoadout/loadoutDialogOpen into Redux (actions + state)
 
