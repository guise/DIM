--- conflicted
+++ resolved
@@ -56,7 +56,6 @@
       </button>,
     );
 
-<<<<<<< HEAD
     if (equippable) {
       // add button here to copy and edit the loadout
       actionButtons.push(
@@ -66,20 +65,11 @@
       );
     }
 
-    if (loadout.parameters && !_.isEmpty(loadout.parameters)) {
-      actionButtons.push(
-        <button key="share" type="button" className="dim-button" onClick={handleShare}>
-          {t('Loadouts.ShareLoadout')}
-        </button>,
-      );
-    }
-=======
     actionButtons.push(
       <button key="share" type="button" className="dim-button" onClick={handleShare}>
         {t('Loadouts.ShareLoadout')}
       </button>,
     );
->>>>>>> 1149502f
 
     if (saved) {
       actionButtons.push(
