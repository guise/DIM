--- conflicted
+++ resolved
@@ -198,12 +198,7 @@
                 <span>{t('Loadouts.GatherEngrams')}</span>
               </span>
               <span onClick={(e) => this.gatherEngramsLoadout(e, { exotics: false })}>
-<<<<<<< HEAD
-                <AppIcon icon={banIcon} />
-                <span>{t('Loadouts.GatherEngramsExceptExotics')}</span>
-=======
-                <i className="fa fa-ban" /> <span>{t('Loadouts.GatherEngramsExceptExotics')}</span>
->>>>>>> 9b8a86f8
+                <AppIcon icon={banIcon} /> <span>{t('Loadouts.GatherEngramsExceptExotics')}</span>
               </span>
             </li>
           )}
