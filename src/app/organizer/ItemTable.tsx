/* eslint-disable react/jsx-key, react/prop-types */
import React, { useMemo, useState, useRef, useCallback } from 'react';
import { DimItem } from 'app/inventory/item-types';
import { AppIcon, faCaretUp, faCaretDown } from 'app/shell/icons';
import styles from './ItemTable.m.scss';
import { ItemCategoryTreeNode } from './ItemTypeSelector';
import _ from 'lodash';
import { ItemInfos, TagInfo } from 'app/inventory/dim-item-info';
import { DtrRating } from 'app/item-review/dtr-api-types';
import { InventoryWishListRoll } from 'app/wishlists/wishlists';
import { loadingTracker } from 'app/shell/loading-tracker';
import { showNotification } from 'app/notifications/notifications';
import { t } from 'app/i18next-t';
import { D2ManifestDefinitions } from 'app/destiny2/d2-definitions';
import ItemActions from './ItemActions';
import { DimStore } from 'app/inventory/store-types';
import EnabledColumnsSelector from './EnabledColumnsSelector';
import { bulkTagItems } from 'app/inventory/tag-items';
import { connect } from 'react-redux';
import { createSelector } from 'reselect';
import { RootState, ThunkDispatchProp } from 'app/store/reducers';
import { storesSelector, itemInfosSelector } from 'app/inventory/selectors';
import { searchFilterSelector } from 'app/search/search-filters';
import { inventoryWishListsSelector } from 'app/wishlists/reducer';
import { toggleSearchQueryComponent } from 'app/shell/actions';
import clsx from 'clsx';
import { useShiftHeld } from 'app/utils/hooks';
import { newLoadout, convertToLoadoutItem } from 'app/loadout/loadout-utils';
import { applyLoadout } from 'app/loadout/loadout-apply';
import { getColumns } from './Columns';
import { ratingsSelector } from 'app/item-review/reducer';
import { DestinyClass } from 'bungie-api-ts/destiny2';
import { setItemLockState } from 'app/inventory/item-move-service';
<<<<<<< HEAD
import { touch } from 'app/inventory/actions';

// TODO maybe move this to utils?
function isDefined<T>(val: T | undefined): val is T {
  return val !== undefined;
}
=======
import { emptyObject } from 'app/utils/empty';
import { Row, ColumnDefinition, SortDirection, ColumnSort } from './table-types';
import { compareBy, chainComparator, reverseComparator } from 'app/utils/comparators';
import { touch } from 'app/inventory/actions';
>>>>>>> baf81f8f

const categoryToClass = {
  23: DestinyClass.Hunter,
  22: DestinyClass.Titan,
  21: DestinyClass.Warlock
};

interface ProvidedProps {
  categories: ItemCategoryTreeNode[];
}

interface StoreProps {
  stores: DimStore[];
  items: DimItem[];
  defs: D2ManifestDefinitions;
  itemInfos: ItemInfos;
  ratings: { [key: string]: DtrRating };
  wishList: {
    [key: string]: InventoryWishListRoll;
  };
  isPhonePortrait: boolean;
}

function mapStateToProps() {
  const allItemsSelector = createSelector(storesSelector, (stores) =>
    stores.flatMap((s) => s.items).filter((i) => i.comparable && i.primStat)
  );

  // TODO: make the table a subcomponent so it can take the subtype as an argument?
  return (state: RootState): StoreProps => {
    const searchFilter = searchFilterSelector(state);
    return {
      items: allItemsSelector(state).filter(searchFilter),
      defs: state.manifest.d2Manifest!,
      stores: storesSelector(state),
      itemInfos: itemInfosSelector(state),
      ratings: $featureFlags.reviewsEnabled ? ratingsSelector(state) : emptyObject(),
      wishList: inventoryWishListsSelector(state),
      isPhonePortrait: state.shell.isPhonePortrait
    };
  };
}

type Props = ProvidedProps & StoreProps & ThunkDispatchProp;

// Functions:
// Sort
// Select/multiselect
// shift-click filtering
// get selected items
// cell display
// table width
// enabled columns?

// TODO: drop wishlist columns if no wishlist loaded
// TODO: d1/d2 columns
// TODO: stat ranges
// TODO: special stat display? recoil, bars, etc
// TODO: some basic optimization

function ItemTable({
  items,
  categories,
  itemInfos,
  ratings,
  wishList,
  defs,
  stores,
  dispatch
}: Props) {
  // TODO: Indicate equipped/owner? Not sure it's necessary.

  // TODO: useDispatch
  // TODO: save in settings
  // TODO: different for weapons and armor?
  const [columnSorts, setColumnSorts] = useState<ColumnSort[]>([
    { columnId: 'name', sort: SortDirection.ASC }
  ]);
  const [selectedItemIds, setSelectedItemIds] = useState<string[]>([]);
  // Track the last selection for shift-selecting
  const lastSelectedId = useRef<string | null>(null);

  // TODO: filter here, or in the mapState function?
  // Narrow items to selection
  const terminal = Boolean(_.last(categories)?.terminal);
  items = useMemo(() => {
    const categoryHashes = categories.map((s) => s.itemCategoryHash).filter((h) => h > 0);
    return terminal
      ? items.filter((item) => categoryHashes.every((h) => item.itemCategoryHashes.includes(h)))
      : [];
  }, [items, terminal, categories]);

  // TODO: save in settings
  // TODO: separate settings for armor & weapons?
  // TODO: reorder by dragging
  const [enabledColumns, setEnabledColumns] = useState([
    'selection',
    'icon',
    'name',
    'dmg',
    'power',
    'locked',
    'tag',
    'wishList',
    'rating',
    'archetype',
    'perks',
    'mods',
    'notes'
  ]);

  // TODO: hide columns if all undefined

  // TODO: trim columns based on enabledColumns
  // TODO: really gotta pass these in... need to figure out data dependencies
  // https://github.com/tannerlinsley/react-table/blob/master/docs/api.md
  const columns: ColumnDefinition[] = useMemo(
    () => getColumns(items, defs, itemInfos, ratings, wishList),
    [wishList, items, itemInfos, ratings, defs]
  );

  // This needs work for sure
  const filteredColumns = _.compact(
    enabledColumns.flatMap((id) =>
      columns.filter((column) => id === (column.columnGroup ? column.columnGroup.id : column.id))
    )
  );

  // process items into Rows
  const rows: Row[] = useMemo(() => {
    const unsortedRows: Row[] = items.map((item) => ({
      item,
      values: filteredColumns.reduce((memo, col) => {
        memo[col.id] = col.value(item);
        return memo;
      }, {})
    }));

    // TODO: sort
    const comparator = chainComparator<Row>(
      ...columnSorts.map((sorter) => {
        const column = filteredColumns.find((c) => c.id === sorter.columnId);
        if (column) {
          const compare = column.sort
            ? (row1: Row, row2: Row) => column.sort!(row1.values[column.id], row2.values[column.id])
            : compareBy((row: Row) => row.values[column.id]);
          return sorter.sort === SortDirection.ASC ? compare : reverseComparator(compare);
        }
        return compareBy(() => 0);
      })
    );

    return unsortedRows.sort(comparator);
  }, [filteredColumns, items, columnSorts]);

  // sort rows
  // render

  const classCategoryHash =
    categories.map((n) => n.itemCategoryHash).find((hash) => hash in categoryToClass) ?? 999;
  const classIfAny: DestinyClass = categoryToClass[classCategoryHash]! ?? DestinyClass.Unknown;

  const shiftHeld = useShiftHeld();

  const onChangeEnabledColumn: (item: { checked: boolean; id: string }) => void = useCallback(
    (item) => {
      const { checked, id } = item;
      setEnabledColumns((columns) =>
        checked ? [...columns, id] : columns.filter((c) => c !== id)
      );
    },
    [setEnabledColumns]
  );

  if (!terminal) {
    return <div>No items match the current filters.</div>;
  }

  // TODO: stolen from SearchFilter, should probably refactor into a shared thing
  const onLock = loadingTracker.trackPromise(async (e) => {
    const selectedTag = e.currentTarget.name;
    const selectedItems = items.filter((i) => selectedItemIds.includes(i.id));

    const state = selectedTag === 'lock';
    try {
      for (const item of selectedItems) {
        await setItemLockState(item, state);

        // TODO: Gotta do this differently in react land
        item.locked = state;
      }
      showNotification({
        type: 'success',
        title: state
          ? t('Filter.LockAllSuccess', { num: selectedItems.length })
          : t('Filter.UnlockAllSuccess', { num: selectedItems.length })
      });
    } catch (e) {
      showNotification({
        type: 'error',
        title: state ? t('Filter.LockAllFailed') : t('Filter.UnlockAllFailed'),
        body: e.message
      });
    } finally {
      // Touch the stores service to update state
<<<<<<< HEAD
      if (items.length) {
=======
      if (selectedItems.length) {
>>>>>>> baf81f8f
        dispatch(touch());
      }
    }
  });

  /**
   * When shift-clicking a value, if there's a filter function defined, narrow/un-narrow the search
   */
  const narrowQueryFunction = (
    row: Row,
    column: ColumnDefinition
  ): React.MouseEventHandler<HTMLTableDataCellElement> | undefined =>
    column.filter
      ? (e) => {
          if (e.shiftKey) {
            const filter = column.filter!(row.values[column.id], row.item);
            if (filter !== undefined) {
              dispatch(toggleSearchQueryComponent(filter));
            }
          }
        }
      : undefined;

  const onMoveSelectedItems = (store: DimStore) => {
    if (selectedItemIds.length) {
      const selectedItems = items.filter((i) => selectedItemIds.includes(i.id));
      const loadout = newLoadout(
        t('Organizer.BulkMoveLoadoutName'),
        selectedItems.map((i) => convertToLoadoutItem(i, false))
      );

      applyLoadout(store, loadout, true);
    }
  };

  const onTagSelectedItems = (tagInfo: TagInfo) => {
    if (tagInfo.type && selectedItemIds.length) {
      const selectedItems = items.filter((i) => selectedItemIds.includes(i.id));
      dispatch(bulkTagItems(selectedItems, tagInfo.type));
    }
  };

  const gridSpec = `min-content ${filteredColumns
    .map((c) => c.gridWidth ?? 'min-content')
    .join(' ')}`;

  /**
   * Toggle sorting of columns. If shift is held, adds this column to the sort.
   */
  const toggleColumnSort = (column: ColumnDefinition) => () => {
    setColumnSorts((sorts) => {
      const newColumnSorts = shiftHeld ? sorts : sorts.filter((s) => s.columnId === column.id);
      let found = false;
      let index = 0;
      for (const columnSort of newColumnSorts) {
        if (columnSort.columnId === column.id) {
          newColumnSorts[index] = {
            ...columnSort,
            sort: columnSort.sort === SortDirection.ASC ? SortDirection.DESC : SortDirection.ASC
          };
          found = true;
          break;
        }
        index++;
      }
      if (!found) {
        newColumnSorts.push({
          columnId: column.id,
          sort: column.defaultSort || SortDirection.ASC
        });
      }
      return newColumnSorts;
    });
  };

  /**
   * Select all items, or if any are selected, clear the selection.
   */
  const selectAllItems: React.ChangeEventHandler<HTMLInputElement> = () => {
    if (selectedItemIds.length === 0) {
      setSelectedItemIds(rows.map((r) => r.item.id));
    } else {
      setSelectedItemIds([]);
    }
  };

  /**
   * Select and unselect items. Supports shift-held range selection.
   */
  const selectItem = (e: React.ChangeEvent<HTMLInputElement>, item: DimItem) => {
    const checked = e.target.checked;

    let changingIds = [item.id];
    if (shiftHeld && lastSelectedId.current) {
      let startIndex = rows.findIndex((r) => r.item.id === lastSelectedId.current);
      let endIndex = rows.findIndex((r) => r.item === item);
      if (startIndex > endIndex) {
        const tmp = startIndex;
        startIndex = endIndex;
        endIndex = tmp;
      }
      changingIds = rows.slice(startIndex, endIndex + 1).map((r) => r.item.id);
    }

    if (checked) {
      setSelectedItemIds((selected) => _.uniq([...selected, ...changingIds]));
    } else {
      setSelectedItemIds((selected) => selected.filter((i) => !changingIds.includes(i)));
    }

    lastSelectedId.current = item.id;
  };

  // TODO: css grid, floating header
  return (
    <>
      <EnabledColumnsSelector
        columns={columns}
        enabledColumns={enabledColumns}
        onChangeEnabledColumn={onChangeEnabledColumn}
        forClass={classIfAny}
      />
      <ItemActions
        itemsAreSelected={Boolean(selectedItemIds.length)}
        onLock={onLock}
        stores={stores}
        onTagSelectedItems={onTagSelectedItems}
        onMoveSelectedItems={onMoveSelectedItems}
      />
      <div
        className={clsx(styles.table, shiftHeld && styles.shiftHeld)}
        style={{ gridTemplateColumns: gridSpec }}
        role="table"
      >
        <div className={clsx(styles.selection, styles.header)} role="columnheader" aria-sort="none">
          <input
            name="selectAll"
            title="Select All"
            type="checkbox"
            checked={selectedItemIds.length === rows.length}
            ref={(el) =>
              el &&
              (el.indeterminate =
                selectedItemIds.length !== rows.length && selectedItemIds.length > 0)
            }
            onChange={selectAllItems}
          />
        </div>
        {filteredColumns.map((column: ColumnDefinition) => (
          <div
            key={column.id}
            className={clsx(styles[column.id], styles.header)}
            role="columnheader"
            aria-sort="none"
          >
            <div onClick={column.noSort ? undefined : toggleColumnSort(column)}>
              {!column.noSort && columnSorts.some((c) => c.columnId === column.id) && (
                <AppIcon
                  icon={
                    columnSorts.find((c) => c.columnId === column.id)!.sort === SortDirection.DESC
                      ? faCaretUp
                      : faCaretDown
                  }
                />
              )}
              {column.header}
            </div>
          </div>
        ))}
        {rows.map((row, i) => (
          // TODO: row component
          <React.Fragment key={row.item.id}>
            <div
              className={clsx(styles.selection, {
                [styles.alternateRow]: i % 2
              })}
              role="cell"
            >
              <input
                type="checkbox"
                title={t('Organizer.SelectItem', { name: row.item.name })}
                checked={selectedItemIds.includes(row.item.id)}
                onChange={(e) => selectItem(e, row.item)}
              />
            </div>
            {filteredColumns.map((column: ColumnDefinition) => (
              <div
                key={column.id}
                onClick={narrowQueryFunction(row, column)}
                className={clsx(styles[column.id], column.filter && styles.hasFilter, {
                  [styles.alternateRow]: i % 2
                })}
                role="cell"
              >
                {column.cell ? column.cell(row.values[column.id], row.item) : row.values[column.id]}
              </div>
            ))}
          </React.Fragment>
        ))}
      </div>
    </>
  );
}

export default connect<StoreProps>(mapStateToProps)(ItemTable);<|MERGE_RESOLUTION|>--- conflicted
+++ resolved
@@ -31,19 +31,10 @@
 import { ratingsSelector } from 'app/item-review/reducer';
 import { DestinyClass } from 'bungie-api-ts/destiny2';
 import { setItemLockState } from 'app/inventory/item-move-service';
-<<<<<<< HEAD
-import { touch } from 'app/inventory/actions';
-
-// TODO maybe move this to utils?
-function isDefined<T>(val: T | undefined): val is T {
-  return val !== undefined;
-}
-=======
 import { emptyObject } from 'app/utils/empty';
 import { Row, ColumnDefinition, SortDirection, ColumnSort } from './table-types';
 import { compareBy, chainComparator, reverseComparator } from 'app/utils/comparators';
 import { touch } from 'app/inventory/actions';
->>>>>>> baf81f8f
 
 const categoryToClass = {
   23: DestinyClass.Hunter,
@@ -249,11 +240,7 @@
       });
     } finally {
       // Touch the stores service to update state
-<<<<<<< HEAD
-      if (items.length) {
-=======
       if (selectedItems.length) {
->>>>>>> baf81f8f
         dispatch(touch());
       }
     }
