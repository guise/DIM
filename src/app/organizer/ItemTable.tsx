/* eslint-disable react/jsx-key, react/prop-types */
import React, { useMemo, useState } from 'react';
import { DimItem, DimPlug } from 'app/inventory/item-types';
import {
  useTable,
  Column,
  useSortBy,
  ColumnInstance,
  UseSortByColumnProps,
  useRowSelect,
  Row,
  UseRowSelectRowProps,
  TableInstance,
  UseRowSelectInstanceProps,
  UseSortByColumnOptions,
  Cell
} from 'react-table';
import BungieImage from 'app/dim-ui/BungieImage';
import {
  AppIcon,
  powerIndicatorIcon,
  lockIcon,
  thumbsUpIcon,
  thumbsDownIcon
} from 'app/shell/icons';
import styles from './ItemTable.m.scss';
import ItemPopupTrigger from 'app/inventory/ItemPopupTrigger';
import { SelectionTreeNode } from './ItemTypeSelector';
import _ from 'lodash';
import { getTag, DimItemInfo, getNotes, tagConfig, TagInfo } from 'app/inventory/dim-item-info';
import TagIcon from 'app/inventory/TagIcon';
import { source } from 'app/inventory/spreadsheets';
import ElementIcon from 'app/inventory/ElementIcon';
import { D2SeasonInfo } from 'app/inventory/d2-season-info';
import { D2EventInfo } from 'data/d2/d2-event-info';
import { getRating, ratingsSelector } from 'app/item-review/reducer';
import { DtrRating } from 'app/item-review/dtr-api-types';
import { InventoryWishListRoll } from 'app/wishlists/wishlists';
import { statWhiteList } from 'app/inventory/store/stats';
import { compareBy } from 'app/utils/comparators';
import { rarity } from 'app/shell/filters';
import { faCaretUp, faCaretDown, faCheck } from '@fortawesome/free-solid-svg-icons';
import RatingIcon from 'app/inventory/RatingIcon';
import { loadingTracker } from 'app/shell/loading-tracker';
import { setItemState as d1SetItemState } from '../bungie-api/destiny1-api';
import { setLockState as d2SetLockState } from '../bungie-api/destiny2-api';
import { showNotification } from 'app/notifications/notifications';
import { getItemSpecialtyModSlotDisplayName } from 'app/utils/item-utils';
import SpecialtyModSlotIcon from 'app/dim-ui/SpecialtyModSlotIcon';
import { t } from 'app/i18next-t';
import { DestinyCollectibleState } from 'bungie-api-ts/destiny2';
import CompareStat from 'app/compare/CompareStat';
import { StatInfo } from 'app/compare/Compare';
import { filterPlugs } from 'app/loadout-builder/generated-sets/utils';
import PressTip from 'app/dim-ui/PressTip';
import PlugTooltip from 'app/item-popup/PlugTooltip';
import { D2ManifestDefinitions } from 'app/destiny2/d2-definitions';
import { INTRINSIC_PLUG_CATEGORY } from 'app/inventory/store/sockets';
<<<<<<< HEAD
import ItemActions from './ItemActions';
import { DimStore } from 'app/inventory/store-types';
import { moveItemTo } from 'app/inventory/move-item';
import EnabledColumnsSelector from './EnabledColumnsSelector';
import { bulkTagItems } from 'app/inventory/tag-items';
import { DestinyAccount } from 'app/accounts/destiny-account';
=======
import { connect } from 'react-redux';
import { DimStore } from 'app/inventory/store-types';
import { createSelector } from 'reselect';
import { RootState } from 'app/store/reducers';
import { storesSelector } from 'app/inventory/reducer';
import { searchFilterSelector } from 'app/search/search-filters';
import { inventoryWishListsSelector } from 'app/wishlists/reducer';
import { toggleSearchQueryComponent } from 'app/shell/actions';
import clsx from 'clsx';
import { useShiftHeld } from 'app/utils/hooks';
>>>>>>> 620b1a50

const initialState = {
  sortBy: [{ id: 'name' }]
};

const getRowID = (item: DimItem) => item.id;

<<<<<<< HEAD
function ItemTable({
  account,
  items,
  selection,
  itemInfos,
  ratings,
  wishList,
  defs,
  stores
}: {
  account: DestinyAccount;
  items: DimItem[];
=======
interface ProvidedProps {
>>>>>>> 620b1a50
  selection: SelectionTreeNode[];
}

interface StoreProps {
  stores: DimStore[];
  items: DimItem[];
  defs: D2ManifestDefinitions;
  itemInfos: { [key: string]: DimItemInfo };
  ratings: { [key: string]: DtrRating };
  wishList: {
    [key: string]: InventoryWishListRoll;
  };
<<<<<<< HEAD
  defs: D2ManifestDefinitions;
  stores: DimStore[];
}) {
=======
  isPhonePortrait: boolean;
}

const mapDispatchToProps = {
  toggleSearchQueryComponent
};
type DispatchProps = typeof mapDispatchToProps;

function mapStateToProps() {
  const allItemsSelector = createSelector(storesSelector, (stores) =>
    stores.flatMap((s) => s.items).filter((i) => i.comparable && i.primStat)
  );
  // TODO: make the table a subcomponent so it can take the subtype as an argument?
  return (state: RootState): StoreProps => {
    const searchFilter = searchFilterSelector(state);
    return {
      items: allItemsSelector(state).filter(searchFilter),
      defs: state.manifest.d2Manifest!,
      stores: storesSelector(state),
      itemInfos: state.inventory.itemInfos,
      ratings: ratingsSelector(state),
      wishList: inventoryWishListsSelector(state),
      isPhonePortrait: state.shell.isPhonePortrait
    };
  };
}

type Props = ProvidedProps & StoreProps & DispatchProps;

interface DimColumnExtras {
  /** An optional filter expression that would limit results to those matching this item. */
  filter?(item: DimItem): string;
}

/** The type of our react-table columns */
type DimColumn = Column<DimItem> & UseSortByColumnOptions<DimItem> & DimColumnExtras;
type DimColumnInstance = ColumnInstance<DimItem> & UseSortByColumnProps<DimItem> & DimColumnExtras;
type DimCell = Cell<DimItem> & {
  column: DimColumnInstance;
};

function ItemTable({
  items,
  selection,
  itemInfos,
  ratings,
  wishList,
  defs,
  toggleSearchQueryComponent
}: Props) {
>>>>>>> 620b1a50
  // TODO: Indicate equipped/owner? Not sure it's necessary.
  // TODO: maybe implement my own table component

  const terminal = Boolean(_.last(selection)?.terminal);
  items = useMemo(() => {
    const categoryHashes = selection.map((s) => s.itemCategoryHash).filter((h) => h > 0);
    return terminal
      ? items.filter((item) => categoryHashes.every((h) => item.itemCategoryHashes.includes(h)))
      : [];
  }, [items, terminal, selection]);

  // TODO: save in settings
  const [enabledColumns, setEnabledColumns] = useState([
    'selection',
    'icon',
    'name',
    'dmg',
    'power',
    'locked',
    'tag',
    'wishList',
    'rating',
    'archetype',
    'perks',
    'mods',
    'notes'
  ]);

  const shiftHeld = useShiftHeld();

  // TODO: drop wishlist columns if no wishlist loaded
  // TODO: d1/d2 columns
  // TODO: stat ranges
  // TODO: special stat display? recoil, bars, etc

  // TODO: really gotta pass these in... need to figure out data dependencies
  // https://github.com/tannerlinsley/react-table/blob/master/docs/api.md
  const columns: DimColumn[] = useMemo(() => {
    const hasWishList = !_.isEmpty(wishList);

    const statHashes: {
      [statHash: number]: StatInfo;
    } = {};
    for (const item of items) {
      if (item.stats) {
        for (const stat of item.stats) {
          if (statHashes[stat.statHash]) {
            statHashes[stat.statHash].max = Math.max(statHashes[stat.statHash].max, stat.value);
            statHashes[stat.statHash].min = Math.min(statHashes[stat.statHash].min, stat.value);
          } else {
            statHashes[stat.statHash] = {
              id: stat.statHash,
              displayProperties: stat.displayProperties,
              min: stat.value,
              max: stat.value,
              enabled: true,
              lowerBetter: stat.smallerIsBetter,
              getStat(item) {
                return item.stats
                  ? item.stats.find((s) => s.statHash === stat.statHash)
                  : undefined;
              }
            };
          }
        }
      }
    }

    const statColumns = _.sortBy(
      _.map(statHashes, (statInfo, statHashStr) => {
        const statHash = parseInt(statHashStr, 10);
        return {
          id: `stat_${statHash}`,
          Header: () =>
            statInfo.displayProperties.hasIcon ? (
              <BungieImage src={statInfo.displayProperties.icon} />
            ) : (
              statInfo.displayProperties.name
            ),
          statHash,
          accessor: (item: DimItem) => item.stats?.find((s) => s.statHash === statHash)?.value,
          Cell: ({ row: { original: item } }) => <CompareStat item={item} stat={statInfo} />,
          sortType: 'basic',
          sortDescFirst: !statInfo.lowerBetter
        };
      }),
      (s) => statWhiteList.indexOf(s.statHash)
    );

    const baseStatColumns = statColumns.map((column) => ({
      ...column,
      id: `base_${column.statHash}`,
      accessor: (item: DimItem) => item.stats?.find((s) => s.statHash === column.statHash)?.base
    }));

    // TODO: move the column function out into its own thing
    const columns: DimColumn[] = _.compact([
      // Let's make a column for selection
      {
        id: 'selection',
        // The header can use the table's getToggleAllRowsSelectedProps method
        // to render a checkbox
        Header: ({ getToggleAllRowsSelectedProps }: UseRowSelectInstanceProps<DimItem>) => (
          <div>
            <input type="checkbox" {...getToggleAllRowsSelectedProps()} />
          </div>
        ),
        // The cell can use the individual row's getToggleRowSelectedProps method
        // to the render a checkbox
        Cell: ({ row }: { row: Row<DimItem> & UseRowSelectRowProps<DimItem> }) => (
          <div>
            <input type="checkbox" {...row.getToggleRowSelectedProps()} />
          </div>
        )
      },
      {
        Header: 'Icon',
        accessor: 'icon',
        Cell: ({ cell: { value }, row: { original: item } }) => (
          <ItemPopupTrigger item={item}>
            {(ref, onClick) => (
              <div ref={ref} onClick={onClick}>
                <BungieImage src={value} className={styles.icon} />
              </div>
            )}
          </ItemPopupTrigger>
        ),
        disableSortBy: true
      },
      {
        Header: 'Name',
        accessor: 'name',
        filter: (item) => `name:"${item.name}"`
      },
      {
        Header: items[0]?.bucket.inArmor ? 'Element' : 'Damage',
        accessor: 'dmg',
        Cell: ({ cell: { value } }) =>
          value ? <ElementIcon className={styles.inlineIcon} element={value} /> : null
      },
      items[0]?.bucket.inArmor && {
        id: 'energy',
        Header: 'Energy',
        accessor: (item) => item.isDestiny2() && item.energy?.energyCapacity,
        sortType: 'basic',
        sortDescFirst: true
      },
      {
        id: 'power',
        Header: () => <AppIcon icon={powerIndicatorIcon} />,
        accessor: (item) => item.primStat?.value,
        sortDescFirst: true,
        filter: (item) => `power:>=${item.primStat?.value}`
      },
      {
        Header: () => <AppIcon icon={lockIcon} />,
        accessor: 'locked',
        Cell: ({ cell: { value } }) => (value ? <AppIcon icon={lockIcon} /> : null),
        sortType: 'basic',
        sortDescFirst: true,
        filter: (item) => (item.locked ? 'is:locked' : 'not:locked')
      },
      {
        id: 'tag',
        Header: 'Tag',
        accessor: (item) => getTag(item, itemInfos),
        Cell: ({ cell: { value } }) => <TagIcon tag={value} />,
        sortType: compareBy(({ values: { tag } }) =>
          tag && tagConfig[tag] ? tagConfig[tag].sortOrder : 1000
        )
      },
      hasWishList && {
        id: 'wishList',
        Header: 'Wish List',
        accessor: (item) => {
          const roll = wishList?.[item.id];
          return roll ? (roll.isUndesirable ? false : true) : null;
        },
        Cell: ({ cell: { value } }) =>
          value !== null ? (
            <AppIcon
              icon={value ? thumbsUpIcon : thumbsDownIcon}
              className={value ? styles.positive : styles.negative}
            />
          ) : null,
        sortType: compareBy(({ values: { wishList } }) =>
          wishList === null ? 0 : wishList === true ? -1 : 1
        )
      },
      {
        Header: 'Reacquireable',
        id: 'reacquireable',
        // TODO: figure out how to reuse search filters
        accessor: (item) =>
          item.isDestiny2() &&
          item.collectibleState !== null &&
          !(item.collectibleState & DestinyCollectibleState.NotAcquired) &&
          !(item.collectibleState & DestinyCollectibleState.PurchaseDisabled),
        sortType: 'basic',
        sortDescFirst: true,
        // TODO: boolean renderer
        Cell: ({ cell: { value } }) => (value ? <AppIcon icon={faCheck} /> : null)
      },
      {
        id: 'rating',
        Header: 'Rating',
        accessor: (item) => ratings && getRating(item, ratings)?.overallScore,
        Cell: ({ cell: { value: overallScore }, row: { original: item } }) =>
          overallScore > 0 ? (
            <>
              <RatingIcon rating={overallScore} uiWishListRoll={undefined} />{' '}
              {overallScore.toFixed(1)} ({getRating(item, ratings)?.ratingCount})
            </>
          ) : null,
        sortType: 'basic',
        sortDescFirst: true
      },
      {
        Header: 'Tier',
        accessor: 'tier',
        sortType: compareBy(({ original: item }) => rarity(item))
      },
      {
        Header: 'Source',
        accessor: source
      },
      {
        id: 'year',
        Header: 'Year',
        accessor: (item) =>
          item.isDestiny1() ? item.year : item.isDestiny2() ? D2SeasonInfo[item.season].year : null,
        sortType: 'basic'
      },
      {
        Header: 'Season',
        accessor: 'season',
        sortType: 'basic'
      },
      {
        id: 'event',
        Header: 'Event',
        accessor: (item) => (item.isDestiny2() && item.event ? D2EventInfo[item.event].name : null)
      },
      {
        Header: 'Mod Slot',
        // TODO: only show if there are mod slots
        accessor: getItemSpecialtyModSlotDisplayName, //
        Cell: ({ cell: { value }, row: { original: item } }) =>
          value && <SpecialtyModSlotIcon className={styles.modSlot} item={item} />,
        sortType: 'basic'
      },
      {
        id: 'archetype',
        Header: 'Archetype',
        accessor: (item) =>
          !item.isExotic && item.isDestiny2() && !item.energy
            ? item.sockets?.categories[0]?.sockets[0]?.plug?.plugItem.displayProperties.name
            : null,
        Cell: ({ row: { original: item } }) =>
          !item.isExotic && item.isDestiny2() && !item.energy ? (
            <div>
              {[item.sockets?.categories[0]?.sockets[0]?.plug!].map((p) => (
                <PressTip
                  key={p.plugItem.hash}
                  tooltip={<PlugTooltip item={item} plug={p} defs={defs} />}
                >
                  <div className={styles.modPerk}>
                    <BungieImage src={p.plugItem.displayProperties.icon} />{' '}
                    {p.plugItem.displayProperties.name}
                  </div>
                </PressTip>
              ))}
            </div>
          ) : null
      },
      {
        id: 'perks',
        Header: 'Perks',
        accessor: (item) =>
          item.isDestiny2() && !item.energy
            ? item.sockets?.categories[0]?.sockets
                .flatMap((s) => s.plugOptions)
                .filter(
                  (p) =>
                    item.isExotic ||
                    !p.plugItem.itemCategoryHashes?.includes(INTRINSIC_PLUG_CATEGORY)
                ) || []
            : [],
        Cell: ({ cell: { value: plugItems }, row: { original: item } }) => (
          <div className={styles.modPerks}>
            {item.isDestiny2() &&
              plugItems.map((p: DimPlug) => (
                <PressTip
                  key={p.plugItem.hash}
                  tooltip={<PlugTooltip item={item} plug={p} defs={defs} />}
                >
                  <div className={styles.modPerk}>
                    <BungieImage src={p.plugItem.displayProperties.icon} />{' '}
                    {p.plugItem.displayProperties.name}
                  </div>
                </PressTip>
              ))}
          </div>
        ),
        disableSortBy: true
      },
      {
        id: 'mods',
        Header: 'Mods',
        accessor: (item) =>
          item.isDestiny2()
            ? item.sockets?.categories[1]?.sockets
                .filter((s) => s.plug?.plugItem.collectibleHash || filterPlugs(s))
                .flatMap((s) => s.plugOptions) || []
            : [],
        Cell: ({ cell: { value: plugItems }, row: { original: item } }) => (
          <div className={styles.modPerks}>
            {item.isDestiny2() &&
              plugItems.map((p: DimPlug) => (
                <PressTip
                  key={p.plugItem.hash}
                  tooltip={<PlugTooltip item={item} plug={p} defs={defs} />}
                >
                  <div className={styles.modPerk}>
                    <BungieImage src={p.plugItem.displayProperties.icon} />{' '}
                    {p.plugItem.displayProperties.name}
                  </div>
                </PressTip>
              ))}
          </div>
        ),
        disableSortBy: true
      },
      {
        id: 'stats',
        Header: 'Stats',
        columns: statColumns
      },
      {
        id: 'basestats',
        Header: 'Base Stats',
        columns: baseStatColumns,
        show: false
      },
      {
        id: 'masterworkTier',
        Header: 'Masterwork Tier',
        accessor: (item) => (item.isDestiny2() ? item.masterworkInfo?.tier : null),
        sortType: 'basic',
        sortDescFirst: true
      },
      {
        id: 'killTracker',
        Header: 'Kill Tracker',
        accessor: (item) =>
          item.isDestiny2() &&
          item.masterworkInfo &&
          Boolean(item.masterwork || item.masterworkInfo.progress) &&
          item.masterworkInfo.typeName &&
          (item.masterworkInfo.progress || 0),
        Cell: ({ cell: { value }, row: { original: item } }) =>
          item.isDestiny2() &&
          (value || value === 0) && (
            <div title={item.masterworkInfo!.typeDesc ?? undefined} className={styles.modPerk}>
              {item.masterworkInfo!.typeIcon && <BungieImage src={item.masterworkInfo!.typeIcon} />}{' '}
              {value}
            </div>
          ),
        sortType: 'basic',
        sortDescFirst: true
      },
      {
        id: 'masterworkStat',
        Header: 'Masterwork Stat',
        accessor: (item) => (item.isDestiny2() ? item.masterworkInfo?.statName : null)
      },
      {
        id: 'notes',
        Header: 'Notes',
        accessor: (item) => getNotes(item, itemInfos)
      },
      hasWishList && {
        id: 'wishListNote',
        Header: 'Wish List Note',
        accessor: (item) => wishList?.[item.id]?.notes
      }
    ]);

    for (const column of columns) {
      if (!column.id) {
        column.id = column.accessor?.toString();
      }
      column.show = enabledColumns.includes(column.id!);
    }

    return columns;
  }, [wishList, items, itemInfos, ratings, defs, enabledColumns]);

  // Use the state and functions returned from useTable to build your UI
  const {
    getTableProps,
    getTableBodyProps,
    headerGroups,
    rows,
    prepareRow,
    selectedFlatRows
  } = useTable(
    {
      columns,
      data: items,
      initialState,
      getRowID,
      // TODO: probably should reset on query changes too?
      getResetSelectedRowPathsDeps: () => [selection]
    } as any,
    useSortBy,
    useRowSelect
  ) as TableInstance<DimItem> & UseRowSelectInstanceProps<DimItem>;

  if (!terminal) {
    return <div>No items match the current filters.</div>;
  }

  const onChangeEnabledColumn: (item: { checked: boolean; id: string }) => void = (item) => {
    const { checked, id } = item;
    setEnabledColumns((columns) => (checked ? [...columns, id] : columns.filter((c) => c !== id)));
  };

  // TODO: Extract column selector, use a Reach dropdown or something
  // TODO: stolen from SearchFilter, should probably refactor into a shared thing
  const onLock = loadingTracker.trackPromise(async (e) => {
    const selectedTag = e.currentTarget.name;
    const items = selectedFlatRows?.map((d) => d.original);

    const state = selectedTag === 'lock';
    try {
      for (const item of items) {
        const store =
          item.owner === 'vault'
            ? item.getStoresService().getActiveStore()!
            : item.getStoresService().getStore(item.owner)!;

        if (item.isDestiny2()) {
          await d2SetLockState(store, item, state);
        } else if (item.isDestiny1()) {
          await d1SetItemState(item, store, state, 'lock');
        }

        // TODO: Gotta do this differently in react land
        item.locked = state;
      }
      showNotification({
        type: 'success',
        title: state
          ? t('Filter.LockAllSuccess', { num: items.length })
          : t('Filter.UnlockAllSuccess', { num: items.length })
      });
    } catch (e) {
      showNotification({
        type: 'error',
        title: state ? t('Filter.LockAllFailed') : t('Filter.UnlockAllFailed'),
        body: e.message
      });
    } finally {
      // Touch the stores service to update state
      if (items.length) {
        items[0].getStoresService().touch();
      }
    }
  });

<<<<<<< HEAD
  const onMoveSelectedItems = (store) => {
    const items = selectedFlatRows?.map((d) => d.original);
    for (const item of items) {
      moveItemTo(item, store, false, item.amount);
    }
  };

  const onTagSelectedItems = (tagInfo: TagInfo) => {
    const items = selectedFlatRows?.map((d) => d.original);
    bulkTagItems(account, items, tagInfo.type);
  };

  return (
    <>
      <EnabledColumnsSelector
        columns={columns.filter((c) => c.id !== 'selection')}
        enabledColumns={enabledColumns}
        onChangeEnabledColumn={onChangeEnabledColumn}
      />
      <ItemActions
        selectedFlatRows={selectedFlatRows}
        onLock={onLock}
        stores={stores}
        onTagSelectedItems={onTagSelectedItems}
        onMoveSelectedItems={onMoveSelectedItems}
      />
      <div className={styles.tableContainer}>
=======
  /**
   * When shift-clicking a value, if there's a filter function defined, narrow/un-narrow the search
   */
  const narrowQueryFunction = (
    row: Row<DimItem>,
    cell: DimCell
  ): React.MouseEventHandler<HTMLTableDataCellElement> | undefined =>
    cell.column.filter
      ? (e) => {
          if (e.shiftKey) {
            const filter = cell.column.filter!(row.original);
            if (filter !== undefined) {
              toggleSearchQueryComponent(filter);
            }
          }
        }
      : undefined;

  return (
    <>
      <div className={styles.enabledColumns}>
        {columns.map(
          (c) =>
            c.id !== 'selection' && (
              <label key={c.id} className={styles.checkButton}>
                <input
                  name={c.id}
                  type="checkbox"
                  checked={enabledColumns.includes(c.id!)}
                  onChange={onChangeEnabledColumn}
                />{' '}
                {_.isFunction(c.Header) ? c.Header({} as any) : c.Header}
              </label>
            )
        )}
      </div>
      <div className={styles.bulkActions}>
        <button
          className="dim-button"
          disabled={selectedFlatRows.length === 0}
          name="lock"
          onClick={onLock}
        >
          Lock <AppIcon icon={lockIcon} />
        </button>
        <button
          className="dim-button"
          disabled={selectedFlatRows.length === 0}
          name="unlock"
          onClick={onLock}
        >
          Unlock <AppIcon icon={lockIcon} />
        </button>
        <button className="dim-button" disabled={selectedFlatRows.length === 0}>
          Tag
        </button>
        <button className="dim-button" disabled={selectedFlatRows.length === 0}>
          Move To
        </button>
      </div>
      <div className={clsx(styles.tableContainer, shiftHeld && styles.shiftHeld)}>
>>>>>>> 620b1a50
        <table className={styles.table} {...getTableProps()}>
          <thead>
            {headerGroups.map((headerGroup) => (
              <tr {...headerGroup.getHeaderGroupProps()}>
                {headerGroup.headers.map((column: DimColumnInstance) => (
                  <th
                    {...column.getHeaderProps(column.getSortByToggleProps())}
                    className={styles[column.id]}
                  >
                    {column.render('Header')}
                    {column.isSorted && (
                      <AppIcon icon={column.isSortedDesc ? faCaretUp : faCaretDown} />
                    )}
                  </th>
                ))}
              </tr>
            ))}
          </thead>
          <tbody {...getTableBodyProps()}>
            {rows.map((row) => {
              prepareRow(row);
              return (
                <tr {...row.getRowProps()}>
                  {row.cells.map((cell: DimCell) => (
                    <td
                      {...cell.getCellProps()}
                      onClick={narrowQueryFunction(row, cell)}
                      className={clsx(
                        styles[cell.column.id],
                        cell.column.filter && styles.hasFilter
                      )}
                    >
                      {cell.render('Cell')}
                    </td>
                  ))}
                </tr>
              );
            })}
          </tbody>
        </table>
      </div>
    </>
  );
}

export default connect<StoreProps, DispatchProps>(mapStateToProps, mapDispatchToProps)(ItemTable);<|MERGE_RESOLUTION|>--- conflicted
+++ resolved
@@ -56,16 +56,13 @@
 import PlugTooltip from 'app/item-popup/PlugTooltip';
 import { D2ManifestDefinitions } from 'app/destiny2/d2-definitions';
 import { INTRINSIC_PLUG_CATEGORY } from 'app/inventory/store/sockets';
-<<<<<<< HEAD
 import ItemActions from './ItemActions';
 import { DimStore } from 'app/inventory/store-types';
 import { moveItemTo } from 'app/inventory/move-item';
 import EnabledColumnsSelector from './EnabledColumnsSelector';
 import { bulkTagItems } from 'app/inventory/tag-items';
 import { DestinyAccount } from 'app/accounts/destiny-account';
-=======
 import { connect } from 'react-redux';
-import { DimStore } from 'app/inventory/store-types';
 import { createSelector } from 'reselect';
 import { RootState } from 'app/store/reducers';
 import { storesSelector } from 'app/inventory/reducer';
@@ -74,7 +71,7 @@
 import { toggleSearchQueryComponent } from 'app/shell/actions';
 import clsx from 'clsx';
 import { useShiftHeld } from 'app/utils/hooks';
->>>>>>> 620b1a50
+import { currentAccountSelector } from 'app/accounts/reducer';
 
 const initialState = {
   sortBy: [{ id: 'name' }]
@@ -82,26 +79,12 @@
 
 const getRowID = (item: DimItem) => item.id;
 
-<<<<<<< HEAD
-function ItemTable({
-  account,
-  items,
-  selection,
-  itemInfos,
-  ratings,
-  wishList,
-  defs,
-  stores
-}: {
-  account: DestinyAccount;
-  items: DimItem[];
-=======
 interface ProvidedProps {
->>>>>>> 620b1a50
   selection: SelectionTreeNode[];
 }
 
 interface StoreProps {
+  account?: DestinyAccount;
   stores: DimStore[];
   items: DimItem[];
   defs: D2ManifestDefinitions;
@@ -110,11 +93,6 @@
   wishList: {
     [key: string]: InventoryWishListRoll;
   };
-<<<<<<< HEAD
-  defs: D2ManifestDefinitions;
-  stores: DimStore[];
-}) {
-=======
   isPhonePortrait: boolean;
 }
 
@@ -131,6 +109,7 @@
   return (state: RootState): StoreProps => {
     const searchFilter = searchFilterSelector(state);
     return {
+      account: currentAccountSelector(state),
       items: allItemsSelector(state).filter(searchFilter),
       defs: state.manifest.d2Manifest!,
       stores: storesSelector(state),
@@ -163,9 +142,10 @@
   ratings,
   wishList,
   defs,
+  stores,
+  account,
   toggleSearchQueryComponent
 }: Props) {
->>>>>>> 620b1a50
   // TODO: Indicate equipped/owner? Not sure it's necessary.
   // TODO: maybe implement my own table component
 
@@ -637,35 +617,6 @@
     }
   });
 
-<<<<<<< HEAD
-  const onMoveSelectedItems = (store) => {
-    const items = selectedFlatRows?.map((d) => d.original);
-    for (const item of items) {
-      moveItemTo(item, store, false, item.amount);
-    }
-  };
-
-  const onTagSelectedItems = (tagInfo: TagInfo) => {
-    const items = selectedFlatRows?.map((d) => d.original);
-    bulkTagItems(account, items, tagInfo.type);
-  };
-
-  return (
-    <>
-      <EnabledColumnsSelector
-        columns={columns.filter((c) => c.id !== 'selection')}
-        enabledColumns={enabledColumns}
-        onChangeEnabledColumn={onChangeEnabledColumn}
-      />
-      <ItemActions
-        selectedFlatRows={selectedFlatRows}
-        onLock={onLock}
-        stores={stores}
-        onTagSelectedItems={onTagSelectedItems}
-        onMoveSelectedItems={onMoveSelectedItems}
-      />
-      <div className={styles.tableContainer}>
-=======
   /**
    * When shift-clicking a value, if there's a filter function defined, narrow/un-narrow the search
    */
@@ -684,50 +635,33 @@
         }
       : undefined;
 
+  const onMoveSelectedItems = (store) => {
+    const items = selectedFlatRows?.map((d) => d.original);
+    for (const item of items) {
+      moveItemTo(item, store, false, item.amount);
+    }
+  };
+
+  const onTagSelectedItems = (tagInfo: TagInfo) => {
+    const items = selectedFlatRows?.map((d) => d.original);
+    bulkTagItems(account, items, tagInfo.type);
+  };
+
   return (
     <>
-      <div className={styles.enabledColumns}>
-        {columns.map(
-          (c) =>
-            c.id !== 'selection' && (
-              <label key={c.id} className={styles.checkButton}>
-                <input
-                  name={c.id}
-                  type="checkbox"
-                  checked={enabledColumns.includes(c.id!)}
-                  onChange={onChangeEnabledColumn}
-                />{' '}
-                {_.isFunction(c.Header) ? c.Header({} as any) : c.Header}
-              </label>
-            )
-        )}
-      </div>
-      <div className={styles.bulkActions}>
-        <button
-          className="dim-button"
-          disabled={selectedFlatRows.length === 0}
-          name="lock"
-          onClick={onLock}
-        >
-          Lock <AppIcon icon={lockIcon} />
-        </button>
-        <button
-          className="dim-button"
-          disabled={selectedFlatRows.length === 0}
-          name="unlock"
-          onClick={onLock}
-        >
-          Unlock <AppIcon icon={lockIcon} />
-        </button>
-        <button className="dim-button" disabled={selectedFlatRows.length === 0}>
-          Tag
-        </button>
-        <button className="dim-button" disabled={selectedFlatRows.length === 0}>
-          Move To
-        </button>
-      </div>
+      <EnabledColumnsSelector
+        columns={columns.filter((c) => c.id !== 'selection')}
+        enabledColumns={enabledColumns}
+        onChangeEnabledColumn={onChangeEnabledColumn}
+      />
+      <ItemActions
+        selectedFlatRows={selectedFlatRows}
+        onLock={onLock}
+        stores={stores}
+        onTagSelectedItems={onTagSelectedItems}
+        onMoveSelectedItems={onMoveSelectedItems}
+      />
       <div className={clsx(styles.tableContainer, shiftHeld && styles.shiftHeld)}>
->>>>>>> 620b1a50
         <table className={styles.table} {...getTableProps()}>
           <thead>
             {headerGroups.map((headerGroup) => (
