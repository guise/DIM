import { CustomStatDef, DestinyVersion } from '@destinyitemmanager/dim-api-types';
import { StoreIcon } from 'app/character-tile/StoreIcon';
import { StatInfo } from 'app/compare/Compare';
import BungieImage from 'app/dim-ui/BungieImage';
import ElementIcon from 'app/dim-ui/ElementIcon';
import { KillTrackerInfo } from 'app/dim-ui/KillTracker';
import { PressTip, Tooltip } from 'app/dim-ui/PressTip';
import { SpecialtyModSlotIcon } from 'app/dim-ui/SpecialtyModSlotIcon';
import { t, tl } from 'app/i18next-t';
import { tagConfig, TagValue } from 'app/inventory/dim-item-info';
import { D1Item, DimItem, DimSocket } from 'app/inventory/item-types';
import ItemIcon, { DefItemIcon } from 'app/inventory/ItemIcon';
import ItemPopupTrigger from 'app/inventory/ItemPopupTrigger';
import NewItemIndicator from 'app/inventory/NewItemIndicator';
import { storesSelector } from 'app/inventory/selectors';
import { source } from 'app/inventory/spreadsheets';
import { getEvent, getSeason } from 'app/inventory/store/season';
import { getStatSortOrder } from 'app/inventory/store/stats';
import { getStore } from 'app/inventory/stores-helpers';
import TagIcon from 'app/inventory/TagIcon';
import { ItemStatValue } from 'app/item-popup/ItemStat';
import NotesArea from 'app/item-popup/NotesArea';
import { DimPlugTooltip } from 'app/item-popup/PlugTooltip';
import { recoilValue } from 'app/item-popup/RecoilStat';
import { editLoadout } from 'app/loadout-drawer/loadout-events';
import { InGameLoadout, isInGameLoadout, Loadout } from 'app/loadout-drawer/loadout-types';
import { LoadoutsByItem } from 'app/loadout-drawer/selectors';
import InGameLoadoutIcon from 'app/loadout/ingame/InGameLoadoutIcon';
import { quoteFilterString } from 'app/search/query-parser';
import { statHashByName } from 'app/search/search-filter-values';
import { getColor, percent } from 'app/shell/formatters';
import {
  AppIcon,
  faCheck,
  lockIcon,
  powerIndicatorIcon,
  thumbsDownIcon,
  thumbsUpIcon,
} from 'app/shell/icons';
import { RootState } from 'app/store/types';
import { compareBy } from 'app/utils/comparators';
import {
  getInterestingSocketMetadatas,
  getItemDamageShortName,
  getItemKillTrackerInfo,
  getItemYear,
  getMasterworkStatNames,
  isD1Item,
  isKillTrackerSocket,
  isSunset,
} from 'app/utils/item-utils';
import {
  getSocketsByIndexes,
  getWeaponArchetype,
  getWeaponArchetypeSocket,
  isEmptyArmorModSocket,
  isUsedArmorModSocket,
} from 'app/utils/socket-utils';
import { InventoryWishListRoll } from 'app/wishlists/wishlists';
import clsx from 'clsx';
import { D2EventInfo } from 'data/d2/d2-event-info';
import { StatHashes } from 'data/d2/generated-enums';
import shapedOverlay from 'images/shapedOverlay.png';
import _ from 'lodash';
import React from 'react';
import { useSelector } from 'react-redux';
import { createCustomStatColumns } from './CustomStatColumns';
// eslint-disable-next-line css-modules/no-unused-class
import styles from './ItemTable.m.scss';
import { ColumnDefinition, ColumnGroup, SortDirection, Value } from './table-types';

/**
 * Get the ID used to select whether this column is shown or not.
 */
export function getColumnSelectionId(column: ColumnDefinition) {
  return column.columnGroup ? column.columnGroup.id : column.id;
}

// Some stat labels are long. This lets us replace them with i18n
export const statLabels: Record<number, string | undefined> = {
  [StatHashes.RoundsPerMinute]: tl('Organizer.Stats.RPM'),
  [StatHashes.ReloadSpeed]: tl('Organizer.Stats.Reload'),
  [StatHashes.AimAssistance]: tl('Organizer.Stats.Aim'),
  [StatHashes.RecoilDirection]: tl('Organizer.Stats.Recoil'),
  [StatHashes.Attack]: tl('Organizer.Stats.Power'),
  [StatHashes.Defense]: tl('Organizer.Stats.Power'),
  [StatHashes.AirborneEffectiveness]: tl('Organizer.Stats.Airborne'),
};

// const booleanCell = (value: any) => (value ? <AppIcon icon={faCheck} /> : undefined);

/**
 * This function generates the columns.
 */
export function getColumns(
  itemsType: 'weapon' | 'armor' | 'ghost',
  statHashes: {
    [statHash: number]: StatInfo;
  },
<<<<<<< HEAD
  classType: DestinyClass,
  getTag: (item: DimItem) => TagValue | undefined,
  getNotes: (item: DimItem) => string | undefined,
=======
  itemInfos: ItemInfos,
>>>>>>> 8499787b
  wishList: (item: DimItem) => InventoryWishListRoll | undefined,
  hasWishList: boolean,
  customStatDefs: CustomStatDef[],
  loadoutsByItem: LoadoutsByItem,
  newItems: Set<string>,
  destinyVersion: DestinyVersion,
  onPlugClicked: (value: { item: DimItem; socket: DimSocket; plugHash: number }) => void
): ColumnDefinition[] {
  const customStatHashes = customStatDefs.map((c) => c.statHash);
  const statsGroup: ColumnGroup = {
    id: 'stats',
    header: t('Organizer.Columns.Stats'),
  };
  const baseStatsGroup: ColumnGroup = {
    id: 'baseStats',
    header: t('Organizer.Columns.BaseStats'),
  };
  const statQualityGroup: ColumnGroup = {
    id: 'statQuality',
    header: t('Organizer.Columns.StatQuality'),
  };

  type ColumnWithStat = ColumnDefinition & { statHash: number };
  const statColumns: ColumnWithStat[] = _.sortBy(
    _.compact(
      Object.entries(statHashes).map(([statHashStr, statInfo]): ColumnWithStat | undefined => {
        const statHash = parseInt(statHashStr, 10);
        if (customStatHashes.includes(statHash)) {
          // Exclude custom total, it has its own column
          return undefined;
        }
        const statLabel = statLabels[statHash];

        return {
          id: `stat${statHash}`,
          header: statInfo.displayProperties.hasIcon ? (
            <span title={statInfo.displayProperties.name}>
              <BungieImage src={statInfo.displayProperties.icon} />
            </span>
          ) : statLabel ? (
            t(statLabel)
          ) : (
            statInfo.displayProperties.name
          ),
          statHash,
          columnGroup: statsGroup,
          value: (item: DimItem) => {
            const stat = item.stats?.find((s) => s.statHash === statHash);
            if (stat?.statHash === StatHashes.RecoilDirection) {
              return recoilValue(stat.value);
            }
            return stat?.value || 0;
          },
          cell: (_val, item: DimItem) => {
            const stat = item.stats?.find((s) => s.statHash === statHash);
            if (!stat) {
              return null;
            }
            return <ItemStatValue stat={stat} item={item} />;
          },
          defaultSort: statInfo.lowerBetter ? SortDirection.ASC : SortDirection.DESC,
          filter: (value) => {
            const statName = _.invert(statHashByName)[statHash];
            return `stat:${statName}:${statName === 'rof' ? '=' : '>='}${value}`;
          },
        };
      })
    ),
    (s) => getStatSortOrder(s.statHash)
  );

  const isGhost = itemsType === 'ghost';
  const isArmor = itemsType === 'armor';
  const isWeapon = itemsType === 'weapon';

  const baseStatColumns: ColumnWithStat[] =
    destinyVersion === 2
      ? statColumns.map((column) => ({
          ...column,
          id: `base${column.statHash}`,
          columnGroup: baseStatsGroup,
          value: (item: DimItem): number => {
            const stat = item.stats?.find((s) => s.statHash === column.statHash);
            if (stat?.statHash === StatHashes.RecoilDirection) {
              return recoilValue(stat.base);
            }
            return stat?.base || 0;
          },
          cell: (_val, item: DimItem) => {
            const stat = item.stats?.find((s) => s.statHash === column.statHash);
            if (!stat) {
              return null;
            }
            return <ItemStatValue stat={stat} item={item} baseStat />;
          },
          filter: (value) => `basestat:${_.invert(statHashByName)[column.statHash]}:>=${value}`,
        }))
      : [];

  const d1ArmorQualityByStat =
    destinyVersion === 1 && isArmor
      ? _.sortBy(
          Object.entries(statHashes).map(([statHashStr, statInfo]): ColumnWithStat => {
            const statHash = parseInt(statHashStr, 10);
            return {
              statHash,
              id: `quality_${statHash}`,
              columnGroup: statQualityGroup,
              header: t('Organizer.Columns.StatQualityStat', {
                stat: statInfo.displayProperties.name,
              }),
              value: (item: D1Item) => {
                const stat = item.stats?.find((s) => s.statHash === statHash);
                let pct = 0;
                if (stat?.scaled?.min) {
                  pct = Math.round((100 * stat.scaled.min) / (stat.split || 1));
                }
                return pct;
              },
              cell: (value: number, item: D1Item) => {
                const stat = item.stats?.find((s) => s.statHash === statHash);
                return (
                  <span style={getColor(stat?.qualityPercentage?.min || 0, 'color')}>{value}%</span>
                );
              },
            };
          }),
          (s) => getStatSortOrder(s.statHash)
        )
      : [];

  /**
   * This helper allows TypeScript to perform type inference to determine the
   * type of V based on its arguments. This allows us to automatically type the
   * various column methods like `cell` and `filter` automatically based on the
   * return type of `value`.
   */
  /*@__INLINE__*/
  function c<V extends Value>(columnDef: ColumnDefinition<V>): ColumnDefinition<V> {
    return columnDef;
  }

  const customStats = createCustomStatColumns(customStatDefs);

  const columns: ColumnDefinition[] = _.compact([
    c({
      id: 'icon',
      header: t('Organizer.Columns.Icon'),
      value: (i) => i.icon,
      cell: (_val, item) => (
        <ItemPopupTrigger item={item}>
          {(ref, onClick) => (
            <div ref={ref} onClick={onClick} className="item">
              <ItemIcon item={item} className={styles.itemIcon} />
              {item.crafted && <img src={shapedOverlay} className={styles.shapedIconOverlay} />}
            </div>
          )}
        </ItemPopupTrigger>
      ),
      noSort: true,
      noHide: true,
    }),
    c({
      id: 'name',
      header: t('Organizer.Columns.Name'),
      value: (i) => i.name,
      filter: (name) => `name:${quoteFilterString(name)}`,
    }),
    !isGhost &&
      c({
        id: 'power',
        header: <AppIcon icon={powerIndicatorIcon} />,
        dropdownLabel: t('Organizer.Columns.Power'),
        value: (item) => item.power,
        defaultSort: SortDirection.DESC,
        filter: (value) => `power:>=${value}`,
      }),
    !isGhost &&
      destinyVersion === 2 &&
      c({
        id: 'sunset',
        header: t('Stats.Sunset'),
        value: isSunset,
        defaultSort: SortDirection.ASC,
        cell: (value) => (value ? <AppIcon icon={faCheck} /> : undefined),
        filter: (value) => (value ? '' : '-') + 'is:sunset',
      }),
    !isGhost &&
      (destinyVersion === 2 || isWeapon) &&
      c({
        id: 'dmg',
        header: t('Organizer.Columns.Damage'),
        value: (item) => item.element?.displayProperties.name,
        cell: (_val, item) => <ElementIcon className={styles.inlineIcon} element={item.element} />,
        filter: (_val, item) => `is:${getItemDamageShortName(item)}`,
      }),
    (isArmor || isGhost) &&
      destinyVersion === 2 &&
      c({
        id: 'energy',
        header: t('Organizer.Columns.Energy'),
        value: (item) => item.energy?.energyCapacity,
        defaultSort: SortDirection.DESC,
        filter: (value) => `energycapacity:>=${value}`,
      }),
    c({
      id: 'locked',
      header: <AppIcon icon={lockIcon} />,
      dropdownLabel: t('Organizer.Columns.Locked'),
      value: (i) => i.locked,
      cell: (value) => (value ? <AppIcon icon={lockIcon} /> : undefined),
      defaultSort: SortDirection.DESC,
      filter: (value) => (value ? '' : '-') + 'is:locked',
    }),
    c({
      id: 'tag',
      header: t('Organizer.Columns.Tag'),
      value: (item) => getTag(item) ?? '',
      cell: (value) => value && <TagIcon tag={value} />,
      sort: compareBy((tag) => (tag && tagConfig[tag] ? tagConfig[tag].sortOrder : 1000)),
      filter: (value) => `tag:${value || 'none'}`,
    }),
    c({
      id: 'new',
      header: t('Organizer.Columns.New'),
      value: (item) => newItems.has(item.id),
      cell: (value) => (value ? <NewItemIndicator /> : undefined),
      defaultSort: SortDirection.DESC,
      filter: (value) => (value ? '' : '-') + 'is:new',
    }),
    destinyVersion === 2 &&
      c({
        id: 'crafted',
        header: t('Organizer.Columns.Crafted'),
        value: (item) => item.craftedInfo?.craftedDate,
        cell: (craftedDate) =>
          craftedDate ? <>{new Date(craftedDate * 1000).toLocaleString()}</> : undefined,
        defaultSort: SortDirection.DESC,
        filter: (value) => (value ? '' : '-') + 'is:crafted',
      }),
    c({
      id: 'recency',
      header: t('Organizer.Columns.Recency'),
      value: (item) => item.id,
      cell: () => '',
    }),
    destinyVersion === 2 &&
      isWeapon &&
      c({
        id: 'wishList',
        header: t('Organizer.Columns.WishList'),
        value: (item) => {
          const roll = wishList(item);
          return roll ? (roll.isUndesirable ? false : true) : undefined;
        },
        cell: (value) =>
          value !== undefined ? (
            <AppIcon
              icon={value ? thumbsUpIcon : thumbsDownIcon}
              className={value ? styles.positive : styles.negative}
            />
          ) : undefined,
        sort: compareBy((wishList) => (wishList === undefined ? 0 : wishList ? -1 : 1)),
        filter: (value) =>
          value === true ? 'is:wishlist' : value === false ? 'is:trashlist' : '-is:wishlist',
      }),
    c({
      id: 'tier',
      header: t('Organizer.Columns.Tier'),
      value: (i) => i.tier,
      filter: (value) => `is:${value}`,
    }),
    destinyVersion === 2 &&
      c({
        id: 'source',
        header: t('Organizer.Columns.Source'),
        value: source,
        filter: (value) => `source:${value}`,
      }),
    c({
      id: 'year',
      header: t('Organizer.Columns.Year'),
      value: (item) => getItemYear(item),
      filter: (value) => `year:${value}`,
    }),
    destinyVersion === 2 &&
      c({
        id: 'season',
        header: t('Organizer.Columns.Season'),
        value: (i) => getSeason(i),
        filter: (value) => `season:${value}`,
      }),
    destinyVersion === 2 &&
      c({
        id: 'event',
        header: t('Organizer.Columns.Event'),
        value: (item) => {
          const event = getEvent(item);
          return event ? D2EventInfo[event].name : undefined;
        },
        filter: (value) => `event:${value}`,
      }),
    destinyVersion === 2 &&
      isArmor &&
      c({
        id: 'modslot',
        header: t('Organizer.Columns.ModSlot'),
        // TODO: only show if there are mod slots
        value: (item) =>
          getInterestingSocketMetadatas(item)
            ?.map((m) => m.slotTag)
            .join(','),
        cell: (value, item) =>
          value && (
            <SpecialtyModSlotIcon
              className={styles.modslotIcon}
              item={item}
              excludeStandardD2ModSockets
            />
          ),
        filter: (value) =>
          value !== undefined
            ? value
                .split(',')
                .map((m) => `modslot:${m}`)
                .join(' ')
            : ``,
      }),
    destinyVersion === 1 &&
      c({
        id: 'percentComplete',
        header: t('Organizer.Columns.PercentComplete'),
        value: (item) => item.percentComplete,
        cell: (value) => percent(value),
        filter: (value) => `percentage:>=${value}`,
      }),
    destinyVersion === 2 &&
      isWeapon &&
      c({
        id: 'archetype',
        header: t('Organizer.Columns.Archetype'),
        value: (item) => getWeaponArchetype(item)?.displayProperties.name,
        cell: (_val, item) => {
          const plugged = getWeaponArchetypeSocket(item)?.plugged;
          return (
            plugged && (
              <PressTip
                key={plugged.plugDef.hash}
                tooltip={() => <DimPlugTooltip item={item} plug={plugged} />}
              >
                <div className={styles.modPerk}>
                  <div className={styles.miniPerkContainer}>
                    <DefItemIcon itemDef={plugged.plugDef} borderless={true} />
                  </div>{' '}
                  {plugged.plugDef.displayProperties.name}
                </div>
              </PressTip>
            )
          );
        },
        filter: (value) => (value ? `perkname:${quoteFilterString(value)}` : undefined),
      }),
    (destinyVersion === 2 || isWeapon) &&
      c({
        id: 'breaker',
        header: t('Organizer.Columns.Breaker'),
        value: (item) => item.breakerType?.displayProperties.name,
        cell: (value, item) =>
          value && (
            <BungieImage
              className={styles.inlineIcon}
              src={item.breakerType!.displayProperties.icon}
            />
          ),
        filter: (_val, item) => `is:${getItemDamageShortName(item)}`,
      }),
    c({
      id: 'perks',
      header:
        destinyVersion === 2 ? t('Organizer.Columns.PerksMods') : t('Organizer.Columns.Perks'),
      value: () => 0, // TODO: figure out a way to sort perks
      cell: (_val, item) =>
        isD1Item(item) ? (
          <D1PerksCell item={item} />
        ) : (
          <PerksCell item={item} onPlugClicked={onPlugClicked} />
        ),
      noSort: true,
      gridWidth: 'minmax(324px,max-content)',
      filter: (value) =>
        typeof value === 'string' ? `perkname:${quoteFilterString(value)}` : undefined,
    }),
    destinyVersion === 2 &&
      isWeapon &&
      c({
        id: 'traits',
        header: t('Organizer.Columns.Traits'),
        value: () => 0, // TODO: figure out a way to sort perks
        cell: (_val, item) => (
          <PerksCell item={item} traitsOnly={true} onPlugClicked={onPlugClicked} />
        ),
        noSort: true,
        gridWidth: 'minmax(180px,max-content)',
        filter: (value) =>
          typeof value === 'string' ? `perkname:${quoteFilterString(value)}` : undefined,
      }),
    ...statColumns,
    ...baseStatColumns,
    ...d1ArmorQualityByStat,
    destinyVersion === 1 &&
      isArmor &&
      c({
        id: 'quality',
        header: t('Organizer.Columns.Quality'),
        value: (item) => (isD1Item(item) && item.quality ? item.quality.min : 0),
        cell: (value) => <span style={getColor(value, 'color')}>{value}%</span>,
        filter: (value) => `quality:>=${value}`,
      }),
    ...(destinyVersion === 2 && isArmor ? customStats : []),
    destinyVersion === 2 &&
      isWeapon &&
      c({
        id: 'masterworkTier',
        header: t('Organizer.Columns.MasterworkTier'),
        value: (item) => item.masterworkInfo?.tier,
        defaultSort: SortDirection.DESC,
        filter: (value) => `masterwork:>=${value}`,
      }),
    destinyVersion === 2 &&
      isWeapon &&
      c({
        id: 'masterworkStat',
        header: t('Organizer.Columns.MasterworkStat'),
        value: (item) => getMasterworkStatNames(item.masterworkInfo),
      }),
    destinyVersion === 2 &&
      isWeapon &&
      c({
        id: 'killTracker',
        header: t('Organizer.Columns.KillTracker'),
        value: (item) => {
          const killTrackerInfo = getItemKillTrackerInfo(item);
          return killTrackerInfo?.count;
        },
        cell: (_val, item) => {
          const killTrackerInfo = getItemKillTrackerInfo(item);
          return (
            killTrackerInfo && (
              <KillTrackerInfo tracker={killTrackerInfo} className={styles.killTrackerDisplay} />
            )
          );
        },
        defaultSort: SortDirection.DESC,
      }),
    c({
      id: 'location',
      header: t('Organizer.Columns.Location'),
      value: (item) => item.owner,
      cell: (_val, item) => <StoreLocation storeId={item.owner} />,
    }),
    c({
      id: 'loadouts',
      header: t('Organizer.Columns.Loadouts'),
      value: (item) =>
        loadoutsByItem[item.id]
          ?.map((l) => l.loadout.name)
          .sort()
          .join(','),
      cell: (_val, item) => {
        const inloadouts = loadoutsByItem[item.id];
        return (
          inloadouts &&
          inloadouts.length > 0 && (
            <LoadoutsCell
              loadouts={_.sortBy(
                inloadouts.map((l) => l.loadout),
                (l) => l.name
              )}
              owner={item.owner}
            />
          )
        );
      },
      filter: (value, item) => {
        if (typeof value === 'string') {
          const inloadouts = loadoutsByItem[item.id];
          const loadout = inloadouts?.find(({ loadout }) => loadout.id === value);
          return loadout && `inloadout:${quoteFilterString(loadout.loadout.name)}`;
        }
      },
    }),
    c({
      id: 'notes',
      header: t('Organizer.Columns.Notes'),
      value: (item) => getNotes(item) ?? '',
      cell: (_val, item) => <NotesArea item={item} minimal={true} />,
      gridWidth: 'minmax(200px, 1fr)',
      filter: (value) => `notes:${quoteFilterString(value)}`,
    }),
    isWeapon &&
      hasWishList &&
      c({
        id: 'wishListNote',
        header: t('Organizer.Columns.WishListNotes'),
        value: (item) => wishList(item)?.notes?.trim() ?? '',
        gridWidth: 'minmax(200px, 1fr)',
        filter: (value) => `wishlistnotes:${quoteFilterString(value)}`,
      }),
  ]);

  return columns;
}

function LoadoutsCell({
  loadouts,
  owner,
}: {
  loadouts: (Loadout | InGameLoadout)[];
  owner: string;
}) {
  return (
    <>
      {loadouts.map((loadout) => (
        <div key={loadout.id} className={styles.loadout}>
          {isInGameLoadout(loadout) ? (
            <a data-perk-name={loadout.id}>
              {isInGameLoadout(loadout) && <InGameLoadoutIcon loadout={loadout} />}
              {loadout.name}
            </a>
          ) : (
            <a
              data-perk-name={loadout.id}
              onClick={(e: React.MouseEvent) => !e.shiftKey && editLoadout(loadout, owner)}
            >
              {loadout.name}
            </a>
          )}
        </div>
      ))}
    </>
  );
}

function PerksCell({
  item,
  traitsOnly,
  onPlugClicked,
}: {
  item: DimItem;
  traitsOnly?: boolean;
  onPlugClicked?: (value: { item: DimItem; socket: DimSocket; plugHash: number }) => void;
}) {
  if (!item.sockets) {
    return null;
  }

  const legendaryWeaponArchetypePlugHash =
    item.bucket.inWeapons && !item.isExotic
      ? getWeaponArchetypeSocket(item)?.plugged?.plugDef?.hash
      : undefined;
  let sockets = item.sockets.categories.flatMap((c) =>
    getSocketsByIndexes(item.sockets!, c.socketIndexes).filter(
      (s) =>
        !isKillTrackerSocket(s) &&
        !isEmptyArmorModSocket(s) &&
        s.plugged?.plugDef.displayProperties.name && // ignore empty sockets and unnamed plugs
        (s.plugged.plugDef.collectibleHash || // collectibleHash catches shaders and most mods
          isUsedArmorModSocket(s) || // but we catch additional mods missing collectibleHash (arrivals)
          (s.isPerk &&
            // Filter out the archetype plug for legendary weapons
            // as it's already in the archetype column
            (!legendaryWeaponArchetypePlugHash ||
              s.plugged.plugDef.hash !== legendaryWeaponArchetypePlugHash)))
    )
  );

  if (traitsOnly) {
    sockets = sockets.filter(
      (s) =>
        s.plugged &&
        (s.plugged.plugDef.plug.plugCategoryIdentifier === 'frames' ||
          s.plugged.plugDef.plug.plugCategoryIdentifier === 'intrinsics')
    );
  }

  if (!sockets.length) {
    return null;
  }
  return (
    <>
      {sockets.map((socket) => (
        <div
          key={socket.socketIndex}
          className={clsx(styles.modPerks, {
            [styles.isPerk]: socket.isPerk && socket.plugOptions.length > 1,
          })}
        >
          {socket.plugOptions.map((p) => (
            <PressTip key={p.plugDef.hash} tooltip={() => <DimPlugTooltip item={item} plug={p} />}>
              <div
                className={clsx(styles.modPerk, {
                  [styles.perkSelected]:
                    socket.isPerk && socket.plugOptions.length > 1 && p === socket.plugged,
                  [styles.perkSelectable]: socket.plugOptions.length > 1,
                })}
                data-perk-name={p.plugDef.displayProperties.name}
                onClick={
                  onPlugClicked && socket.plugOptions.length > 1
                    ? (e: React.MouseEvent) => {
                        if (!e.shiftKey) {
                          e.stopPropagation();
                          onPlugClicked({ item, socket, plugHash: p.plugDef.hash });
                        }
                      }
                    : undefined
                }
              >
                <div className={styles.miniPerkContainer}>
                  <DefItemIcon itemDef={p.plugDef} borderless={true} />
                </div>{' '}
                {p.plugDef.displayProperties.name}
              </div>
            </PressTip>
          ))}
        </div>
      ))}
    </>
  );
}

function D1PerksCell({ item }: { item: D1Item }) {
  if (!isD1Item(item) || !item.talentGrid) {
    return null;
  }
  const sockets = Object.values(
    _.groupBy(
      item.talentGrid.nodes.filter((n) => n.column > 0),
      (n) => n.column
    )
  );

  if (!sockets.length) {
    return null;
  }
  return (
    <>
      {sockets.map((socket) => (
        <div
          key={socket[0].column}
          className={clsx(styles.modPerks, {
            [styles.isPerk]: socket.length > 1 && socket[0].exclusiveInColumn,
          })}
        >
          {socket.map(
            (p) =>
              isD1Item(item) && (
                <PressTip
                  key={p.hash}
                  tooltip={
                    <>
                      <Tooltip.Header text={p.name} />
                      <div>{p.description}</div>
                    </>
                  }
                >
                  <div className={styles.modPerk} data-perk-name={p.name}>
                    <BungieImage src={p.icon} /> {p.name}
                    {(!p.unlocked || p.xp < p.xpRequired) && <> ({percent(p.xp / p.xpRequired)})</>}
                  </div>
                </PressTip>
              )
          )}
        </div>
      ))}
    </>
  );
}

function StoreLocation({ storeId }: { storeId: string }) {
  const store = useSelector((state: RootState) => getStore(storesSelector(state), storeId)!);

  return (
    <div className={styles.locationCell}>
      <StoreIcon store={store} /> {store.className}
    </div>
  );
}<|MERGE_RESOLUTION|>--- conflicted
+++ resolved
@@ -97,13 +97,8 @@
   statHashes: {
     [statHash: number]: StatInfo;
   },
-<<<<<<< HEAD
-  classType: DestinyClass,
   getTag: (item: DimItem) => TagValue | undefined,
   getNotes: (item: DimItem) => string | undefined,
-=======
-  itemInfos: ItemInfos,
->>>>>>> 8499787b
   wishList: (item: DimItem) => InventoryWishListRoll | undefined,
   hasWishList: boolean,
   customStatDefs: CustomStatDef[],
