import { t } from 'app/i18next-t';
<<<<<<< HEAD
import { AppIcon, faArrowCircleDown, faExternalLinkAlt } from 'app/shell/icons';
import { useThunkDispatch } from 'app/store/thunk-dispatch';

import ExternalLink from 'app/dim-ui/ExternalLink';
import { streamDeckSelector } from 'app/stream-deck/selectors';
=======
import { AppIcon, banIcon, faArrowCircleDown } from 'app/shell/icons';
import { useThunkDispatch } from 'app/store/thunk-dispatch';

import ExternalLink from 'app/dim-ui/ExternalLink';
import Checkbox from 'app/settings/Checkbox';
import { fineprintClass, settingClass } from 'app/settings/SettingsPage';
import { Settings } from 'app/settings/initial-settings';
import { streamDeckConnectedSelector } from 'app/stream-deck/selectors';
>>>>>>> c16c0552
import {
  lazyLoadStreamDeck,
  startStreamDeckConnection,
  stopStreamDeckConnection,
} from 'app/stream-deck/stream-deck';
<<<<<<< HEAD
import clsx from 'clsx';
=======
import { setStreamDeckEnabled, streamDeckEnabled } from 'app/stream-deck/util/local-storage';
import { useState } from 'react';
>>>>>>> c16c0552
import { useSelector } from 'react-redux';
import { streamDeckEnabled } from '../actions';
import { streamDeckAuthorizationInit } from '../util/authorization';
import styles from './StreamDeckSettings.m.scss';

export default function StreamDeckSettings() {
  const dispatch = useThunkDispatch();
  const { connected, enabled } = useSelector(streamDeckSelector);

  const onStreamDeckChange = async (enabled: boolean) => {
    // on switch toggle set if Stream Deck feature is enabled or no
    dispatch(streamDeckEnabled(enabled));
    // start or stop WebSocket connection
    if (enabled) {
      await lazyLoadStreamDeck();
      dispatch(startStreamDeckConnection());
    } else {
      dispatch(stopStreamDeckConnection());
    }
  };

  return (
    <section id="stream-deck">
      <h2>Elgato Stream Deck</h2>
<<<<<<< HEAD
      <div className="setting">
        <div className="setting horizontal">
          <label htmlFor="streamDeckEnabled">{t('StreamDeck.Enable')}</label>
          <Switch name="streamDeckEnabled" checked={enabled} onChange={onStreamDeckChange} />
        </div>
        <div className="fineprint">
          {t('StreamDeck.FinePrint')} <b>{t('StreamDeck.OldExtension')}</b>
        </div>
        {!connected && (
          <div>
            <ExternalLink href="https://marketplace.elgato.com/product/dim-stream-deck-11883ba5-c8db-4e3a-915f-612c5ba1b2e4">
              <button type="button" className={clsx('dim-button', styles.downloadPlugin)}>
=======
      <div className={settingClass}>
        <Checkbox
          name={'streamDeckEnabled' as keyof Settings}
          label={t('StreamDeck.Enable')}
          value={enabled}
          onChange={onStreamDeckChange}
        />
        <div className={fineprintClass}>{t('StreamDeck.FinePrint')}</div>
        {connected ? (
          <div className={styles.connected}>{t('StreamDeck.Connected')}</div>
        ) : (
          <div>
            <ExternalLink href="https://apps.elgato.com/plugins/com.dim.streamdeck">
              <button type="button" className="dim-button">
>>>>>>> c16c0552
                <AppIcon icon={faArrowCircleDown} /> {t('StreamDeck.Install')}
              </button>
            </ExternalLink>
          </div>
        )}
<<<<<<< HEAD
        <div className={styles.authentication}>
          <button
            type="button"
            className="dim-button"
            onClick={() => dispatch(streamDeckAuthorizationInit())}
          >
            <i className={faExternalLinkAlt} />
            <span>{t('StreamDeck.Authorize')}</span>
=======
        <div>
          <button type="button" className="dim-button" onClick={onStreamDeckAuthorizationReset}>
            <AppIcon icon={banIcon} /> {t('StreamDeck.Authorization.Reset')}
>>>>>>> c16c0552
          </button>
        </div>
      </div>
    </section>
  );
}<|MERGE_RESOLUTION|>--- conflicted
+++ resolved
@@ -1,31 +1,19 @@
 import { t } from 'app/i18next-t';
-<<<<<<< HEAD
 import { AppIcon, faArrowCircleDown, faExternalLinkAlt } from 'app/shell/icons';
 import { useThunkDispatch } from 'app/store/thunk-dispatch';
 
 import ExternalLink from 'app/dim-ui/ExternalLink';
 import { streamDeckSelector } from 'app/stream-deck/selectors';
-=======
-import { AppIcon, banIcon, faArrowCircleDown } from 'app/shell/icons';
-import { useThunkDispatch } from 'app/store/thunk-dispatch';
 
-import ExternalLink from 'app/dim-ui/ExternalLink';
 import Checkbox from 'app/settings/Checkbox';
 import { fineprintClass, settingClass } from 'app/settings/SettingsPage';
 import { Settings } from 'app/settings/initial-settings';
-import { streamDeckConnectedSelector } from 'app/stream-deck/selectors';
->>>>>>> c16c0552
 import {
   lazyLoadStreamDeck,
   startStreamDeckConnection,
   stopStreamDeckConnection,
 } from 'app/stream-deck/stream-deck';
-<<<<<<< HEAD
 import clsx from 'clsx';
-=======
-import { setStreamDeckEnabled, streamDeckEnabled } from 'app/stream-deck/util/local-storage';
-import { useState } from 'react';
->>>>>>> c16c0552
 import { useSelector } from 'react-redux';
 import { streamDeckEnabled } from '../actions';
 import { streamDeckAuthorizationInit } from '../util/authorization';
@@ -50,20 +38,6 @@
   return (
     <section id="stream-deck">
       <h2>Elgato Stream Deck</h2>
-<<<<<<< HEAD
-      <div className="setting">
-        <div className="setting horizontal">
-          <label htmlFor="streamDeckEnabled">{t('StreamDeck.Enable')}</label>
-          <Switch name="streamDeckEnabled" checked={enabled} onChange={onStreamDeckChange} />
-        </div>
-        <div className="fineprint">
-          {t('StreamDeck.FinePrint')} <b>{t('StreamDeck.OldExtension')}</b>
-        </div>
-        {!connected && (
-          <div>
-            <ExternalLink href="https://marketplace.elgato.com/product/dim-stream-deck-11883ba5-c8db-4e3a-915f-612c5ba1b2e4">
-              <button type="button" className={clsx('dim-button', styles.downloadPlugin)}>
-=======
       <div className={settingClass}>
         <Checkbox
           name={'streamDeckEnabled' as keyof Settings}
@@ -72,33 +46,27 @@
           onChange={onStreamDeckChange}
         />
         <div className={fineprintClass}>{t('StreamDeck.FinePrint')}</div>
-        {connected ? (
-          <div className={styles.connected}>{t('StreamDeck.Connected')}</div>
-        ) : (
-          <div>
-            <ExternalLink href="https://apps.elgato.com/plugins/com.dim.streamdeck">
-              <button type="button" className="dim-button">
->>>>>>> c16c0552
+
+        <div>
+          {!connected ? (
+            <ExternalLink
+              className={styles.link}
+              href="https://marketplace.elgato.com/product/dim-stream-deck-11883ba5-c8db-4e3a-915f-612c5ba1b2e4"
+            >
+              <button type="button" className={clsx('dim-button', styles.button)}>
                 <AppIcon icon={faArrowCircleDown} /> {t('StreamDeck.Install')}
               </button>
             </ExternalLink>
-          </div>
-        )}
-<<<<<<< HEAD
-        <div className={styles.authentication}>
-          <button
-            type="button"
-            className="dim-button"
-            onClick={() => dispatch(streamDeckAuthorizationInit())}
-          >
-            <i className={faExternalLinkAlt} />
-            <span>{t('StreamDeck.Authorize')}</span>
-=======
-        <div>
-          <button type="button" className="dim-button" onClick={onStreamDeckAuthorizationReset}>
-            <AppIcon icon={banIcon} /> {t('StreamDeck.Authorization.Reset')}
->>>>>>> c16c0552
-          </button>
+          ) : (
+            <button
+              type="button"
+              className={clsx('dim-button', styles.button)}
+              onClick={() => dispatch(streamDeckAuthorizationInit())}
+            >
+              <i className={faExternalLinkAlt} />
+              <span>{t('StreamDeck.Authorize')}</span>
+            </button>
+          )}
         </div>
       </div>
     </section>
