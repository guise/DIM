--- conflicted
+++ resolved
@@ -8,7 +8,7 @@
   getSimilarItem,
   MoveReservations,
 } from 'app/inventory/item-move-service';
-import { DimItem } from 'app/inventory/item-types';
+import { DimItem, PluggableInventoryItemDefinition } from 'app/inventory/item-types';
 import { updateManualMoveTimestamp } from 'app/inventory/manual-moves';
 import { loadoutNotification } from 'app/inventory/MoveNotifications';
 import { storesSelector } from 'app/inventory/selectors';
@@ -690,7 +690,7 @@
           }
 
           overrideResults.total += modsForItem.length;
-          const successful = await dispatch(equipMods(item.id, modsForItem, true));
+          const successful = await dispatch(equipModsToItem(item.id, modsForItem, true));
           overrideResults.successful += successful.length;
         }
       }
@@ -809,15 +809,11 @@
  * This applies each assignment, and does not account item energy,
  * which should be pre-calculated .
  */
-<<<<<<< HEAD
-function equipMods(
+function equipModsToItem(
   itemId: string,
-  modsForItem: { socketIndex: number; mod: PluggableInventoryItemDefinition }[],
+  modsForItem: Assignment[],
   includeAssignToDefault = false
 ): ThunkResult<number[]> {
-=======
-function equipModsToItem(itemId: string, modsForItem: Assignment[]): ThunkResult<number[]> {
->>>>>>> a0afd701
   return async (dispatch, getState) => {
     const defs = d2ManifestSelector(getState())!;
     const item = getItemAcrossStores(storesSelector(getState()), { id: itemId })!;
