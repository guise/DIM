--- conflicted
+++ resolved
@@ -99,30 +99,16 @@
         return state;
       }
 
-<<<<<<< HEAD
-      const draftLoadout = addItem(
-        loadout || newLoadout('', []),
-        item,
-        shift,
-        items,
-        equip,
-        socketOverrides
-      );
+      // Check whether this addItem happened without a loadout being edited,
+      // which can happen from item popup action buttons.
+      const [addToLoadout, isNew] = loadout ? [loadout, state.isNew] : [newLoadout('', []), true];
+
+      const draftLoadout = addItem(addToLoadout, item, shift, items, equip, socketOverrides);
 
       return {
         ...state,
         loadout: draftLoadout,
-        isNew: !loadout,
-=======
-      // Check whether this addItem happened without a loadout being edited,
-      // which can happen from item popup action buttons.
-      const [addToLoadout, isNew] = loadout ? [loadout, state.isNew] : [newLoadout('', []), true];
-
-      return {
-        ...state,
-        loadout: addItem(addToLoadout, item, shift, items, equip),
         isNew,
->>>>>>> f9c44111
       };
     }
 
