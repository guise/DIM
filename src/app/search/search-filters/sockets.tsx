import { tl } from 'app/i18next-t';
import { DimItem } from 'app/inventory/item-types';
import {
  getInterestingSocketMetadatas,
  getSpecialtySocketMetadatas,
  isKillTrackerSocket,
  modSlotTags,
  modTypeTags,
} from 'app/utils/item-utils';
import {
  countEnhancedPerks,
  getIntrinsicArmorPerkSocket,
  getSocketsByCategoryHash,
} from 'app/utils/socket-utils';
import { DestinyItemSubType, DestinyRecordState } from 'bungie-api-ts/destiny2';
import craftingMementos from 'data/d2/crafting-mementos.json';
import {
  ItemCategoryHashes,
  PlugCategoryHashes,
  SocketCategoryHashes,
} from 'data/d2/generated-enums';
import {
  DEFAULT_GLOW,
  DEFAULT_ORNAMENTS,
  DEFAULT_SHADER,
  emptySocketHashes,
} from '../d2-known-values';
import { FilterDefinition } from '../filter-types';
import { plainString } from './freeform';

export const modslotFilter: FilterDefinition = {
  keywords: 'modslot',
  description: tl('Filter.ModSlot'),
  format: 'query',
  suggestions: modSlotTags.concat(['any', 'none', 'activity']),
  destinyVersion: 2,
  filter:
    ({ filterValue }) =>
    (item: DimItem) => {
      const metadatas =
        filterValue === 'activity'
          ? getInterestingSocketMetadatas(item)
          : getSpecialtySocketMetadatas(item);

      const modSocketTags = metadatas?.map((m) => m.slotTag);

      return (
        (filterValue === 'none' && !modSocketTags) ||
        (modSocketTags &&
          (filterValue === 'any' ||
            filterValue === 'activity' ||
            modSocketTags.includes(filterValue)))
      );
    },
  fromItem: (item) => {
    const modSocketTags =
      getInterestingSocketMetadatas(item)?.map((m) => `modslot:${m.slotTag}`) ?? [];
    return modSocketTags.join(' ');
  },
};

const socketFilters: FilterDefinition[] = [
  modslotFilter,
  {
    keywords: 'randomroll',
    description: tl('Filter.RandomRoll'),
    destinyVersion: 2,
    filter: () => (item: DimItem) =>
      Boolean(item.energy) || item.sockets?.allSockets.some((s) => s.hasRandomizedPlugItems),
  },
  {
    keywords: 'curated',
    description: tl('Filter.Curated'),
    destinyVersion: 2,
    filter: () => (item: DimItem) => {
      if (!item) {
        return false;
      }

      const legendaryWeapon = item.bucket?.sort === 'Weapons' && item.tier === 'Legendary';

      if (!legendaryWeapon) {
        return false;
      }

      const matchesCollectionsRoll = item.sockets?.allSockets
        // curatedRoll is only set for perk-style sockets
        .filter(
          (socket) =>
            socket.plugOptions.length && socket.curatedRoll && !isKillTrackerSocket(socket)
        )
        .every(
          (socket) =>
            socket.curatedRoll!.length === socket.plugOptions.length &&
<<<<<<< HEAD
            socket.plugOptions.every((e, i) => e.plugDef.hash === socket.curatedRoll![i])
=======
            socket.plugOptions.every(
              (option, idx) => option.plugDef.hash === socket.curatedRoll![idx]
            )
>>>>>>> 289b31ba
        );

      return matchesCollectionsRoll;
    },
  },
  {
    keywords: 'extraperk',
    description: tl('Filter.ExtraPerk'),
    destinyVersion: 2,
    filter: () => (item: DimItem) => {
      if (!(item.bucket?.sort === 'Weapons' && item.tier === 'Legendary')) {
        return false;
      }

      return getSocketsByCategoryHash(item.sockets, SocketCategoryHashes.WeaponPerks_Reusable)
        .filter(
          (socket) =>
            socket.plugged?.plugDef.plug.plugCategoryHash === PlugCategoryHashes.Frames &&
            socket.hasRandomizedPlugItems
        )
        .some((socket) => socket.plugOptions.length > 1);
    },
  },
  {
    keywords: ['shaded', 'hasshader'],
    description: tl('Filter.HasShader'),
    destinyVersion: 2,
    filter: () => (item: DimItem) =>
      item.sockets?.allSockets.some((socket) =>
        Boolean(
          socket.plugged &&
            socket.plugged.plugDef.itemSubType === DestinyItemSubType.Shader &&
            socket.plugged.plugDef.hash !== DEFAULT_SHADER
        )
      ),
  },
  {
    keywords: ['ornamented', 'hasornament'],
    description: tl('Filter.HasOrnament'),
    destinyVersion: 2,
    filter: () => (item: DimItem) =>
      item.sockets?.allSockets.some((socket) =>
        Boolean(
          socket.plugged &&
            (socket.plugged.plugDef.itemSubType === DestinyItemSubType.Ornament ||
              socket.plugged.plugDef.plug.plugCategoryIdentifier.match(
                /armor_skins_(titan|warlock|hunter)_(head|arms|chest|legs|class)/
              )) &&
            socket.plugged.plugDef.hash !== DEFAULT_GLOW &&
            !DEFAULT_ORNAMENTS.includes(socket.plugged.plugDef.hash) &&
            !socket.plugged.plugDef.itemCategoryHashes?.includes(
              ItemCategoryHashes.ArmorModsGlowEffects
            )
        )
      ),
  },
  {
    keywords: 'hasmod',
    description: tl('Filter.Mods.Y2'),
    destinyVersion: 2,
    filter: () => (item: DimItem) =>
      item.sockets?.allSockets.some((socket) =>
        Boolean(
          socket.plugged &&
            !emptySocketHashes.includes(socket.plugged.plugDef.hash) &&
            socket.plugged.plugDef.plug &&
            socket.plugged.plugDef.plug.plugCategoryIdentifier.match(
              /(v400.weapon.mod_(guns|damage|magazine)|enhancements.)/
            ) &&
            // enforce that this provides a perk (excludes empty slots)
            socket.plugged.plugDef.perks.length &&
            // enforce that this doesn't have an energy cost (y3 reusables)
            !socket.plugged.plugDef.plug.energyCost
        )
      ),
  },
  {
    keywords: 'modded',
    description: tl('Filter.Mods.Y3'),
    destinyVersion: 2,
    filter: () => (item: DimItem) =>
      Boolean(item.energy) &&
      item.sockets &&
      item.sockets.allSockets.some((socket) =>
        Boolean(
          socket.plugged &&
            !emptySocketHashes.includes(socket.plugged.plugDef.hash) &&
            socket.plugged.plugDef.plug &&
            socket.plugged.plugDef.plug.plugCategoryIdentifier.match(
              /(v400.weapon.mod_(guns|damage|magazine)|enhancements.)/
            ) &&
            // enforce that this provides a perk (excludes empty slots)
            socket.plugged.plugDef.perks.length
        )
      ),
  },
  {
    keywords: 'armorintrinsic',
    format: ['simple', 'query'],
    suggestions: ['none'],
    description: tl('Filter.ArmorIntrinsic'),
    destinyVersion: 2,
    filter: ({ filterValue, language }) => {
      if (filterValue === 'armorintrinsic') {
        return (item: DimItem) => Boolean(!item.isExotic && getIntrinsicArmorPerkSocket(item));
      }
      if (filterValue === 'none') {
        return (item: DimItem) =>
          Boolean(!item.isExotic && item.bucket.inArmor && !getIntrinsicArmorPerkSocket(item));
      }
      return (item: DimItem) => {
        const intrinsic =
          getIntrinsicArmorPerkSocket(item)?.plugged?.plugDef.displayProperties.name;
        return Boolean(intrinsic && plainString(intrinsic, language).includes(filterValue));
      };
    },
  },
  {
    keywords: 'holdsmod',
    description: tl('Filter.HoldsMod'),
    format: 'query',
    suggestions: modTypeTags.concat(['any', 'none']),
    destinyVersion: 2,
    filter:
      ({ filterValue }) =>
      (item: DimItem) => {
        const compatibleModTags = getSpecialtySocketMetadatas(item)?.flatMap(
          (m) => m.compatibleModTags
        );
        return (
          (filterValue === 'none' && !compatibleModTags) ||
          (compatibleModTags && (filterValue === 'any' || compatibleModTags.includes(filterValue)))
        );
      },
  },
  {
    keywords: 'deepsight',
    description: tl('Filter.Deepsight'),
    format: 'simple',
    destinyVersion: 2,
    filter: () => (item: DimItem) => {
      if (!item.deepsightInfo) {
        return false;
      }
      return Boolean(
        item.patternUnlockRecord &&
          item.patternUnlockRecord.state & DestinyRecordState.ObjectiveNotCompleted
      );
    },
  },
  {
    keywords: 'memento',
    description: tl('Filter.HasMemento'),
    format: 'query',
    destinyVersion: 2,
    suggestions: ['any', ...Object.keys(craftingMementos)],
    filter: ({ filterValue }) => {
      const list: number[] | undefined = craftingMementos[filterValue];
      return (item: DimItem) =>
        item.sockets?.allSockets.some(
          (s) =>
            s.plugged?.plugDef.plug.plugCategoryHash === PlugCategoryHashes.Mementos &&
            (filterValue === 'any' || list?.includes(s.plugged.plugDef.hash))
        );
    },
  },
  {
    keywords: 'catalyst',
    description: tl('Filter.Catalyst'),
    format: 'query',
    destinyVersion: 2,
    suggestions: ['complete', 'incomplete', 'missing'],
    filter:
      ({ filterValue }) =>
      (item: DimItem) => {
        if (!item.catalystInfo) {
          return false;
        }

        switch (filterValue) {
          case 'missing':
            return !item.catalystInfo.unlocked;
          case 'complete':
            return item.catalystInfo.complete;
          case 'incomplete':
            return item.catalystInfo.unlocked && !item.catalystInfo.complete;
          default:
            return false;
        }
      },
  },
  {
    keywords: 'enhancedperk',
    description: tl('Filter.EnhancedPerk'),
    format: 'range',
    destinyVersion: 2,
    filter:
      ({ compare }) =>
      (item: DimItem) =>
        item.sockets && compare!(countEnhancedPerks(item.sockets)),
  },
  {
    keywords: 'retiredperk',
    description: tl('Filter.RetiredPerk'),
    destinyVersion: 2,
    filter: () => (item: DimItem) => {
      if (!(item.bucket?.sort === 'Weapons' && item.tier === 'Legendary')) {
        return false;
      }

      return getSocketsByCategoryHash(item.sockets, SocketCategoryHashes.WeaponPerks_Reusable).some(
        (socket) => socket.plugOptions.some((p) => p.cannotCurrentlyRoll)
      );
    },
  },
];

export default socketFilters;<|MERGE_RESOLUTION|>--- conflicted
+++ resolved
@@ -92,13 +92,9 @@
         .every(
           (socket) =>
             socket.curatedRoll!.length === socket.plugOptions.length &&
-<<<<<<< HEAD
-            socket.plugOptions.every((e, i) => e.plugDef.hash === socket.curatedRoll![i])
-=======
             socket.plugOptions.every(
               (option, idx) => option.plugDef.hash === socket.curatedRoll![idx]
             )
->>>>>>> 289b31ba
         );
 
       return matchesCollectionsRoll;
