import { CustomStatDef } from '@destinyitemmanager/dim-api-types';
import { D2ManifestDefinitions } from 'app/destiny2/d2-definitions';
import { DimLanguage } from 'app/i18n';
import { t } from 'app/i18next-t';
import { TagValue } from 'app/inventory/dim-item-info';
import { DimItem } from 'app/inventory/item-types';
import { DimStore } from 'app/inventory/store-types';
import { Loadout } from 'app/loadout-drawer/loadout-types';
import { LoadoutsByItem } from 'app/loadout-drawer/selectors';
import { Settings } from 'app/settings/initial-settings';
import { WishListRoll } from 'app/wishlists/types';
import { InventoryWishListRoll } from 'app/wishlists/wishlists';
type I18nInput = Parameters<typeof t>;

// a filter can return various bool-ish values
type ValidFilterOutput = boolean | null | undefined;

export type ItemFilter<I = DimItem> = (item: I) => ValidFilterOutput;

/**
 * A slice of data that could be used by filter functions to
 * initialize some data required by particular filters. If a new filter needs
 * context that isn't here, add it to this interface and makeSearchFilterFactory
 * in search-filter.ts.
 */
export interface FilterContext {
  stores: DimStore[];
  allItems: DimItem[];
  currentStore: DimStore;
  loadoutsByItem: LoadoutsByItem;
  wishListFunction: (item: DimItem) => InventoryWishListRoll | undefined;
  wishListsByHash: _.Dictionary<WishListRoll[]>;
  newItems: Set<string>;
  getTag: (item: DimItem) => TagValue | undefined;
  getNotes: (item: DimItem) => string | undefined;
  language: DimLanguage;
  customStats: Settings['customStats'];
  d2Definitions: D2ManifestDefinitions | undefined;
}

/**
 * this provides data so that SearchConfig can build smarter lists of suggestions.
 * all properties must be optional, so jest & api stuff can use SearchConfig without any context
 */
export interface SuggestionsContext {
  allItems?: DimItem[];
  loadouts?: Loadout[];
  getTag?: (item: DimItem) => TagValue | undefined;
  getNotes?: (item: DimItem) => string | undefined;
  d2Manifest?: D2ManifestDefinitions;
  allNotesHashtags?: string[];
  customStats?: CustomStatDef[];
}

// TODO: FilterCategory

/**
 * The syntax this filter accepts.
 * * `simple`: `is:[keyword]` and `not:[keyword]`
 * * `query`: `[keyword]:[suggestion]`
 * * `freeform`: `[keyword]:[literallyanything]`
 * * `range`: `[keyword]:op?([number]|[overload])`
 * * `stat`:  `[keyword]:[suggestion]:op?[number]`
 */
export type FilterFormat = 'simple' | 'query' | 'freeform' | 'range' | 'stat' | 'custom';

export function canonicalFilterFormats(format: FilterDefinition['format']): FilterFormat[] {
  if (!format) {
    return ['simple'];
  }
  return Array.isArray(format) ? format : [format];
}

/**
 * The arguments to the filter creation function coming from
 * parsing the filter syntax.
 */
export interface FilterArgs {
  /**
   * the matched left-hand-side. will be `is` when using is: or not: syntax,
   * otherwise the matched filter name
   */
  lhs: string;
  /**
   * the right-hand-side (or middle for stat filters).
   * if matching an is: filter, this is the keyword (rhs). otherwise,
   * this is the thing right next to the keyword
   */
  filterValue: string;
  /** the generated comparator if this is a range or stat filter */
  compare?: (value: number) => boolean;
}

/**
 * A definition of a filter or closely related group of filters. This is
 * self-contained and can be used for both autocomplete and for building up the
 * filter expression itself. We can also use it to drive filter help and filter
 * editor.
 */
export interface FilterDefinition<
  I = DimItem,
  FilterCtx = FilterContext,
  SuggestionsCtx = SuggestionsContext
> {
  /**
   * One or more keywords which trigger the filter when typed into search bar.
   * What this means depends on what "format" this filter is.
   */
  keywords: string | string[];

  /**
   * A t()-compatible arg tuple or i18n key pointing to a full description of
   * the filter, to show in filter help
   */
  description: string | I18nInput;

  /**
   * What kind of query this is, used to help generate suggestions.
   * Leave unset for `simple`, specify one, or specify multiple formats,
   * as long as their usage of `suggestions` doesn't clash.
   * `query` and `stat` use `suggestions`.
   */
  format?: FilterFormat | FilterFormat[];

  /** destinyVersion - 1 or 2, or if a filter applies to both, undefined */
  destinyVersion?: 1 | 2;

  /** methods for retiring a filter */
  deprecated?: FilterDeprecation;

  /**
   * A function that is given context about the query and the world around it
   * (FilterContext) and should generate a simple filter function that is given
   * an item and returns whether that item should be included in the search.
   * Because this is a function that returns the item filter function, and it is
   * invoked once at the point where we parse the query, it can be used to
   * pre-process information that is needed by the actual filter function. that,
   * given a value from a more complex filter expression and the context about
   * the world around it, can generate a filter function. In that case, the
   * filter function will be generated once, at the point where the overall
   * query is parsed.
   */
  filter: (args: FilterArgs & FilterCtx) => ItemFilter<I>;

  /**
   * A list of suggested keywords, for `query` and `stat` formats.
   */
  suggestions?: string[];

  /**
   * For range-like filters, a mapping of strings to numbers (like season names or power cap aliases)
   */
  overload?: { [key: string]: number };

  /**
   * For stat filters, check whether this is a valid stat name or combination.
   */
  validateStat?: (filterContext?: FilterCtx) => (stat: string) => boolean;

  /**
   * A custom function used to generate (additional) suggestions.
   * This should only be necessary for freeform or custom formats.
   */
<<<<<<< HEAD
  suggestionsGenerator?: (args: SuggestionsCtx) => string[] | undefined;
=======
  suggestionsGenerator?: (
    args: SuggestionsContext
  ) => string[] | { keyword: string; ops?: string[] }[] | undefined;
>>>>>>> 0b2970b0

  /**
   * given an item, this generates a filter that should match that item
   */
  fromItem?: (item: I) => string;
}

export const enum FilterDeprecation {
  NotDeprecated,
  Deprecated,
  Disabled,
}<|MERGE_RESOLUTION|>--- conflicted
+++ resolved
@@ -161,13 +161,9 @@
    * A custom function used to generate (additional) suggestions.
    * This should only be necessary for freeform or custom formats.
    */
-<<<<<<< HEAD
-  suggestionsGenerator?: (args: SuggestionsCtx) => string[] | undefined;
-=======
   suggestionsGenerator?: (
-    args: SuggestionsContext
+    args: SuggestionsCtx
   ) => string[] | { keyword: string; ops?: string[] }[] | undefined;
->>>>>>> 0b2970b0
 
   /**
    * given an item, this generates a filter that should match that item
