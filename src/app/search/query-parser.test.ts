--- conflicted
+++ resolved
@@ -104,7 +104,11 @@
   ],
   ['( power:>1000 and -modslot:arrival ) ', 'power:>1000 -modslot:arrival'],
   ['food fight', 'food and fight'],
-<<<<<<< HEAD
+  ['/* My cool search   */\n is:armor', '/* my cool search */ is:armor'],
+  [
+    '/* My cool search */ (/* armor */ is:armor and is:blue) or (/*weapons*/ is:weapon and perkname:"Kill Clip")',
+    '/* my cool search */ (is:armor is:blue) or (is:weapon perkname:"kill clip")',
+  ],
   ['inloadout:"----<()>fast"', 'inloadout:"----<()>fast"'],
   ['perkname:"foobar"', 'perkname:foobar'],
   ["perkname:'foo bar'", 'perkname:"foo bar"'],
@@ -122,13 +126,6 @@
   ['My "cool" loadout'],
   ['My "cool" loadout\'s little brother'],
   ['My "cool" load\\out\'s little brother'],
-=======
-  ['/* My cool search   */\n is:armor', '/* my cool search */ is:armor'],
-  [
-    '/* My cool search */ (/* armor */ is:armor and is:blue) or (/*weapons*/ is:weapon and perkname:"Kill Clip")',
-    '/* my cool search */ (is:armor is:blue) or (is:weapon perkname:"kill clip")',
-  ],
->>>>>>> a099b09f
 ];
 
 test.each(cases)('parse |%s|', (query) => {
