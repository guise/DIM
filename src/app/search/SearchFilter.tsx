--- conflicted
+++ resolved
@@ -2,14 +2,8 @@
 import { t } from 'app/i18next-t';
 import { AppIcon, tagIcon } from '../shell/icons';
 import { faClone } from '@fortawesome/free-regular-svg-icons';
-<<<<<<< HEAD
 import { itemTagSelectorList, isTagValue } from '../inventory/dim-item-info';
-import { connect } from 'react-redux';
-=======
-import { faUndo } from '@fortawesome/free-solid-svg-icons';
-import { itemTagSelectorList, getItemInfoSource, TagValue } from '../inventory/dim-item-info';
 import { connect, MapDispatchToPropsFunction } from 'react-redux';
->>>>>>> 620b1a50
 import { RootState } from '../store/reducers';
 import { setSearchQuery } from '../shell/actions';
 import _ from 'lodash';
@@ -27,11 +21,8 @@
 import SearchFilterInput from './SearchFilterInput';
 import { showNotification } from '../notifications/notifications';
 import { CompareService } from '../compare/compare.service';
-<<<<<<< HEAD
 import { bulkTagItems } from 'app/inventory/tag-items';
-=======
 import { searchQueryVersionSelector, querySelector } from 'app/shell/reducer';
->>>>>>> 620b1a50
 
 // these exist in comments so i18n       t('Tags.TagItems') t('Tags.ClearTag')
 // doesn't delete the translations       t('Tags.LockAll') t('Tags.UnlockAll')
