import { UpgradeSpendTier } from '@destinyitemmanager/dim-api-types';
import { D2ManifestDefinitions } from 'app/destiny2/d2-definitions';
import { DestinyEnergyType } from 'bungie-api-ts/destiny2';
import { DimItem, PluggableInventoryItemDefinition } from '../inventory/item-types';
import { canSwapEnergyFromUpgradeSpendTier } from './utils';

/**
 * Checks that:
 *   1. The armour piece is Armour 2.0
 *   2. The mod matches the Armour energy OR the mod has the any Energy type
 */
export const doEnergiesMatch = (
  defs: D2ManifestDefinitions,
  mod: PluggableInventoryItemDefinition,
  item: DimItem,
  upgradeSpendTier: UpgradeSpendTier,
  lockItemEnergyType: boolean
) =>
  item.energy &&
  (!mod.plug.energyCost ||
    mod.plug.energyCost.energyType === DestinyEnergyType.Any ||
    mod.plug.energyCost.energyType === item.energy.energyType ||
    (!lockItemEnergyType && canSwapEnergyFromUpgradeSpendTier(defs, upgradeSpendTier, item)));

/**
<<<<<<< HEAD
=======
 * If the energies match, this will assign the mods to the item in assignments.
 *
 * assignments is mutated in this function as it tracks assigned mods for a particular armour set
 */
function assignModsForSlot(
  defs: D2ManifestDefinitions,
  item: DimItem,
  assignments: Record<string, number[]>,
  upgradeSpendTier: UpgradeSpendTier,
  lockItemEnergyType: boolean,
  mods?: PluggableInventoryItemDefinition[]
): void {
  if (
    mods?.length &&
    mods.every((mod) => doEnergiesMatch(defs, mod, item, upgradeSpendTier, lockItemEnergyType))
  ) {
    assignments[item.id] = [...assignments[item.id], ...mods.map((mod) => mod.hash)];
  }
}

/**
 * Checks to see if the passed in general and other mods can be assigned to the armour set.
 *
 * assignments is mutated in this function as it tracks assigned mods for a particular armour set
 */
function assignSlotIndependantMods(
  setToMatch: ProcessItem[],
  lockedMods: PluggableInventoryItemDefinition[],
  assignments: Record<string, number[]>
): void {
  const generalMods: PluggableInventoryItemDefinition[] = [];
  const combatMods: PluggableInventoryItemDefinition[] = [];
  const raidMods: PluggableInventoryItemDefinition[] = [];

  for (const mod of lockedMods) {
    const { plugCategoryHash } = mod.plug;
    if (plugCategoryHash === armor2PlugCategoryHashesByName.general) {
      generalMods.push(mod);
    } else if (raidModPlugCategoryHashes.includes(plugCategoryHash)) {
      raidMods.push(mod);
    } else if (!knownModPlugCategoryHashes.includes(plugCategoryHash)) {
      combatMods.push(mod);
    }
  }

  if (!generalMods || !combatMods || !raidMods) {
    return;
  }

  // Mods need to be sorted before being passed to the assignment function
  const generalProcessMods = generalMods.map(mapArmor2ModToProcessMod);
  const otherProcessMods = combatMods.map(mapArmor2ModToProcessMod);
  const raidProcessMods = raidMods.map(mapArmor2ModToProcessMod);

  const generalModPermutations = generateModPermutations(generalProcessMods);
  const combatModPermutations = generateModPermutations(otherProcessMods);
  const raidModPermutations = generateModPermutations(raidProcessMods);

  canTakeSlotIndependantMods(
    generalModPermutations,
    combatModPermutations,
    raidModPermutations,
    setToMatch,
    assignments
  );
}

export function assignModsToArmorSet(
  defs: D2ManifestDefinitions | undefined,
  setToMatch: readonly DimItem[],
  lockedMods: PluggableInventoryItemDefinition[],
  upgradeSpendTier: UpgradeSpendTier,
  lockItemEnergyType: boolean
): [Record<string, PluggableInventoryItemDefinition[]>, PluggableInventoryItemDefinition[]] {
  const assignments: Record<string, number[]> = {};

  for (const item of setToMatch) {
    assignments[item.id] = [];
  }

  const processItems: ProcessItem[] = [];
  const lockedModMap = _.groupBy(lockedMods, (mod) => mod.plug.plugCategoryHash);

  for (const hash of LockableBucketHashes) {
    const item = setToMatch.find((i) => i.bucket.hash === hash);

    if (item && defs) {
      const lockedModsByPlugCategoryHash = lockedModMap[bucketsToCategories[hash]];
      assignModsForSlot(
        defs,
        item,
        assignments,
        upgradeSpendTier,
        lockItemEnergyType,
        lockedModsByPlugCategoryHash
      );
      processItems.push(
        mapDimItemToProcessItem(
          defs,
          item,
          upgradeSpendTier,
          lockItemEnergyType,
          lockedModsByPlugCategoryHash
        )
      );
    }
  }

  assignSlotIndependantMods(processItems, lockedMods, assignments);

  const modsByHash = _.groupBy(lockedMods, (mod) => mod.hash);

  // In this we map modHashes to their mod using modsByHash. Note that we pop the mod from the
  // array in modByHash, this will leave us with any unassigned mods left in modsByHash
  const assignedMods = _.mapValues(assignments, (modHashes) =>
    modHashes
      .map((modHash) => modsByHash[modHash].pop())
      // This shouldn't happen but lets throw in a filter for saftey and type happyness
      .filter((x): x is PluggableInventoryItemDefinition => Boolean(x))
  );

  const unassignedMods = Object.values(modsByHash).flat();

  return [assignedMods, unassignedMods];
}

/**
>>>>>>> ecd48f8f
 * Checks to see if some mod in a collection of LockedMod or LockedMod,
 * has an elemental (non-Any) energy requirement
 */
export function someModHasEnergyRequirement(mods: PluggableInventoryItemDefinition[]) {
  return mods.some(
    (mod) => !mod.plug.energyCost || mod.plug.energyCost.energyType !== DestinyEnergyType.Any
  );
}<|MERGE_RESOLUTION|>--- conflicted
+++ resolved
@@ -23,136 +23,6 @@
     (!lockItemEnergyType && canSwapEnergyFromUpgradeSpendTier(defs, upgradeSpendTier, item)));
 
 /**
-<<<<<<< HEAD
-=======
- * If the energies match, this will assign the mods to the item in assignments.
- *
- * assignments is mutated in this function as it tracks assigned mods for a particular armour set
- */
-function assignModsForSlot(
-  defs: D2ManifestDefinitions,
-  item: DimItem,
-  assignments: Record<string, number[]>,
-  upgradeSpendTier: UpgradeSpendTier,
-  lockItemEnergyType: boolean,
-  mods?: PluggableInventoryItemDefinition[]
-): void {
-  if (
-    mods?.length &&
-    mods.every((mod) => doEnergiesMatch(defs, mod, item, upgradeSpendTier, lockItemEnergyType))
-  ) {
-    assignments[item.id] = [...assignments[item.id], ...mods.map((mod) => mod.hash)];
-  }
-}
-
-/**
- * Checks to see if the passed in general and other mods can be assigned to the armour set.
- *
- * assignments is mutated in this function as it tracks assigned mods for a particular armour set
- */
-function assignSlotIndependantMods(
-  setToMatch: ProcessItem[],
-  lockedMods: PluggableInventoryItemDefinition[],
-  assignments: Record<string, number[]>
-): void {
-  const generalMods: PluggableInventoryItemDefinition[] = [];
-  const combatMods: PluggableInventoryItemDefinition[] = [];
-  const raidMods: PluggableInventoryItemDefinition[] = [];
-
-  for (const mod of lockedMods) {
-    const { plugCategoryHash } = mod.plug;
-    if (plugCategoryHash === armor2PlugCategoryHashesByName.general) {
-      generalMods.push(mod);
-    } else if (raidModPlugCategoryHashes.includes(plugCategoryHash)) {
-      raidMods.push(mod);
-    } else if (!knownModPlugCategoryHashes.includes(plugCategoryHash)) {
-      combatMods.push(mod);
-    }
-  }
-
-  if (!generalMods || !combatMods || !raidMods) {
-    return;
-  }
-
-  // Mods need to be sorted before being passed to the assignment function
-  const generalProcessMods = generalMods.map(mapArmor2ModToProcessMod);
-  const otherProcessMods = combatMods.map(mapArmor2ModToProcessMod);
-  const raidProcessMods = raidMods.map(mapArmor2ModToProcessMod);
-
-  const generalModPermutations = generateModPermutations(generalProcessMods);
-  const combatModPermutations = generateModPermutations(otherProcessMods);
-  const raidModPermutations = generateModPermutations(raidProcessMods);
-
-  canTakeSlotIndependantMods(
-    generalModPermutations,
-    combatModPermutations,
-    raidModPermutations,
-    setToMatch,
-    assignments
-  );
-}
-
-export function assignModsToArmorSet(
-  defs: D2ManifestDefinitions | undefined,
-  setToMatch: readonly DimItem[],
-  lockedMods: PluggableInventoryItemDefinition[],
-  upgradeSpendTier: UpgradeSpendTier,
-  lockItemEnergyType: boolean
-): [Record<string, PluggableInventoryItemDefinition[]>, PluggableInventoryItemDefinition[]] {
-  const assignments: Record<string, number[]> = {};
-
-  for (const item of setToMatch) {
-    assignments[item.id] = [];
-  }
-
-  const processItems: ProcessItem[] = [];
-  const lockedModMap = _.groupBy(lockedMods, (mod) => mod.plug.plugCategoryHash);
-
-  for (const hash of LockableBucketHashes) {
-    const item = setToMatch.find((i) => i.bucket.hash === hash);
-
-    if (item && defs) {
-      const lockedModsByPlugCategoryHash = lockedModMap[bucketsToCategories[hash]];
-      assignModsForSlot(
-        defs,
-        item,
-        assignments,
-        upgradeSpendTier,
-        lockItemEnergyType,
-        lockedModsByPlugCategoryHash
-      );
-      processItems.push(
-        mapDimItemToProcessItem(
-          defs,
-          item,
-          upgradeSpendTier,
-          lockItemEnergyType,
-          lockedModsByPlugCategoryHash
-        )
-      );
-    }
-  }
-
-  assignSlotIndependantMods(processItems, lockedMods, assignments);
-
-  const modsByHash = _.groupBy(lockedMods, (mod) => mod.hash);
-
-  // In this we map modHashes to their mod using modsByHash. Note that we pop the mod from the
-  // array in modByHash, this will leave us with any unassigned mods left in modsByHash
-  const assignedMods = _.mapValues(assignments, (modHashes) =>
-    modHashes
-      .map((modHash) => modsByHash[modHash].pop())
-      // This shouldn't happen but lets throw in a filter for saftey and type happyness
-      .filter((x): x is PluggableInventoryItemDefinition => Boolean(x))
-  );
-
-  const unassignedMods = Object.values(modsByHash).flat();
-
-  return [assignedMods, unassignedMods];
-}
-
-/**
->>>>>>> ecd48f8f
  * Checks to see if some mod in a collection of LockedMod or LockedMod,
  * has an elemental (non-Any) energy requirement
  */
