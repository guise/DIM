--- conflicted
+++ resolved
@@ -8,14 +8,8 @@
   bucketsToCategories,
   ExcludedItems,
   ItemsByBucket,
-<<<<<<< HEAD
-  LockableBuckets,
+  LockableBucketHashes,
   PinnedItems,
-=======
-  LockableBucketHashes,
-  LockedItemType,
-  LockedMap,
->>>>>>> 578e07fc
 } from './types';
 
 /**
@@ -40,12 +34,7 @@
 
   const lockedModMap = _.groupBy(lockedMods, (mod) => mod.plug.plugCategoryHash);
 
-<<<<<<< HEAD
-  Object.values(LockableBuckets).forEach((bucket) => {
-=======
-  LockableBucketHashes.forEach((bucket) => {
-    const locked = lockedMap[bucket];
->>>>>>> 578e07fc
+  for (const bucket of LockableBucketHashes) {
     const lockedModsByPlugCategoryHash = lockedModMap[bucketsToCategories[bucket]];
 
     if (items[bucket]) {
@@ -92,7 +81,7 @@
         );
       }
     }
-  });
+  }
 
   return filteredItems;
 }
