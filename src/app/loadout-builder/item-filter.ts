import { UpgradeSpendTier } from '@destinyitemmanager/dim-api-types';
import { D2ManifestDefinitions } from 'app/destiny2/d2-definitions';
import { DimItem, PluggableInventoryItemDefinition } from 'app/inventory/item-types';
import { ItemFilter } from 'app/search/filter-types';
import _ from 'lodash';
import { doEnergiesMatch } from './mod-utils';
import {
  bucketsToCategories,
  ExcludedItems,
  ItemsByBucket,
  LockableBuckets,
  PinnedItems,
} from './types';

/**
 * Filter the items map down given the locking and filtering configs.
 */
export function filterItems(
  defs: D2ManifestDefinitions | undefined,
  items: ItemsByBucket | undefined,
  pinnedItems: PinnedItems,
  excludedItems: ExcludedItems,
  lockedMods: PluggableInventoryItemDefinition[],
  lockedExoticHash: number | undefined,
  upgradeSpendTier: UpgradeSpendTier,
  lockItemEnergyType: boolean,
  searchFilter: ItemFilter
): ItemsByBucket {
  const filteredItems: { [bucket: number]: readonly DimItem[] } = {};

  if (!items || !defs) {
    return filteredItems;
  }

  const lockedModMap = _.groupBy(lockedMods, (mod) => mod.plug.plugCategoryHash);

  Object.values(LockableBuckets).forEach((bucket) => {
    const lockedModsByPlugCategoryHash = lockedModMap[bucketsToCategories[bucket]];

    if (items[bucket]) {
      const pinnedItem = pinnedItems[bucket];
      // There can only be one pinned item as we hide items from the item picker once
      // a single item is pinned
      const searchItems = items[bucket].filter(searchFilter);
      const exotics = items[bucket].filter((item) => item.hash === lockedExoticHash);

      // We prefer most specific filtering since there can be competing conditions.
      // This means locked item, then exotic, then search filter is preferred in that order.
      let firstPassFilteredItems = searchItems;

      if (pinnedItem) {
        firstPassFilteredItems = [pinnedItem];
      } else if (exotics.length) {
        firstPassFilteredItems = exotics;
      }

      // No matter the results we need to filter by mod energy otherwise mod assignment
      // will go haywire, also we can exclude items at this point
      filteredItems[bucket] = firstPassFilteredItems.filter(
        (item) =>
<<<<<<< HEAD
          !excludedItems[bucket]?.some((excluded) => item.id === excluded.id) &&
          matchedLockedModEnergy(defs, item, lockedModsByPlugCategoryHash, upgradeSpendTier)
=======
          matchExcludedItems(item, locked) &&
          matchedLockedModEnergy(
            defs,
            item,
            lockedModsByPlugCategoryHash,
            upgradeSpendTier,
            lockItemEnergyType
          )
>>>>>>> 1c163934
      );

      // If no items match we remove the search and item filters and just filter by mod energy
      if (!filteredItems[bucket].length) {
        filteredItems[bucket] = items[bucket].filter((item) =>
          matchedLockedModEnergy(
            defs,
            item,
            lockedModsByPlugCategoryHash,
            upgradeSpendTier,
            lockItemEnergyType
          )
        );
      }
    }
  });

  return filteredItems;
}

function matchedLockedModEnergy(
  defs: D2ManifestDefinitions,
  item: DimItem,
  lockedModsByPlugCategoryHash: PluggableInventoryItemDefinition[],
  upgradeSpendTier: UpgradeSpendTier,
  lockItemEnergyType: boolean
) {
  if (!lockedModsByPlugCategoryHash) {
    return true;
  }
  return lockedModsByPlugCategoryHash.every((mod) =>
    doEnergiesMatch(defs, mod, item, upgradeSpendTier, lockItemEnergyType)
  );
}<|MERGE_RESOLUTION|>--- conflicted
+++ resolved
@@ -58,11 +58,7 @@
       // will go haywire, also we can exclude items at this point
       filteredItems[bucket] = firstPassFilteredItems.filter(
         (item) =>
-<<<<<<< HEAD
           !excludedItems[bucket]?.some((excluded) => item.id === excluded.id) &&
-          matchedLockedModEnergy(defs, item, lockedModsByPlugCategoryHash, upgradeSpendTier)
-=======
-          matchExcludedItems(item, locked) &&
           matchedLockedModEnergy(
             defs,
             item,
@@ -70,7 +66,6 @@
             upgradeSpendTier,
             lockItemEnergyType
           )
->>>>>>> 1c163934
       );
 
       // If no items match we remove the search and item filters and just filter by mod energy
