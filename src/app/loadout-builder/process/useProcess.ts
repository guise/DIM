import { UpgradeSpendTier } from '@destinyitemmanager/dim-api-types';
import { D2ManifestDefinitions } from 'app/destiny2/d2-definitions';
import { DimItem, PluggableInventoryItemDefinition } from 'app/inventory/item-types';
import { DimStore } from 'app/inventory/store-types';
import { keyByStatHash } from 'app/inventory/store/stats';
import {
  canSwapEnergyFromUpgradeSpendTier,
  upgradeSpendTierToMaxEnergy,
} from 'app/loadout/armor-upgrade-utils';
import { activityModPlugCategoryHashes, bucketsToCategories } from 'app/loadout/mod-utils';
import { armor2PlugCategoryHashesByName } from 'app/search/d2-known-values';
import { combatCompatiblePlugCategoryHashes } from 'app/search/specialty-modslots';
import { chainComparator, compareBy } from 'app/utils/comparators';
import { getSpecialtySocketMetadatas } from 'app/utils/item-utils';
import { infoLog } from 'app/utils/log';
import { DestinyEnergyType } from 'bungie-api-ts/destiny2';
import { proxy, releaseProxy, wrap } from 'comlink';
import { BucketHashes } from 'data/d2/generated-enums';
import _ from 'lodash';
import { useEffect, useRef, useState } from 'react';
import { someModHasEnergyRequirement } from '../mod-utils';
import { ProcessItemsByBucket } from '../process-worker/types';
import { ArmorSet, ItemsByBucket, StatFilters, StatRanges } from '../types';
import {
  getTotalModStatChanges,
  hydrateArmorSet,
  mapArmor2ModToProcessMod,
  mapDimItemToProcessItem,
} from './mappers';

interface ProcessState {
  processing: boolean;
  resultStoreId: string;
  result: {
    sets: ArmorSet[];
    combos: number;
    combosWithoutCaps: number;
    statRanges?: StatRanges;
    statRangesFiltered?: StatRanges;
  } | null;
}

/**
 * Hook to process all the stat groups for LO in a web worker.
 */
// TODO: introduce params object
export function useProcess(
  defs: D2ManifestDefinitions,
  selectedStore: DimStore,
  filteredItems: ItemsByBucket,
  lockedMods: PluggableInventoryItemDefinition[],
  upgradeSpendTier: UpgradeSpendTier,
  lockItemEnergyType: boolean,
  statOrder: number[],
  statFilters: StatFilters,
  anyExotic: boolean,
  disabledDueToMaintenance: boolean
) {
  const [remainingTime, setRemainingTime] = useState(0);
  const [{ result, processing }, setState] = useState<ProcessState>({
    processing: false,
    resultStoreId: selectedStore.id,
    result: null,
  });

  const cleanupRef = useRef<(() => void) | null>();

  // Cleanup worker on unmount
  useEffect(
    () => () => {
      if (cleanupRef.current) {
        cleanupRef.current();
        cleanupRef.current = null;
      }
    },
    []
  );

  useEffect(() => {
    if (disabledDueToMaintenance) {
      return;
    }

    const processStart = performance.now();

    // Stop any previous worker
    if (cleanupRef.current) {
      cleanupRef.current();
    }

    const { worker, cleanup } = createWorker();
    cleanupRef.current = cleanup;

    setRemainingTime(0);
    setState((state) => ({
      processing: true,
      resultStoreId: selectedStore.id,
      result: selectedStore.id === state.resultStoreId ? state.result : null,
      currentCleanup: cleanup,
    }));

    const lockedModMap = _.groupBy(lockedMods, (mod) => mod.plug.plugCategoryHash);
    const generalMods = lockedModMap[armor2PlugCategoryHashesByName.general] || [];
    const combatMods = Object.entries(lockedModMap).flatMap(([plugCategoryHash, mods]) =>
      mods && combatCompatiblePlugCategoryHashes.includes(Number(plugCategoryHash)) ? mods : []
    );
    const activityMods = Object.entries(lockedModMap).flatMap(([plugCategoryHash, mods]) =>
      mods && activityModPlugCategoryHashes.includes(Number(plugCategoryHash)) ? mods : []
    );

    const processItems: ProcessItemsByBucket = {
      [BucketHashes.Helmet]: [],
      [BucketHashes.Gauntlets]: [],
      [BucketHashes.ChestArmor]: [],
      [BucketHashes.LegArmor]: [],
      [BucketHashes.ClassArmor]: [],
    };
    const itemsById = new Map<string, DimItem[]>();

    for (const [bucketHash, items] of Object.entries(filteredItems)) {
      processItems[bucketHash] = [];

      const groupedItems = groupItems(
        defs,
        items,
        statOrder,
        upgradeSpendTier,
        lockItemEnergyType,
        generalMods,
        combatMods,
        activityMods
      );

      for (const group of Object.values(groupedItems)) {
        const item = group.length ? group[0] : null;

        if (item && defs) {
          processItems[bucketHash].push(
            mapDimItemToProcessItem(
              defs,
              item,
              upgradeSpendTier,
              lockItemEnergyType,
              lockedModMap[bucketsToCategories[item.bucket.hash]]
            )
          );
          itemsById.set(item.id, group);
        }
      }
    }

    const lockedProcessMods = _.mapValues(lockedModMap, (mods) =>
      mods.map(mapArmor2ModToProcessMod)
    );

    // TODO: could potentially partition the problem (split the largest item category maybe) to spread across more cores
    const workerStart = performance.now();
    worker
      .process(
        processItems,
        getTotalModStatChanges(lockedMods, selectedStore.classType),
        lockedProcessMods,
        statOrder,
        statFilters,
        anyExotic,
        proxy(setRemainingTime)
      )
      .then(({ sets, combos, combosWithoutCaps, statRanges, statRangesFiltered }) => {
        infoLog(
          'loadout optimizer',
          `useProcess: worker time ${performance.now() - workerStart}ms`
        );
        const hydratedSets = sets.map((set) => hydrateArmorSet(set, itemsById));

        setState((oldState) => ({
          ...oldState,
          processing: false,
          result: {
            sets: hydratedSets,
            combos,
            combosWithoutCaps,
            statRanges,
            statRangesFiltered,
          },
        }));

        infoLog('loadout optimizer', `useProcess ${performance.now() - processStart}ms`);
      })
      // Cleanup the worker, we don't need it anymore.
      .finally(() => {
        cleanup();
        cleanupRef.current = null;
      });
  }, [
    defs,
    filteredItems,
    lockItemEnergyType,
    lockedMods,
    selectedStore.classType,
    selectedStore.id,
    statFilters,
    statOrder,
    upgradeSpendTier,
    anyExotic,
    disabledDueToMaintenance,
  ]);

  return { result, processing, remainingTime };
}

function createWorker() {
  const instance = new Worker(new URL('../process-worker/ProcessWorker', import.meta.url));

  const worker = wrap<import('../process-worker/ProcessWorker').ProcessWorker>(instance);

  const cleanup = () => {
    worker[releaseProxy]();
    instance.terminate();
  };

  return { worker, cleanup };
}

// comparator for sorting items in groups generated by groupItems.
const groupComparator = chainComparator(
  compareBy((item: DimItem) => -(item.energy?.energyCapacity || 0)),
  compareBy((item: DimItem) => (item.equipped ? 0 : 1))
);

/**
<<<<<<< HEAD
 * To reduce the number of items sent to the web worker we group items by a number of varying
 * parameters, depending on what mods and armour upgrades are selected.
 *
 * After items have been grouped we only send a single item (the first one) as a representative of
 * said group. All other grouped items will be available by the swap icon in the UI.
=======
 * This groups items for process depending on whether any general, other or raid mods are locked as follows
 * - If there are general, other or raid mods locked it groups items by (stats, masterworked, modSlot, energyType).
 * - If there are only general mods locked it groups items by (stats, masterwork, energyType)
 * - If no general, other or raid mods are locked it groups by (stats, masterworked).
>>>>>>> 29ad871a
 *
 * It can group by any number of the following concepts depending on locked mods and armor upgrades,
 * - Stat distribution
 * - Masterwork status
 * - If there are energy requirements for slot independent mods it creates groups split by energy type
 * - If there are activity mods it will create groups split by specialty socket tag
 */
function groupItems(
  defs: D2ManifestDefinitions,
  items: readonly DimItem[],
  statOrder: number[],
  upgradeSpendTier: UpgradeSpendTier,
  lockItemEnergyType: boolean,
  generalMods: PluggableInventoryItemDefinition[],
  combatMods: PluggableInventoryItemDefinition[],
  activityMods: PluggableInventoryItemDefinition[]
) {
  const groupingFn = (item: DimItem) => {
    const statValues: number[] = [];
    const statsByHash = item.stats && keyByStatHash(item.stats);
    // Ensure ordering of stats
    if (statsByHash) {
      for (const statHash of statOrder) {
        let value = statsByHash[statHash]!.base;
        if (defs && upgradeSpendTierToMaxEnergy(defs, upgradeSpendTier, item) === 10) {
          value += 2;
        }
        statValues.push(value);
      }
    }

    let groupId = `${statValues}`;

    if (activityMods.length) {
      groupId += `${getSpecialtySocketMetadatas(item)
        ?.map((metadata) => metadata.slotTag)
        .join(',')}`;
    }

    // We don't need to worry about slot specific energy as items are already filtered for that.
    if (
      someModHasEnergyRequirement(combatMods) ||
      someModHasEnergyRequirement(generalMods) ||
      someModHasEnergyRequirement(activityMods)
    ) {
      groupId +=
        defs && canSwapEnergyFromUpgradeSpendTier(defs, upgradeSpendTier, item, lockItemEnergyType)
          ? DestinyEnergyType.Any
          : `${item.energy?.energyType}`;
    }
    return groupId;
  };

  const groups = _.groupBy(items, groupingFn);

  for (const group of Object.values(groups)) {
    group.sort(groupComparator);
  }

  return groups;
}<|MERGE_RESOLUTION|>--- conflicted
+++ resolved
@@ -228,18 +228,11 @@
 );
 
 /**
-<<<<<<< HEAD
  * To reduce the number of items sent to the web worker we group items by a number of varying
  * parameters, depending on what mods and armour upgrades are selected.
  *
  * After items have been grouped we only send a single item (the first one) as a representative of
  * said group. All other grouped items will be available by the swap icon in the UI.
-=======
- * This groups items for process depending on whether any general, other or raid mods are locked as follows
- * - If there are general, other or raid mods locked it groups items by (stats, masterworked, modSlot, energyType).
- * - If there are only general mods locked it groups items by (stats, masterwork, energyType)
- * - If no general, other or raid mods are locked it groups by (stats, masterworked).
->>>>>>> 29ad871a
  *
  * It can group by any number of the following concepts depending on locked mods and armor upgrades,
  * - Stat distribution
