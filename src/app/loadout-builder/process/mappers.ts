--- conflicted
+++ resolved
@@ -124,7 +124,6 @@
   return totals;
 }
 
-<<<<<<< HEAD
 export function mapDimItemToProcessItem({
   dimItem,
   assumeArmorMasterwork,
@@ -136,17 +135,7 @@
   lockArmorEnergyType: LockArmorEnergyType | undefined;
   modsForSlot?: PluggableInventoryItemDefinition[];
 }): ProcessItem {
-  const { bucket, id, hash, type, name, isExotic, power, stats: dimItemStats, energy } = dimItem;
-=======
-export function mapDimItemToProcessItem(
-  defs: D2ManifestDefinitions,
-  dimItem: DimItem,
-  upgradeSpendTier: UpgradeSpendTier,
-  lockItemEnergyType: boolean,
-  modsForSlot?: PluggableInventoryItemDefinition[]
-): ProcessItem {
   const { id, hash, name, isExotic, power, stats: dimItemStats, energy } = dimItem;
->>>>>>> bffadbf4
 
   const statMap: { [statHash: number]: number } = {};
   const capacity = calculateAssumedItemEnergy(dimItem, assumeArmorMasterwork, MIN_LO_ITEM_ENERGY);
