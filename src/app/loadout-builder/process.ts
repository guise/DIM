--- conflicted
+++ resolved
@@ -55,23 +55,6 @@
       // If nothing matches, just include everything so we can make valid sets
       filteredItems[bucket] = items[bucket];
     }
-<<<<<<< HEAD
-
-    // filter out low-tier items and items without extra perks on them
-    if (requirePerks) {
-      const highTierItems = filteredItems[bucket].filter(
-        (item) =>
-          (item?.isDestiny2() && ['Exotic', 'Legendary'].includes(item.tier)) ||
-          // If it's a locked item, always let it through
-          locked?.some((l) => l.type === 'item' && l.item.id === item.id)
-      );
-
-      if (highTierItems.length > 0) {
-        filteredItems[bucket] = highTierItems;
-      }
-    }
-=======
->>>>>>> 5242e482
   });
 
   // filter to only include items that are in the locked map
