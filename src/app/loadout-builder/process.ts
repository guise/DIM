--- conflicted
+++ resolved
@@ -99,13 +99,9 @@
  */
 export function process(
   filteredItems: ItemsByBucket,
-<<<<<<< HEAD
+  lockedItems: LockedMap,
   selectedStoreId: string,
   assumeMasterwork: boolean
-=======
-  lockedItems: LockedMap,
-  selectedStoreId: string
->>>>>>> 5242e482
 ): { sets: ArmorSet[]; combos: number; combosWithoutCaps: number } {
   const pstart = performance.now();
 
@@ -130,11 +126,7 @@
       (i) => -i.basePower,
       (i) => !i.equipped
     ),
-<<<<<<< HEAD
-    (item) => byStatMix(item, assumeMasterwork)
-=======
-    byStatMix(lockedItems[LockableBuckets.helmet])
->>>>>>> 5242e482
+    byStatMix(lockedItems[LockableBuckets.helmet], assumeMasterwork)
   );
   const gaunts = multiGroupBy(
     _.sortBy(
@@ -142,11 +134,7 @@
       (i) => -i.basePower,
       (i) => !i.equipped
     ),
-<<<<<<< HEAD
-    (item) => byStatMix(item, assumeMasterwork)
-=======
-    byStatMix(lockedItems[LockableBuckets.gauntlets])
->>>>>>> 5242e482
+    byStatMix(lockedItems[LockableBuckets.gauntlets], assumeMasterwork)
   );
   const chests = multiGroupBy(
     _.sortBy(
@@ -154,11 +142,7 @@
       (i) => -i.basePower,
       (i) => !i.equipped
     ),
-<<<<<<< HEAD
-    (item) => byStatMix(item, assumeMasterwork)
-=======
-    byStatMix(lockedItems[LockableBuckets.chest])
->>>>>>> 5242e482
+    byStatMix(lockedItems[LockableBuckets.chest], assumeMasterwork)
   );
   const legs = multiGroupBy(
     _.sortBy(
@@ -166,11 +150,7 @@
       (i) => -i.basePower,
       (i) => !i.equipped
     ),
-<<<<<<< HEAD
-    (item) => byStatMix(item, assumeMasterwork)
-=======
-    byStatMix(lockedItems[LockableBuckets.leg])
->>>>>>> 5242e482
+    byStatMix(lockedItems[LockableBuckets.leg], assumeMasterwork)
   );
   const classitems = multiGroupBy(
     _.sortBy(
@@ -178,11 +158,7 @@
       (i) => -i.basePower,
       (i) => !i.equipped
     ),
-<<<<<<< HEAD
-    (item) => byStatMix(item, assumeMasterwork)
-=======
-    byStatMix(lockedItems[LockableBuckets.classitem])
->>>>>>> 5242e482
+    byStatMix(lockedItems[LockableBuckets.classitem], assumeMasterwork)
   );
 
   // Ghosts don't have power, so sort them with exotics first
@@ -191,11 +167,7 @@
       filteredItems[LockableBuckets.ghost] || [],
       (i) => !(i.owner === selectedStoreId && i.equipped)
     ),
-<<<<<<< HEAD
-    (item) => byStatMix(item, assumeMasterwork)
-=======
-    byStatMix(lockedItems[LockableBuckets.ghost])
->>>>>>> 5242e482
+    byStatMix(lockedItems[LockableBuckets.ghost], assumeMasterwork)
   );
 
   // We won't search through more than this number of stat combos - it can cause us to run out of memory.
@@ -383,17 +355,7 @@
  * Generate all possible stat mixes this item can contribute from different perk options,
  * expressed as comma-separated strings in the same order as statHashes.
  */
-<<<<<<< HEAD
-function byStatMix(item: DimItem, assumeMasterwork: boolean): string[] {
-  const stats = item.stats;
-
-  if (!stats || stats.length < 3) {
-    return emptyStats;
-  }
-
-  const mixes: number[][] = generateMixesFromPerksOrStats(item, assumeMasterwork);
-=======
-function byStatMix(lockedItems: readonly LockedItemType[] | undefined) {
+function byStatMix(lockedItems: readonly LockedItemType[] | undefined, assumeMasterwork: boolean) {
   const lockedModStats: { [statHash: number]: number } = {};
   if (lockedItems) {
     for (const lockedItem of lockedItems) {
@@ -408,13 +370,12 @@
 
   return (item: DimItem): string[] => {
     const stats = item.stats;
->>>>>>> 5242e482
 
     if (!stats || stats.length < 3) {
       return emptyStats;
     }
 
-    const mixes: number[][] = generateMixesFromPerks(item, lockedModStats);
+    const mixes: number[][] = generateMixesFromPerksOrStats(item, assumeMasterwork, lockedModStats);
 
     if (mixes.length === 1) {
       return mixes.map((m) => m.toString());
@@ -434,10 +395,10 @@
  */
 export function generateMixesFromPerks(
   item: DimItem,
-<<<<<<< HEAD
+  lockedModStats: { [statHash: number]: number },
   onMix: (mix: number[], plug: DimPlug[] | null) => boolean
 ) {
-  return generateMixesFromPerksOrStats(item, null, onMix);
+  return generateMixesFromPerksOrStats(item, null, lockedModStats, onMix);
 }
 
 /**
@@ -455,9 +416,7 @@
 function generateMixesFromPerksOrStats(
   item: DimItem,
   assumeArmor2IsMasterwork: boolean | null,
-=======
   lockedModStats: { [statHash: number]: number },
->>>>>>> 5242e482
   /** Callback when a new mix is found. */
   onMix?: (mix: number[], plug: DimPlug[] | null) => boolean
 ) {
@@ -468,19 +427,13 @@
   }
 
   const statsByHash = _.keyBy(stats, (stat) => stat.statHash);
-<<<<<<< HEAD
-  const mixes: number[][] = [getBaseStatValues(statsByHash, item, assumeArmor2IsMasterwork)];
+  const mixes: number[][] = [
+    getBaseStatValues(statsByHash, item, assumeArmor2IsMasterwork, lockedModStats)
+  ];
 
   const altPerks: (DimPlug[] | null)[] = [null];
 
   if (stats && item.isDestiny2() && item.sockets && !item.energy) {
-=======
-  const mixes: number[][] = [getBaseStatValues(statsByHash, item, lockedModStats)];
-
-  if (stats && item.isDestiny2() && item.sockets) {
-    const altPerks: (DimPlug[] | null)[] = [null];
-
->>>>>>> 5242e482
     for (const socket of item.sockets.sockets) {
       if (socket.plugOptions.length > 1) {
         for (const plug of socket.plugOptions) {
@@ -518,11 +471,8 @@
 function getBaseStatValues(
   stats: Dictionary<DimStat>,
   item: DimItem,
-<<<<<<< HEAD
-  assumeMasterwork: boolean | null
-=======
+  assumeMasterwork: boolean | null,
   lockedModStats: { [statHash: number]: number }
->>>>>>> 5242e482
 ) {
   const baseStats = {};
 
@@ -543,11 +493,7 @@
     }
 
     for (const socket of item.sockets.sockets) {
-<<<<<<< HEAD
-      const plugHash = idx(socket, (socket) => socket.plug.plugItem.hash) || NaN;
-=======
-      const plugHash = socket?.plug?.plugItem?.hash || null;
->>>>>>> 5242e482
+      const plugHash = socket?.plug?.plugItem?.hash || NaN;
 
       if (socket.plug && socket.plug.stats && !masterworkSocketHashes.includes(plugHash)) {
         for (const statHash of statValues) {
@@ -558,18 +504,15 @@
       }
     }
 
-<<<<<<< HEAD
     if (assumeMasterwork) {
       for (const statHash of statValues) {
         baseStats[statHash] += 2;
       }
     }
-=======
     // For Armor 2.0 mods, include the stat values of any locked mods in the item's stats
     _.forIn(lockedModStats, (value, statHash) => {
       baseStats[statHash] += value;
     });
->>>>>>> 5242e482
   }
   // mapping out from stat values to ensure ordering
   return statValues.map((statHash) => baseStats[statHash]);
