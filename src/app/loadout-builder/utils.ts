import { UpgradeSpendTier } from '@destinyitemmanager/dim-api-types';
import { D2ManifestDefinitions } from 'app/destiny2/d2-definitions';
import { DimItem } from 'app/inventory/item-types';
import { energyUpgrade } from 'app/inventory/store/energy';
import { UpgradeMaterialHashes } from 'app/search/d2-known-values';
import { warnLog } from 'app/utils/log';
import { DestinyEnergyType, DestinyInventoryItemDefinition } from 'bungie-api-ts/destiny2';
import _ from 'lodash';
import { ProcessItem } from './process-worker/types';
import { LockedItemType } from './types';

<<<<<<< HEAD
// Todo(ryan): Temporary until api types are available
// this is a copy of the initial settings one as we can't have a link
// between the web worker for process and initial settings.
export enum UpgradeSpendTier {
  Nothing,
  LegendaryShards,
  EnhancementPrisms,
  AscendantShardsNotExotic,
  AscendantShards,
  AscendantShardsNotMasterworked,
}

=======
>>>>>>> 44d4a8d1
/**
 * Add a locked item to the locked item list for a bucket.
 */
export function addLockedItem(
  lockedItem: LockedItemType,
  locked: readonly LockedItemType[] = []
): readonly LockedItemType[] | undefined {
  // Locking an item clears out the other locked properties in that bucket
  if (lockedItem.type === 'item') {
    return [lockedItem];
  }

  // Only add if it's not already there.
  if (!locked.some((existing) => lockedItemsEqual(existing, lockedItem))) {
    const newLockedItems = Array.from(locked);
    newLockedItems.push(lockedItem);
    return newLockedItems;
  }

  return locked.length === 0 ? undefined : locked;
}

/**
 * Remove a locked item from the locked item list for a bucket.
 */
export function removeLockedItem(
  lockedItem: LockedItemType,
  locked: readonly LockedItemType[] = []
): readonly LockedItemType[] | undefined {
  // Filter anything equal to the passed in item
  const newLockedItems = locked.filter((existing) => !lockedItemsEqual(existing, lockedItem));
  return newLockedItems.length === 0 ? undefined : newLockedItems;
}

export function lockedItemsEqual(first: LockedItemType, second: LockedItemType) {
  switch (first.type) {
    case 'item':
      return second.type === 'item' && first.item.id === second.item.id;
    case 'exclude':
      return second.type === 'exclude' && first.item.id === second.item.id;
  }
}

/** Gets the stat tier from a stat value. */
export function statTier(stat: number) {
  return _.clamp(Math.floor(stat / 10), 0, 10);
}

/**
 * Gets the stat tier plus a .5 if stat % 10 >= 5.
 * To be used for display purposed only.
 */
export function statTierWithHalf(stat: number) {
  return `${_.clamp(Math.floor(stat / 10), 0, 10)}${stat % 10 >= 5 ? '.5' : ''}`;
}

/**
 * Get the maximum average power for a particular set of armor.
 */
export function getPower(items: DimItem[] | ProcessItem[]) {
  let power = 0;
  let numPoweredItems = 0;
  for (const item of items) {
    if (item.basePower) {
      power += item.basePower;
      numPoweredItems++;
    }
  }

  return Math.floor(power / numPoweredItems);
}

/**
 * Gets a boundary material hash for the spend tier. This is essentially the hash
 * of the next tier up, so we can figure out what the maximum possible upgrade is.
 */
function getEnergySpendTierBoundaryHash(item: DimItem, tier: UpgradeSpendTier) {
  const isExotic = Boolean(item.equippingLabel);
  // Used for figuring out what upgrade is not allowed
  let boundaryHash: number | 'none' = 'none';

  switch (tier) {
    case UpgradeSpendTier.Nothing:
      throw new Error('Please handle this as a special case, no upgrades are allowed.');
    case UpgradeSpendTier.LegendaryShards:
      boundaryHash = UpgradeMaterialHashes.enhancementPrism;
      break;
    case UpgradeSpendTier.EnhancementPrisms:
      boundaryHash = UpgradeMaterialHashes.ascendantShard;
      break;
    case UpgradeSpendTier.AscendantShardsNotExotic: {
      if (!isExotic) {
        break;
      }
      // for exotics we allow energy upgrades/swaps using enhancement prisms.
      boundaryHash = UpgradeMaterialHashes.ascendantShard;
      break;
    }
    case UpgradeSpendTier.AscendantShardsNotMasterworked:
      // already masterworked items will have full energy by default, by dropping the boundary
      // we will stop energy swaps
      boundaryHash =
        item.energy?.energyCapacity === 10 ? UpgradeMaterialHashes.ascendantShard : 'none';
      break;
    case UpgradeSpendTier.AscendantShards:
      break;
  }

  return boundaryHash;
}

/** Gets the max energy allowed from the passed in UpgradeSpendTier */
export function upgradeSpendTierToMaxEnergy(
  defs: D2ManifestDefinitions,
  tier: UpgradeSpendTier,
  item: DimItem
) {
  if (!item.energy) {
    return 0;
  }

  if (tier === UpgradeSpendTier.Nothing) {
    return item.energy.energyCapacity;
  }

  const boundaryHash = getEnergySpendTierBoundaryHash(item, tier);

  // gets all possible energy upgrades for the item, including the current level
  // we need this to populate previous item in the loops below
  const availableEnergyUpgrades = energyUpgrade(
    defs,
    item,
    item.energy.energyType,
    item.energy.energyCapacity - 1,
    item.energy.energyType,
    10
  );

  // Just get the max possible energy capacity for the item.
  if (boundaryHash === 'none') {
    return Math.max(
      item.energy.energyCapacity,
      ...availableEnergyUpgrades.map(
        (upgradeHash) => defs.InventoryItem.get(upgradeHash).plug!.energyCapacity!.capacityValue
      )
    );
  }

  // find the upgrade that uses the boundary material, the one before this will be the max
  // upgrade we can use
  let previousUpgrade: DestinyInventoryItemDefinition | undefined;
  for (const upgrade of availableEnergyUpgrades) {
    const upgradeItem = defs.InventoryItem.get(upgrade);
    const upgradeMaterials = defs.MaterialRequirementSet.get(
      upgradeItem.plug!.insertionMaterialRequirementHash
    );

    // if we find the boundary material we have gone too far
    if (upgradeMaterials.materials.some((material) => material.itemHash === boundaryHash)) {
      break;
    }
    previousUpgrade = upgradeItem;
  }

  const maxUpgradeEnergy = previousUpgrade?.plug?.energyCapacity?.capacityValue || 0;

  return Math.max(item.energy.energyCapacity, maxUpgradeEnergy);
}

/** Figures out whether you can swap energies in the allowed spend tier. */
export function canSwapEnergyFromUpgradeSpendTier(
  defs: D2ManifestDefinitions,
  tier: UpgradeSpendTier,
  item: DimItem
) {
  if (!item.energy || tier === UpgradeSpendTier.Nothing) {
    return false;
  }

  let differentEnergy: DestinyEnergyType;

  // Find any armour energy that is not the current energy
  switch (item.energy.energyType) {
    case DestinyEnergyType.Arc:
      differentEnergy = DestinyEnergyType.Thermal;
      break;
    case DestinyEnergyType.Thermal:
      differentEnergy = DestinyEnergyType.Void;
      break;
    case DestinyEnergyType.Void:
      differentEnergy = DestinyEnergyType.Arc;
      break;
    default: {
      warnLog(
        'loadout-builder',
        `Armor expected to have an energy type of ${DestinyEnergyType.Arc},
        ${DestinyEnergyType.Thermal} or ${DestinyEnergyType.Void} but had
        ${item.energy.energyType}`
      );
      differentEnergy = item.energy.energyType;
    }
  }

  // gets a single upgrade for swapping energy at the current level
  const availableEnergyUpgrades = energyUpgrade(
    defs,
    item,
    item.energy.energyType,
    item.energy.energyCapacity,
    differentEnergy,
    item.energy.energyCapacity
  );

  // if an energy upgrade is not found it means we cannot swap
  if (!availableEnergyUpgrades.length) {
    return false;
  }

  const boundaryHash = getEnergySpendTierBoundaryHash(item, tier);

  if (boundaryHash === 'none') {
    return true;
  }

  const upgrade = defs.InventoryItem.get(availableEnergyUpgrades[0]);
  const upgradeMaterials = defs.MaterialRequirementSet.get(
    upgrade.plug!.insertionMaterialRequirementHash
  );

  // Make sure that the boundary material is not in the necessary upgrade material
  // for example a masterworked item will need ascendant shards, enhancement prisms and
  // legendary shards to swap to another masterwork.
  return upgradeMaterials.materials.every((material) => material.itemHash !== boundaryHash);
}<|MERGE_RESOLUTION|>--- conflicted
+++ resolved
@@ -9,7 +9,6 @@
 import { ProcessItem } from './process-worker/types';
 import { LockedItemType } from './types';
 
-<<<<<<< HEAD
 // Todo(ryan): Temporary until api types are available
 // this is a copy of the initial settings one as we can't have a link
 // between the web worker for process and initial settings.
@@ -22,8 +21,6 @@
   AscendantShardsNotMasterworked,
 }
 
-=======
->>>>>>> 44d4a8d1
 /**
  * Add a locked item to the locked item list for a bucket.
  */
