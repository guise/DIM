--- conflicted
+++ resolved
@@ -19,16 +19,12 @@
   ProcessMod,
 } from './types';
 import { DestinySocketCategoryStyle } from 'bungie-api-ts/destiny2';
-<<<<<<< HEAD
 import {
   canTakeAllSeasonalMods,
   sortProcessModsOrProcessItems,
   canTakeAllGeneralMods,
 } from './processUtils';
-=======
-import { canTakeAllSeasonalMods, sortProcessModMetadataOrProcessItem } from './processUtils';
 import { armor2PlugCategoryHashesByName } from '../../search/d2-known-values';
->>>>>>> 1f85a65a
 
 const RETURNED_ARMOR_SETS = 200;
 
@@ -322,9 +318,9 @@
               if (
                 (processedSeasonalMods.length &&
                   !canTakeAllSeasonalMods(processedSeasonalMods, firstValidSet)) ||
-                (lockedArmor2ModMap[Armor2ModPlugCategories.general].length &&
+                (lockedArmor2ModMap[armor2PlugCategoryHashesByName.general].length &&
                   !canTakeAllGeneralMods(
-                    lockedArmor2ModMap[Armor2ModPlugCategories.general],
+                    lockedArmor2ModMap[armor2PlugCategoryHashesByName.general],
                     firstValidSet
                   )) ||
                 (lockedArmor2ModMap.seasonal.length &&
