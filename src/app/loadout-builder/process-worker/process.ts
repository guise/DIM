import { activityModPlugCategoryHashes } from 'app/loadout/mod-utils';
import _ from 'lodash';
import { knownModPlugCategoryHashes } from '../../loadout/known-values';
import { armor2PlugCategoryHashesByName, TOTAL_STAT_HASH } from '../../search/d2-known-values';
import { chainComparator, Comparator, compareBy, reverseComparator } from '../../utils/comparators';
import { infoLog } from '../../utils/log';
import {
  ArmorStatHashes,
  ArmorStats,
  LockableBucketHashes,
  LockableBuckets,
  StatFilters,
  StatRanges,
} from '../types';
import { statTier } from '../utils';
import {
  canTakeSlotIndependentMods,
  generateProcessModPermutations,
  sortProcessModsOrItems,
} from './process-utils';
import { SetTracker } from './set-tracker';
import {
  IntermediateProcessArmorSet,
  LockedProcessMods,
  ProcessArmorSet,
  ProcessItem,
  ProcessItemsByBucket,
  ProcessMod,
} from './types';

/** Caps the maximum number of total armor sets that'll be returned */
const RETURNED_ARMOR_SETS = 200;

/**
 * Generate a comparator that sorts first by the total of the considered stats,
 * and then by the individual stats in the order we want. This includes the effects
 * of existing masterwork mods and the upgradeSpendTier
 */
function compareByStatOrder(
  items: ProcessItem[],
  // Ordered list of enabled stats
  orderedConsideredStatHashes: number[],
  // The user's chosen order of all stats, by hash
  statOrder: number[],
  // A map from item to stat values in user-selected order, with masterworks included
  statsCache: Map<ProcessItem, number[]>
) {
  const statHashToOrder: { [statHash: number]: number } = {};
  statOrder.forEach((statHash, index) => (statHashToOrder[statHash] = index));

  // Calculate the min and max of both the total considered stat and the sum of squares of considered stats so we can
  // come up with a normalized score.
  const minMax = {
    min: { squares: Number.MAX_VALUE, total: Number.MAX_VALUE },
    max: { squares: Number.MIN_VALUE, total: Number.MIN_VALUE },
  };

  for (const item of items) {
    let total = 0;
    let squares = 0;
    const stats = statsCache.get(item)!;
    for (const statHash of orderedConsideredStatHashes) {
      const value = stats[statHashToOrder[statHash]];
      total += value;
      squares += value * value;
    }
    minMax.min.squares = Math.min(minMax.min.squares, squares);
    minMax.max.squares = Math.max(minMax.max.squares, squares);
    minMax.min.total = Math.min(minMax.min.total, total);
    minMax.max.total = Math.max(minMax.max.total, total);
  }

  // This is based on the idea that items that have high total in the considered stats are good, but pieces
  // that have high individual values in some of the stats might also be really useful.
  const totalScore = (item: ProcessItem) => {
    let total = 0;
    let squares = 0;
    const stats = statsCache.get(item)!;
    for (const statHash of orderedConsideredStatHashes) {
      const value = stats[statHashToOrder[statHash]];
      total += value;
      squares += value * value;
    }

    const normalizedTotal = (total - minMax.min.total) / (minMax.max.total - minMax.min.total);
    const normalizedSquares =
      (squares - minMax.min.squares) / (minMax.max.squares - minMax.min.squares);
    return (normalizedSquares + normalizedTotal) / 2; // average them
  };

  return chainComparator<ProcessItem>(
    // First compare by sum of considered stats
    // This isn't really coupled to showing stat ranges but I'm putting them under the same flag
    $featureFlags.loStatRanges
      ? reverseComparator(compareBy(totalScore))
      : compareBy((i) =>
          _.sumBy(orderedConsideredStatHashes, (h) => -statsCache.get(i)![statHashToOrder[h]])
        ),
    // Then by each stat individually in order
    ...statOrder.map((h) => compareBy((i: ProcessItem) => -statsCache.get(i)![statHashToOrder[h]])),
    // Then by overall total
    compareBy((i) => -i.stats[TOTAL_STAT_HASH])
  );
}

/**
 * This processes all permutations of armor to build sets
 * @param filteredItems pared down list of items to process sets from
 * @param modStatTotals Stats that are applied to final stat totals, think general and other mod stats
 */
export function process(
  filteredItems: ProcessItemsByBucket,
  /** Selected mods' total contribution to each stat */
  modStatTotals: ArmorStats,
  /** Mods to add onto the sets */
  lockedModMap: LockedProcessMods,
  /** The user's chosen stat order, including disabled stats */
  statOrder: ArmorStatHashes[],
  statFilters: StatFilters,
  /** Ensure every set includes one exotic */
  anyExotic: boolean,
  onProgress: (remainingTime: number) => void
): {
  sets: ProcessArmorSet[];
  combos: number;
  combosWithoutCaps: number;
  statRanges?: StatRanges;
  statRangesFiltered?: StatRanges;
} {
  const pstart = performance.now();

  // TODO: potentially could filter out items that provide more than the maximum of a stat all on their own?

  // Stat types excluding ignored stats
  const orderedConsideredStatHashes = statOrder.filter(
    (statHash) => !statFilters[statHash].ignored
  );

  // This stores the computed min and max value for each stat as we process all sets, so we
  // can display it on the stat filter dropdowns
  const statRanges: StatRanges = _.mapValues(statFilters, () => ({ min: 100, max: 0 }));

  const statRangesFiltered: StatRanges = _.mapValues(statFilters, () => ({
    min: 100,
    max: 0,
  }));

  const statsCache: Map<ProcessItem, number[]> = new Map();

  const comparatorsByBucket: { [bucketHash: number]: Comparator<ProcessItem> } = {};

  // Precompute the stats of each item in the order the user asked for
<<<<<<< HEAD
  for (const item of [
    ...filteredItems[LockableBuckets.helmet],
    ...filteredItems[LockableBuckets.gauntlets],
    ...filteredItems[LockableBuckets.chest],
    ...filteredItems[LockableBuckets.leg],
    ...filteredItems[LockableBuckets.classitem],
  ]) {
    statsCache.set(
      item,
      statOrder.map((statHash) => Math.max(item.stats[statHash], 0))
    );
=======
  for (const item of LockableBucketHashes.flatMap((h) => filteredItems[h])) {
    statsCache.set(item, getStatValuesWithMW(item, statOrder));
>>>>>>> 29ad871a
  }

  for (const bucket of LockableBucketHashes) {
    const items = filteredItems[bucket];
    comparatorsByBucket[bucket] = compareByStatOrder(
      items,
      orderedConsideredStatHashes,
      statOrder,
      statsCache
    );
  }

  // Sort gear by the chosen stats so we consider the likely-best gear first
  // TODO: make these a list/map
  const helms = filteredItems[LockableBuckets.helmet].sort(
    comparatorsByBucket[LockableBuckets.helmet]
  );
  const gaunts = filteredItems[LockableBuckets.gauntlets].sort(
    comparatorsByBucket[LockableBuckets.gauntlets]
  );
  const chests = filteredItems[LockableBuckets.chest].sort(
    comparatorsByBucket[LockableBuckets.chest]
  );
  const legs = filteredItems[LockableBuckets.leg].sort(comparatorsByBucket[LockableBuckets.leg]);
  // TODO: we used to do these in chunks, where items w/ same stats were considered together. For class items that
  // might still be useful. In practice there are only 1/2 class items you need to care about - all of them that are
  // masterworked and all of them that aren't. I think we may want to go back to grouping like items but we'll need to
  // incorporate modslots and energy maybe.
  const classItems = filteredItems[LockableBuckets.classitem].sort(
    comparatorsByBucket[LockableBuckets.classitem]
  );

  // We won't search through more than this number of stat combos because it takes too long.
  // On my machine (bhollis) it takes ~1s per 270,000 combos
  const combosLimit = 2_000_000;

  // The maximum possible combos we could have
  const combosWithoutCaps =
    helms.length * gaunts.length * chests.length * legs.length * classItems.length;
  const initialNumItems =
    helms.length + gaunts.length + chests.length + legs.length + classItems.length;

  let combos = combosWithoutCaps;

  // If we're over the limit, start trimming down the armor lists starting with the worst among them.
  // Since we're already sorted by total stats descending this should toss the worst items.
  let numDiscarded = 0;
  while (combos > combosLimit) {
    const sortedTypes = [helms, gaunts, chests, legs]
      // Don't ever remove the last item in a category
      .filter((items) => items.length > 1)
      // Sort by our same statOrder-aware comparator, but only compare the worst-ranked item in each category
      .sort((a: ProcessItem[], b: ProcessItem[]) =>
        comparatorsByBucket[a[0].bucketHash](a[a.length - 1], b[b.length - 1])
      );
    // Pop the last item off the worst-sorted list
    sortedTypes[sortedTypes.length - 1].pop();
    numDiscarded++;
    // TODO: A smarter version of this would avoid trimming out items that match mod slots we need, somehow
    combos = helms.length * gaunts.length * chests.length * legs.length * classItems.length;
  }

  if (combos < combosWithoutCaps) {
    infoLog(
      'loadout optimizer',
      'Reduced armor combinations from',
      combosWithoutCaps,
      'to',
      combos,
      'by discarding',
      numDiscarded,
      'of',
      initialNumItems,
      'items'
    );
  }

  if (combos === 0) {
    return { sets: [], combos: 0, combosWithoutCaps: 0 };
  }

  const setTracker = new SetTracker(10_000);

  let generalMods: ProcessMod[] = [];
  let combatMods: ProcessMod[] = [];
  let activityMods: ProcessMod[] = [];

  for (const [plugCategoryHash, mods] of Object.entries(lockedModMap)) {
    const pch = Number(plugCategoryHash);
    if (pch === armor2PlugCategoryHashesByName.general) {
      generalMods = generalMods.concat(mods);
    } else if (activityModPlugCategoryHashes.includes(pch)) {
      activityMods = activityMods.concat(mods);
    } else if (!knownModPlugCategoryHashes.includes(pch)) {
      combatMods = combatMods.concat(mods);
    }
  }

  const generalModsPermutations = generateProcessModPermutations(
    generalMods.sort(sortProcessModsOrItems)
  );
  const combatModPermutations = generateProcessModPermutations(
    combatMods.sort(sortProcessModsOrItems)
  );
  const activityModPermutations = generateProcessModPermutations(
    activityMods.sort(sortProcessModsOrItems)
  );
  const hasMods = combatMods.length || activityMods.length || generalMods.length;

  let numSkippedLowTier = 0;
  let numStatRangeExceeded = 0;
  let numCantSlotMods = 0;
  let numInserted = 0;
  let numRejectedAfterInsert = 0;
  let numDoubleExotic = 0;
  let numNoExotic = 0;

  // TODO: is there a more efficient iteration order through the sorted items that'd let us quit early? Something that could generate combinations

  let numProcessed = 0;
  let elapsedSeconds = 0;
  for (const helm of helms) {
    for (const gaunt of gaunts) {
      // For each additional piece, skip the whole branch if we've managed to get 2 exotics
      if (gaunt.equippingLabel && gaunt.equippingLabel === helm.equippingLabel) {
        numDoubleExotic += chests.length * legs.length * classItems.length;
        continue;
      }
      for (const chest of chests) {
        if (
          chest.equippingLabel &&
          (chest.equippingLabel === gaunt.equippingLabel ||
            chest.equippingLabel === helm.equippingLabel)
        ) {
          numDoubleExotic += legs.length * classItems.length;
          continue;
        }
        for (const leg of legs) {
          if (
            leg.equippingLabel &&
            (leg.equippingLabel === chest.equippingLabel ||
              leg.equippingLabel === gaunt.equippingLabel ||
              leg.equippingLabel === helm.equippingLabel)
          ) {
            numDoubleExotic += classItems.length;
            continue;
          }

          if (
            anyExotic &&
            !helm.equippingLabel &&
            !gaunt.equippingLabel &&
            !chest.equippingLabel &&
            !leg.equippingLabel
          ) {
            numNoExotic += classItems.length;
            continue;
          }

          for (const classItem of classItems) {
            numProcessed++;
            const armor = [helm, gaunt, chest, leg, classItem];

            // TODO: why not just another ordered list?
            // Start with the contribution of mods. Spread operator is slow.
            // Also dynamic property syntax is slow which is why we use the raw hashes here.
            const stats: ArmorStats = {
              2996146975: modStatTotals[2996146975], // Stat "Mobility"
              392767087: modStatTotals[392767087], // Stat "Resilience"
              1943323491: modStatTotals[1943323491], // Stat "Recovery"
              1735777505: modStatTotals[1735777505], // Stat "Discipline"
              144602215: modStatTotals[144602215], // Stat "Intellect"
              4244567218: modStatTotals[4244567218], // Stat "Strength"
            };
            for (const item of armor) {
              const itemStats = statsCache.get(item)!;
              let index = 0;
              // itemStats are already in the user's chosen stat order
              for (const statHash of statOrder) {
                stats[statHash] = stats[statHash] + itemStats[index];
                // Stats can't exceed 100 even with mods. At least, today they
                // can't - we *could* pass the max value in from the stat def.
                // Math.min is slow.
                if (stats[statHash] > 100) {
                  stats[statHash] = 100;
                }
                index++;
              }
            }

            let totalTier = 0;
            let statRangeExceeded = false;
            for (const statHash of statOrder) {
              const value = stats[statHash];
              const tier = statTier(value);

              // Update our global min/max for this stat
              const range = statRanges[statHash];
              if (value > range.max) {
                range.max = value;
              }
              if (value < range.min) {
                range.min = value;
              }

              const filter = statFilters[statHash];
              if (!filter.ignored) {
                if (tier > filter.max || tier < filter.min) {
                  statRangeExceeded = true;
                }
                totalTier += tier;
              }
            }

            if (statRangeExceeded) {
              numStatRangeExceeded++;
              continue;
            }

            // Drop this set if it could never make it
            if (!setTracker.couldInsert(totalTier)) {
              numSkippedLowTier++;
              continue;
            }

            // For armour 2 mods we ignore slot specific mods as we prefilter items based on energy requirements
            if (
              hasMods &&
              !canTakeSlotIndependentMods(
                generalModsPermutations,
                combatModPermutations,
                activityModPermutations,
                armor
              )
            ) {
              numCantSlotMods++;
              continue;
            }

            const newArmorSet: IntermediateProcessArmorSet = {
              armor,
              stats,
            };

            // Calculate the "tiers string" here, since most sets don't make it this far
            // A string version of the tier-level of each stat, must be lexically comparable
            let tiers = '';
            for (const statHash of statOrder) {
              const value = stats[statHash];
              const tier = statTier(value);
              // Make each stat exactly one code unit so the string compares correctly
              const filter = statFilters[statHash];
              if (!filter.ignored) {
                tiers += tier.toString(11);
              }

              // Separately track the stat ranges of sets that made it through all our filters
              const range = statRangesFiltered[statHash];
              if (value > range.max) {
                range.max = value;
              }
              if (value < range.min) {
                range.min = value;
              }
            }

            numInserted++;
            if (!setTracker.insert(totalTier, tiers, newArmorSet)) {
              numRejectedAfterInsert++;
            }
          }

          // Report speed
          const totalTime = performance.now() - pstart;
          const newElapsedSeconds = Math.floor(totalTime / 500);

          if (newElapsedSeconds > elapsedSeconds) {
            elapsedSeconds = newElapsedSeconds;
            const speed = (numProcessed * 1000) / totalTime;
            const remaining = Math.round((combos - numProcessed) / speed);
            onProgress(remaining);
          }
        }
      }
    }
  }

  const finalSets = setTracker.getArmorSets();

  const totalTime = performance.now() - pstart;
  infoLog(
    'loadout optimizer',
    'found',
    finalSets.length,
    'stat mixes after processing',
    combos,
    'stat combinations in',
    totalTime,
    'ms - ',
    Math.floor((combos * 1000) / totalTime),
    'combos/s',
    // Split into two objects so console.log will show them all expanded
    {
      numCantSlotMods,
      numSkippedLowTier,
      numStatRangeExceeded,
    },
    {
      numInserted,
      numRejectedAfterInsert,
      numDoubleExotic,
      numNoExotic,
    }
  );

  return {
    sets: flattenSets(_.take(finalSets, RETURNED_ARMOR_SETS)),
    combos,
    combosWithoutCaps,
    statRanges,
    statRangesFiltered,
  };
}

function flattenSets(sets: IntermediateProcessArmorSet[]): ProcessArmorSet[] {
  return sets.map((set) => ({
    ...set,
    armor: set.armor.map((item) => item.id),
  }));
}<|MERGE_RESOLUTION|>--- conflicted
+++ resolved
@@ -150,22 +150,11 @@
   const comparatorsByBucket: { [bucketHash: number]: Comparator<ProcessItem> } = {};
 
   // Precompute the stats of each item in the order the user asked for
-<<<<<<< HEAD
-  for (const item of [
-    ...filteredItems[LockableBuckets.helmet],
-    ...filteredItems[LockableBuckets.gauntlets],
-    ...filteredItems[LockableBuckets.chest],
-    ...filteredItems[LockableBuckets.leg],
-    ...filteredItems[LockableBuckets.classitem],
-  ]) {
+  for (const item of LockableBucketHashes.flatMap((h) => filteredItems[h])) {
     statsCache.set(
       item,
       statOrder.map((statHash) => Math.max(item.stats[statHash], 0))
     );
-=======
-  for (const item of LockableBucketHashes.flatMap((h) => filteredItems[h])) {
-    statsCache.set(item, getStatValuesWithMW(item, statOrder));
->>>>>>> 29ad871a
   }
 
   for (const bucket of LockableBucketHashes) {
