--- conflicted
+++ resolved
@@ -9,11 +9,7 @@
 import { D2ManifestDefinitions } from 'app/destiny2/d2-definitions';
 import BungieImage from 'app/dim-ui/BungieImage';
 import { DestinyStatDefinition } from 'bungie-api-ts/destiny2';
-<<<<<<< HEAD
-import { statHashes } from '../utils';
-=======
 import { statHashes } from '../types';
->>>>>>> c86cbbe2
 import { t } from 'app/i18next-t';
 import styles from './GeneratedSet.m.scss';
 import { editLoadout } from 'app/loadout/LoadoutDrawer';
