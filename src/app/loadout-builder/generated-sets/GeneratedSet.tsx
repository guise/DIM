--- conflicted
+++ resolved
@@ -8,12 +8,8 @@
 import React, { Dispatch } from 'react';
 import { DimStore } from '../../inventory/store-types';
 import { LoadoutBuilderAction } from '../loadout-builder-reducer';
-<<<<<<< HEAD
 import { getModAssignments } from '../mod-utils';
-import { ArmorSet, LockedMap } from '../types';
-=======
 import { ArmorSet, ArmorStatHashes, PinnedItems } from '../types';
->>>>>>> 7a4edf41
 import { getPower } from '../utils';
 import styles from './GeneratedSet.m.scss';
 import GeneratedSetButtons from './GeneratedSetButtons';
