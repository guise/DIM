--- conflicted
+++ resolved
@@ -1,24 +1,11 @@
 import { D2ManifestDefinitions } from 'app/destiny2/d2-definitions';
 import { DimItem, PluggableInventoryItemDefinition } from 'app/inventory/item-types';
 import { isPluggableItem } from 'app/inventory/store/sockets';
-<<<<<<< HEAD
-import {
-  combatCompatiblePlugCategoryHashes,
-  legacyCompatiblePlugCategoryHashes,
-} from 'app/search/specialty-modslots';
-=======
-import { getModTypeTagByPlugCategoryHash } from 'app/utils/item-utils';
->>>>>>> 0f6f5d2a
 import { DestinyInventoryItemDefinition } from 'bungie-api-ts/destiny2';
 import { PlugCategoryHashes } from 'data/d2/generated-enums';
 import React from 'react';
-import {
-  isModPickerCategory,
-  LockedArmor2Mod,
-  ModPickerCategories,
-  ModPickerCategory,
-  raidPlugs,
-} from '../types';
+import { LockedArmor2Mod, ModPickerCategory } from '../types';
+import { getModPickerCategoryFromPlugCategoryHash } from '../utils';
 import Mod from './Mod';
 import styles from './Sockets.m.scss';
 
@@ -74,22 +61,10 @@
       isPluggableItem(toSave) &&
       !undesireablePlugs.includes(toSave.plug.plugCategoryHash)
     ) {
-<<<<<<< HEAD
-      const category =
-        (isModPickerCategory(toSave.plug.plugCategoryHash) && toSave.plug.plugCategoryHash) ||
-        (raidPlugs.includes(toSave.plug.plugCategoryHash) && ModPickerCategories.raid) ||
-        ((legacyCompatiblePlugCategoryHashes.includes(toSave.plug.plugCategoryHash) ||
-          combatCompatiblePlugCategoryHashes.includes(toSave.plug.plugCategoryHash)) &&
-          ModPickerCategories.other) ||
-=======
-      const modTypeTag = getModTypeTagByPlugCategoryHash(toSave.plug.plugCategoryHash);
-      const category =
-        (isModPickerCategory(toSave.plug.plugCategoryHash) && toSave.plug.plugCategoryHash) ||
-        (modTypeTag && ModPickerCategories.seasonal) ||
->>>>>>> 0f6f5d2a
-        undefined;
-
-      modsAndPerks.push({ plugDef: toSave, category });
+      modsAndPerks.push({
+        plugDef: toSave,
+        category: getModPickerCategoryFromPlugCategoryHash(toSave.plug.plugCategoryHash),
+      });
     }
   }
 
