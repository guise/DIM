import { DestinyClass } from 'bungie-api-ts/destiny2';
import { t } from 'app/i18next-t';
import _ from 'lodash';
import React, { useMemo, useReducer, useCallback } from 'react';
import { connect } from 'react-redux';
import { DestinyAccount } from '../accounts/destiny-account';
import CharacterSelect from '../dim-ui/CharacterSelect';
import { D2StoresService } from '../inventory/d2-stores';
import { DimStore, D2Store } from '../inventory/store-types';
import { RootState } from '../store/reducers';
import GeneratedSets from './generated-sets/GeneratedSets';
import {
  filterGeneratedSets,
  isLoadoutBuilderItem,
  addLockedItem,
  removeLockedItem,
} from './generated-sets/utils';
import {
  ArmorSet,
  StatTypes,
  ItemsByBucket,
  LockedMap,
  MinMaxIgnored,
  LockedModBase,
  LockedArmor2ModMap,
  ModPickerCategories,
  LockedItemType,
} from './types';
import { sortedStoresSelector, storesLoadedSelector, storesSelector } from '../inventory/selectors';
import { statKeys } from './utils';
import { filterItems } from './preProcessFilter';
import { createSelector } from 'reselect';
import PageWithMenu from 'app/dim-ui/PageWithMenu';
import FilterBuilds from './generated-sets/FilterBuilds';
import LoadoutDrawer from 'app/loadout/LoadoutDrawer';
import { D2ManifestDefinitions } from 'app/destiny2/d2-definitions';
import SearchFilterInput from 'app/search/SearchFilterInput';
import {
  SearchConfig,
  SearchFilters,
  searchConfigSelector,
  searchFiltersConfigSelector,
} from 'app/search/search-filters';
import memoizeOne from 'memoize-one';
import styles from './LoadoutBuilder.m.scss';
import LockArmorAndPerks from './LockArmorAndPerks';
import CollapsibleTitle from 'app/dim-ui/CollapsibleTitle';
import { DimItem } from 'app/inventory/item-types';
import { refresh$ } from 'app/shell/refresh';
import { queueAction } from 'app/inventory/action-queue';
import ErrorPanel from 'app/shell/ErrorPanel';
import { getCurrentStore, getItemAcrossStores } from 'app/inventory/stores-helpers';
import ShowPageLoading from 'app/dim-ui/ShowPageLoading';
import { RouteComponentProps, withRouter, StaticContext } from 'react-router';
import { Loadout } from 'app/loadout/loadout-types';
<<<<<<< HEAD
import { useProcess } from './useProcess';
=======
import { Location } from 'history';
import { useSubscription } from 'app/utils/hooks';
>>>>>>> a3048682

interface ProvidedProps {
  account: DestinyAccount;
}

interface StoreProps {
  storesLoaded: boolean;
  stores: DimStore[];
  isPhonePortrait: boolean;
  items: Readonly<{
    [classType: number]: ItemsByBucket;
  }>;
  defs?: D2ManifestDefinitions;
  searchConfig: SearchConfig;
  filters: SearchFilters;
}

type Props = ProvidedProps &
  StoreProps &
  RouteComponentProps<{}, StaticContext, { loadout?: Loadout }>;

interface State {
  lockedMap: LockedMap;
  lockedSeasonalMods: LockedModBase[];
  lockedArmor2Mods: LockedArmor2ModMap;
  selectedStoreId?: string;
  statFilters: Readonly<{ [statType in StatTypes]: MinMaxIgnored }>;
  minimumPower: number;
  query: string;
  statOrder: StatTypes[];
  assumeMasterwork: boolean;
}

const init = ({
  stores,
  location,
}: {
  stores: DimStore[];
  location: Location<{
    loadout?: Loadout | undefined;
  }>;
}): State => {
  let lockedMap: LockedMap = {};

  if (stores.length && location.state?.loadout) {
    for (const loadoutItem of location.state.loadout.items) {
      if (loadoutItem.equipped) {
        const item = getItemAcrossStores(stores, loadoutItem);
        if (item && isLoadoutBuilderItem(item)) {
          lockedMap = {
            ...lockedMap,
            [item.bucket.hash]: addLockedItem(
              { type: 'item', item, bucket: item.bucket },
              lockedMap[item.bucket.hash]
            ),
          };
        }
      }
    }
  }
  return {
    lockedMap,
    statFilters: {
      Mobility: { min: 0, max: 10, ignored: false },
      Resilience: { min: 0, max: 10, ignored: false },
      Recovery: { min: 0, max: 10, ignored: false },
      Discipline: { min: 0, max: 10, ignored: false },
      Intellect: { min: 0, max: 10, ignored: false },
      Strength: { min: 0, max: 10, ignored: false },
    },
    lockedSeasonalMods: [],
    lockedArmor2Mods: {
      [ModPickerCategories.general]: [],
      [ModPickerCategories.helmet]: [],
      [ModPickerCategories.gauntlets]: [],
      [ModPickerCategories.chest]: [],
      [ModPickerCategories.leg]: [],
      [ModPickerCategories.classitem]: [],
      [ModPickerCategories.seasonal]: [],
    },
    minimumPower: 750,
    query: '',
    statOrder: statKeys,
    selectedStoreId: getCurrentStore(stores)?.id,
    assumeMasterwork: false,
  };
};

export type LoadoutBuilderAction =
  | { type: 'changeCharacter'; storeId: string }
  | { type: 'statFiltersChanged'; statFilters: State['statFilters'] }
  | { type: 'minimumPowerChanged'; minimumPower: number }
  | { type: 'queryChanged'; query: string }
  | { type: 'statOrderChanged'; statOrder: StatTypes[] }
  | { type: 'lockedMapChanged'; lockedMap: LockedMap }
  | { type: 'addItemToLockedMap'; item: LockedItemType }
  | { type: 'removeItemFromLockedMap'; item: LockedItemType }
  | { type: 'lockedSeasonalModsChanged'; lockedSeasonalMods: LockedModBase[] }
  | {
      type: 'lockedMapAndSeasonalModsChanged';
      lockedMap: LockedMap;
      lockedSeasonalMods: LockedModBase[];
    }
  | { type: 'lockedArmor2ModsChanged'; lockedArmor2Mods: LockedArmor2ModMap }
  | { type: 'assumeMasterworkChanged'; assumeMasterwork: boolean };

// TODO: Move more logic inside the reducer
function stateReducer(state: State, action: LoadoutBuilderAction): State {
  switch (action.type) {
    case 'changeCharacter':
      return {
        ...state,
        selectedStoreId: action.storeId,
        lockedMap: {},
        statFilters: {
          Mobility: { min: 0, max: 10, ignored: false },
          Resilience: { min: 0, max: 10, ignored: false },
          Recovery: { min: 0, max: 10, ignored: false },
          Discipline: { min: 0, max: 10, ignored: false },
          Intellect: { min: 0, max: 10, ignored: false },
          Strength: { min: 0, max: 10, ignored: false },
        },
        minimumPower: 0,
      };
    case 'statFiltersChanged':
      return { ...state, statFilters: action.statFilters };
    case 'minimumPowerChanged':
      return { ...state, minimumPower: action.minimumPower };
    case 'queryChanged':
      return { ...state, query: action.query };
    case 'statOrderChanged':
      return { ...state, statOrder: action.statOrder };
    case 'lockedMapChanged':
      return { ...state, lockedMap: action.lockedMap };
    case 'addItemToLockedMap': {
      const { item } = action;
      const bucketHash = item.bucket.hash;
      return {
        ...state,
        lockedMap: {
          ...state.lockedMap,
          [bucketHash]: addLockedItem(item, state.lockedMap[bucketHash]),
        },
      };
    }
    case 'removeItemFromLockedMap': {
      const { item } = action;
      const bucketHash = item.bucket.hash;
      return {
        ...state,
        lockedMap: {
          ...state.lockedMap,
          [bucketHash]: removeLockedItem(item, state.lockedMap[bucketHash]),
        },
      };
    }
    case 'lockedSeasonalModsChanged':
      return { ...state, lockedSeasonalMods: action.lockedSeasonalMods };
    case 'lockedMapAndSeasonalModsChanged':
      return {
        ...state,
        lockedMap: action.lockedMap,
        lockedSeasonalMods: action.lockedSeasonalMods,
      };
    case 'lockedArmor2ModsChanged':
      return { ...state, lockedArmor2Mods: action.lockedArmor2Mods };
    case 'assumeMasterworkChanged':
      return { ...state, assumeMasterwork: action.assumeMasterwork };
  }
}

function mapStateToProps() {
  const itemsSelector = createSelector(
    storesSelector,
    (
      stores
    ): Readonly<{
      [classType: number]: ItemsByBucket;
    }> => {
      const items: {
        [classType: number]: { [bucketHash: number]: DimItem[] };
      } = {};
      for (const store of stores) {
        for (const item of store.items) {
          if (!item || !item.isDestiny2() || !isLoadoutBuilderItem(item)) {
            continue;
          }
          for (const classType of item.classType === DestinyClass.Unknown
            ? [DestinyClass.Hunter, DestinyClass.Titan, DestinyClass.Warlock]
            : [item.classType]) {
            if (!items[classType]) {
              items[classType] = {};
            }
            if (!items[classType][item.bucket.hash]) {
              items[classType][item.bucket.hash] = [];
            }
            items[classType][item.bucket.hash].push(item);
          }
        }
      }

      return items;
    }
  );

  return (state: RootState): StoreProps => ({
    storesLoaded: storesLoadedSelector(state),
    stores: sortedStoresSelector(state),
    isPhonePortrait: state.shell.isPhonePortrait,
    items: itemsSelector(state),
    defs: state.manifest.d2Manifest,
    searchConfig: searchConfigSelector(state),
    filters: searchFiltersConfigSelector(state),
  });
}

/**
 * The Loadout Optimizer screen
 */
<<<<<<< HEAD
class LoadoutBuilder extends React.Component<Props, State> {
  private subscriptions = new Subscriptions();
  private filterItemsMemoized = memoizeOne(filterItems);
  private filterSetsMemoized = memoizeOne(filterGeneratedSets);
  private getEnabledStats = memoizeOne(
    (statFilters: Readonly<{ [statType in StatTypes]: MinMaxIgnored }>) =>
      new Set(statKeys.filter((statType) => !statFilters[statType].ignored))
=======
function LoadoutBuilder({
  account,
  storesLoaded,
  stores,
  isPhonePortrait,
  items,
  defs,
  searchConfig,
  filters,
  location,
}: Props) {
  // Memoizing to ensure these functions are only created once
  const [filterItemsMemoized, filterSetsMemoized, processMemoized, getEnabledStats] = useMemo(
    () => [
      memoizeOne(filterItems),
      memoizeOne(filterGeneratedSets),
      memoizeOne(process),
      memoizeOne(
        (statFilters: Readonly<{ [statType in StatTypes]: MinMaxIgnored }>) =>
          new Set(statKeys.filter((statType) => !statFilters[statType].ignored))
      ),
    ],
    []
>>>>>>> a3048682
  );

  const [
    {
      lockedMap,
      lockedSeasonalMods,
      lockedArmor2Mods,
      selectedStoreId,
      statFilters,
      minimumPower,
      query,
      statOrder,
      assumeMasterwork,
    },
    stateDispatch,
  ] = useReducer(stateReducer, { stores, location }, init);

  useSubscription(
    useCallback(
      () =>
        D2StoresService.getStoresStream(account).subscribe((stores) => {
          if (!stores || !stores.length) {
            return;
          }

          if (!selectedStoreId) {
            stateDispatch({ type: 'changeCharacter', storeId: getCurrentStore(stores)!.id });
          }
        }),
      [account, selectedStoreId]
    )
  );

  useSubscription(
    useCallback(
      () => refresh$.subscribe(() => queueAction(() => D2StoresService.reloadStores())),
      []
    )
  );

<<<<<<< HEAD
    let filteredItems: ItemsByBucket = {};
    let processedSets: readonly ArmorSet[] = [];
    let filteredSets: readonly ArmorSet[] = [];
    let combos = 0;
    let combosWithoutCaps = 0;
    let processError;
    const enabledStats = this.getEnabledStats(statFilters);
    try {
      filteredItems = this.filterItemsMemoized(
        items[store.classType],
        lockedMap,
        lockedArmor2Mods,
        filter
      );
      const result = useProcess(
        filteredItems,
        lockedMap,
        lockedArmor2Mods,
        store.id,
        assumeMasterwork
      );
      processedSets = result.sets;
      combos = result.combos;
      combosWithoutCaps = result.combosWithoutCaps;
      filteredSets = this.filterSetsMemoized(
        processedSets,
        minimumPower,
        lockedMap,
        lockedArmor2Mods,
        lockedSeasonalMods,
        statFilters,
        statOrder,
        enabledStats
      );
    } catch (e) {
      console.error(e);
      processError = e;
    }
=======
  if (!storesLoaded || !defs || !selectedStoreId) {
    return <ShowPageLoading message={t('Loading.Profile')} />;
  }
>>>>>>> a3048682

  const store = stores.find((s) => s.id === selectedStoreId)!;

  if (!items[store.classType]) {
    return <ShowPageLoading message={t('Loading.Profile')} />;
  }

  const filter = filters.filterFunction(query);

  let filteredItems: ItemsByBucket = {};
  let processedSets: readonly ArmorSet[] = [];
  let filteredSets: readonly ArmorSet[] = [];
  let combos = 0;
  let combosWithoutCaps = 0;
  let processError;
  const enabledStats = getEnabledStats(statFilters);
  try {
    filteredItems = filterItemsMemoized(
      items[store.classType],
      lockedMap,
      lockedArmor2Mods,
      filter
    );

    const result = processMemoized(
      filteredItems,
      lockedMap,
      lockedArmor2Mods,
      store.id,
      assumeMasterwork
    );
    processedSets = result.sets;
    combos = result.combos;
    combosWithoutCaps = result.combosWithoutCaps;
    filteredSets = filterSetsMemoized(
      processedSets,
      minimumPower,
      lockedMap,
      lockedArmor2Mods,
      lockedSeasonalMods,
      statFilters,
      statOrder,
      enabledStats
    );
  } catch (e) {
    console.error(e);
    processError = e;
  }

  const menuContent = (
    <div className={styles.menuContent}>
      <SearchFilterInput
        searchConfig={searchConfig}
        placeholder={t('LoadoutBuilder.SearchPlaceholder')}
        onQueryChanged={(query: string) => stateDispatch({ type: 'queryChanged', query })}
      />

      <FilterBuilds
        sets={processedSets}
        selectedStore={store as D2Store}
        minimumPower={minimumPower}
        stats={statFilters}
        onMinimumPowerChanged={(minimumPower: number) =>
          stateDispatch({ type: 'minimumPowerChanged', minimumPower })
        }
        onStatFiltersChanged={(statFilters: State['statFilters']) =>
          stateDispatch({ type: 'statFiltersChanged', statFilters })
        }
        defs={defs}
        order={statOrder}
        onStatOrderChanged={(statOrder: StatTypes[]) =>
          stateDispatch({ type: 'statOrderChanged', statOrder })
        }
        assumeMasterwork={assumeMasterwork}
        onMasterworkAssumptionChange={(assumeMasterwork: boolean) =>
          stateDispatch({ type: 'assumeMasterworkChanged', assumeMasterwork })
        }
      />

      <LockArmorAndPerks
        items={filteredItems}
        selectedStore={store}
        lockedMap={lockedMap}
        lockedSeasonalMods={lockedSeasonalMods}
        lockedArmor2Mods={lockedArmor2Mods}
        lbDispatch={stateDispatch}
      />
    </div>
  );

  return (
    <PageWithMenu className={styles.page}>
      <PageWithMenu.Menu className={styles.menu}>
        <CharacterSelect
          selectedStore={store}
          stores={stores}
          vertical={!isPhonePortrait}
          isPhonePortrait={isPhonePortrait}
          onCharacterChanged={(storeId: string) =>
            stateDispatch({ type: 'changeCharacter', storeId })
          }
        />
        {isPhonePortrait ? (
          <CollapsibleTitle sectionId="lb-filter" title={t('LoadoutBuilder.Filter')}>
            {menuContent}
          </CollapsibleTitle>
        ) : (
          menuContent
        )}
      </PageWithMenu.Menu>

      <PageWithMenu.Contents>
        {processError ? (
          <ErrorPanel error={processError} />
        ) : (
          <GeneratedSets
            sets={filteredSets}
            combos={combos}
            combosWithoutCaps={combosWithoutCaps}
            isPhonePortrait={isPhonePortrait}
            lockedMap={lockedMap}
            selectedStore={store}
            lbDispatch={stateDispatch}
            defs={defs}
            statOrder={statOrder}
            enabledStats={enabledStats}
            lockedArmor2Mods={lockedArmor2Mods}
          />
        )}
      </PageWithMenu.Contents>

      <LoadoutDrawer />
    </PageWithMenu>
  );
}

export default withRouter(connect<StoreProps>(mapStateToProps)(LoadoutBuilder));<|MERGE_RESOLUTION|>--- conflicted
+++ resolved
@@ -53,12 +53,9 @@
 import ShowPageLoading from 'app/dim-ui/ShowPageLoading';
 import { RouteComponentProps, withRouter, StaticContext } from 'react-router';
 import { Loadout } from 'app/loadout/loadout-types';
-<<<<<<< HEAD
-import { useProcess } from './useProcess';
-=======
+import { process } from './processWorker/process';
 import { Location } from 'history';
 import { useSubscription } from 'app/utils/hooks';
->>>>>>> a3048682
 
 interface ProvidedProps {
   account: DestinyAccount;
@@ -278,15 +275,6 @@
 /**
  * The Loadout Optimizer screen
  */
-<<<<<<< HEAD
-class LoadoutBuilder extends React.Component<Props, State> {
-  private subscriptions = new Subscriptions();
-  private filterItemsMemoized = memoizeOne(filterItems);
-  private filterSetsMemoized = memoizeOne(filterGeneratedSets);
-  private getEnabledStats = memoizeOne(
-    (statFilters: Readonly<{ [statType in StatTypes]: MinMaxIgnored }>) =>
-      new Set(statKeys.filter((statType) => !statFilters[statType].ignored))
-=======
 function LoadoutBuilder({
   account,
   storesLoaded,
@@ -310,7 +298,6 @@
       ),
     ],
     []
->>>>>>> a3048682
   );
 
   const [
@@ -351,50 +338,9 @@
     )
   );
 
-<<<<<<< HEAD
-    let filteredItems: ItemsByBucket = {};
-    let processedSets: readonly ArmorSet[] = [];
-    let filteredSets: readonly ArmorSet[] = [];
-    let combos = 0;
-    let combosWithoutCaps = 0;
-    let processError;
-    const enabledStats = this.getEnabledStats(statFilters);
-    try {
-      filteredItems = this.filterItemsMemoized(
-        items[store.classType],
-        lockedMap,
-        lockedArmor2Mods,
-        filter
-      );
-      const result = useProcess(
-        filteredItems,
-        lockedMap,
-        lockedArmor2Mods,
-        store.id,
-        assumeMasterwork
-      );
-      processedSets = result.sets;
-      combos = result.combos;
-      combosWithoutCaps = result.combosWithoutCaps;
-      filteredSets = this.filterSetsMemoized(
-        processedSets,
-        minimumPower,
-        lockedMap,
-        lockedArmor2Mods,
-        lockedSeasonalMods,
-        statFilters,
-        statOrder,
-        enabledStats
-      );
-    } catch (e) {
-      console.error(e);
-      processError = e;
-    }
-=======
   if (!storesLoaded || !defs || !selectedStoreId) {
     return <ShowPageLoading message={t('Loading.Profile')} />;
   }
->>>>>>> a3048682
 
   const store = stores.find((s) => s.id === selectedStoreId)!;
 
