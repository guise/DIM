import { LoadoutParameters, StatConstraint } from '@destinyitemmanager/dim-api-types';
import { D2ManifestDefinitions } from 'app/destiny2/d2-definitions';
import { savedLoStatConstraintsByClassSelector } from 'app/dim-api/selectors';
import CharacterSelect from 'app/dim-ui/CharacterSelect';
import CheckButton from 'app/dim-ui/CheckButton';
import CollapsibleTitle from 'app/dim-ui/CollapsibleTitle';
import PageWithMenu from 'app/dim-ui/PageWithMenu';
import { PressTip } from 'app/dim-ui/PressTip';
import UserGuideLink from 'app/dim-ui/UserGuideLink';
import { t } from 'app/i18next-t';
import { DimItem } from 'app/inventory/item-types';
import { DimStore } from 'app/inventory/store-types';
import { getStore } from 'app/inventory/stores-helpers';
import { useHideItemPicker, useItemPicker } from 'app/item-picker/item-picker';
import { LoadoutUpdateFunction } from 'app/loadout-drawer/loadout-drawer-reducer';
import { Loadout } from 'app/loadout-drawer/loadout-types';
import { newLoadoutFromEquipped, resolveLoadoutModHashes } from 'app/loadout-drawer/loadout-utils';
import { loadoutsSelector } from 'app/loadout-drawer/loadouts-selector';
import { getItemsAndSubclassFromLoadout } from 'app/loadout/LoadoutView';
import {
  LoadoutEditModsSection,
  LoadoutEditSubclassSection,
} from 'app/loadout/loadout-edit/LoadoutEdit';
import { autoAssignmentPCHs } from 'app/loadout/loadout-ui/LoadoutMods';
import { categorizeArmorMods } from 'app/loadout/mod-assignment-utils';
import { getTotalModStatChanges } from 'app/loadout/stats';
import { useD2Definitions } from 'app/manifest/selectors';
import { searchFilterSelector } from 'app/search/search-filter';
import { useSetSetting, useSetting } from 'app/settings/hooks';
import {
  AppIcon,
  disabledIcon,
  faExclamationTriangle,
  redoIcon,
  refreshIcon,
  undoIcon,
} from 'app/shell/icons';
import { querySelector, useIsPhonePortrait } from 'app/shell/selectors';
import { emptyObject } from 'app/utils/empty';
import { isClassCompatible, itemCanBeEquippedBy } from 'app/utils/item-utils';
import { DestinyClass } from 'bungie-api-ts/destiny2';
import clsx from 'clsx';
import { PlugCategoryHashes } from 'data/d2/generated-enums';
import { deepEqual } from 'fast-equals';
import { Dispatch, memo, useCallback, useEffect, useMemo, useRef } from 'react';
import { useSelector } from 'react-redux';
import {
  allItemsSelector,
  artifactUnlocksSelector,
  createItemContextSelector,
  sortedStoresSelector,
  unlockedPlugSetItemsSelector,
} from '../inventory/selectors';
import ModPicker from '../loadout/ModPicker';
import { isLoadoutBuilderItem } from '../loadout/item-utils';
import styles from './LoadoutBuilder.m.scss';
import NoBuildsFoundExplainer from './NoBuildsFoundExplainer';
import EnergyOptions from './filter/EnergyOptions';
import {
  LoadoutOptimizerExcludedItems,
  LoadoutOptimizerExotic,
  LoadoutOptimizerPinnedItems,
  loMenuSection,
} from './filter/LoadoutOptimizerMenuItems';
import StatConstraintEditor from './filter/StatConstraintEditor';
import TierSelect from './filter/TierSelect';
import CompareLoadoutsDrawer from './generated-sets/CompareLoadoutsDrawer';
import GeneratedSets from './generated-sets/GeneratedSets';
import { ReferenceTiers } from './generated-sets/SetStats';
import { sortGeneratedSets } from './generated-sets/utils';
import { filterItems } from './item-filter';
import { LoadoutBuilderAction, useLbState } from './loadout-builder-reducer';
import { useLoVendorItems } from './loadout-builder-vendors';
import { useProcess } from './process/useProcess';
import {
  ArmorEnergyRules,
  LOCKED_EXOTIC_ANY_EXOTIC,
  LockableBucketHashes,
  ResolvedStatConstraint,
  loDefaultArmorEnergyRules,
} from './types';
import useEquippedHashes from './useEquippedHashes';

/**
 * The Loadout Optimizer screen
 */
export default memo(function LoadoutBuilder({
  preloadedLoadout,
  preloadedStrictStatConstraints,
  storeId,
}: {
  /**
   * A specific loadout to optimize, chosen from the Loadouts or Loadout Edit
   * page.
   */
  preloadedLoadout: Loadout | undefined;
  preloadedStrictStatConstraints: ResolvedStatConstraint[] | undefined;
  /**
   *A preselected store ID, used when navigating from the Loadouts page.
   */
  storeId: string | undefined;
}) {
  const isPhonePortrait = useIsPhonePortrait();
  const defs = useD2Definitions()!;
  const showItemPicker = useItemPicker();
  const hideItemPicker = useHideItemPicker();
  const stores = useSelector(sortedStoresSelector);
  const searchFilter = useSelector(searchFilterSelector);
  const searchQuery = useSelector(querySelector);
  const savedStatConstraintsByClass = useSelector(savedLoStatConstraintsByClassSelector);
  const [includeVendorItems, setIncludeVendorItems] = useSetting('loIncludeVendorItems');

  // All Loadout Optimizer state is managed via this hook/reducer
  const [
    {
      loadout,
      resolvedStatConstraints,
      strictUpgradesStatConstraints,
      isEditingExistingLoadout,
      pinnedItems,
      excludedItems,
      selectedStoreId,
      modPicker,
      compareSet,
      canRedo,
      canUndo,
    },
    lbDispatch,
  ] = useLbState(stores, defs, preloadedLoadout, storeId, preloadedStrictStatConstraints);
  // For compatibility with LoadoutEdit components
  const setLoadout = (updateFn: LoadoutUpdateFunction) =>
    lbDispatch({ type: 'setLoadout', updateFn });

  // TODO: if we're editing a loadout, grey out incompatible classes?

  const loadoutParameters = loadout.parameters!;
  const lockedExoticHash = loadoutParameters.exoticArmorHash;
  const statConstraints = loadoutParameters.statConstraints!;
  const autoStatMods = Boolean(loadoutParameters.autoStatMods);
  const includeRuntimeStatBenefits = loadoutParameters.includeRuntimeStatBenefits ?? true;
  const assumeArmorMasterwork = loadoutParameters.assumeArmorMasterwork;
  const classType = loadout.classType;

  const selectedStore = stores.find((store) => store.id === selectedStoreId)!;
  const loadouts = useRelevantLoadouts(selectedStore);

  const resolvedMods = useResolvedMods(defs, loadoutParameters.mods, selectedStoreId);

  const itemCreationContext = useSelector(createItemContextSelector);
  const allItems = useSelector(allItemsSelector);
  const modsByBucket: {
    [bucketHash: number]: number[];
  } = loadoutParameters.modsByBucket ?? emptyObject();

  // Turn loadout items into real DimItems, filtering out unequippable items
  const [_items, subclass, _warnitems] = useMemo(
    () =>
      getItemsAndSubclassFromLoadout(
        itemCreationContext,
        loadout.items,
        selectedStore,
        allItems,
        modsByBucket,
      ),
    [itemCreationContext, loadout.items, selectedStore, allItems, modsByBucket],
  );

  // The list of mod items that need to be assigned to armor items
  const modsToAssign = useMemo(
    () =>
      resolvedMods
        .filter(
          (mod) =>
            // If auto stat mods are enabled, ignore any saved stat mods
            !(
              autoStatMods &&
              mod.resolvedMod.plug.plugCategoryHash === PlugCategoryHashes.EnhancementsV2General
            ),
        )
        .map((mod) => mod.resolvedMod),
    [resolvedMods, autoStatMods],
  );

  const {
    vendorItems,
    vendorItemsLoading,
    error: vendorError,
  } = useLoVendorItems(
    selectedStoreId,
    $featureFlags.statConstraintEditor ? true : includeVendorItems,
  );
  const armorItems = useArmorItems(classType, vendorItems);

  const { modMap: lockedModMap, unassignedMods } = useMemo(
    () => categorizeArmorMods(modsToAssign, armorItems),
    [armorItems, modsToAssign],
  );

  const hasPreloadedLoadout = Boolean(preloadedLoadout);
  // Save a subset of the loadout parameters to settings in order to remember them between sessions
  useSaveLoadoutParameters(hasPreloadedLoadout, loadoutParameters);
  useSaveStatConstraints(
    hasPreloadedLoadout,
    statConstraints,
    savedStatConstraintsByClass,
    classType,
  );

  const onCharacterChanged = useCallback(
    (storeId: string) =>
      lbDispatch({
        type: 'changeCharacter',
        store: getStore(stores, storeId)!,
        savedStatConstraintsByClass,
      }),
    [lbDispatch, savedStatConstraintsByClass, stores],
  );

  // Write the search query into the loadout
  useEffect(() => {
    if ((searchQuery || undefined) !== loadoutParameters.query) {
      lbDispatch({ type: 'setSearchQuery', query: searchQuery });
    }
  }, [lbDispatch, loadoutParameters.query, searchQuery]);

  // TODO: build a bundled up context object to pass to GeneratedSets?

  const [armorEnergyRules, filteredItems, filterInfo] = useMemo(() => {
    const armorEnergyRules: ArmorEnergyRules = {
      ...loDefaultArmorEnergyRules,
    };
    if (assumeArmorMasterwork !== undefined) {
      armorEnergyRules.assumeArmorMasterwork = assumeArmorMasterwork;
    }
    const [items, filterInfo] = filterItems({
      defs,
      items: armorItems,
      pinnedItems,
      excludedItems,
      lockedModMap,
      unassignedMods,
      lockedExoticHash,
      armorEnergyRules,
      searchFilter,
    });
    return [armorEnergyRules, items, filterInfo];
  }, [
    assumeArmorMasterwork,
    defs,
    armorItems,
    pinnedItems,
    excludedItems,
    lockedModMap,
    unassignedMods,
    lockedExoticHash,
    searchFilter,
  ]);

  const modStatChanges = useMemo(
    () =>
      getTotalModStatChanges(defs, modsToAssign, subclass, classType, includeRuntimeStatBenefits),
    [classType, defs, includeRuntimeStatBenefits, modsToAssign, subclass],
  );

  const effectiveStatConstraints = useMemo(
    () =>
      resolvedStatConstraints.map((constraint) => {
        const strictUpgradeConstraint = strictUpgradesStatConstraints?.find(
          (c) => c.statHash === constraint.statHash,
        );
        return strictUpgradeConstraint && !constraint.ignored
          ? {
              ...constraint,
              minTier: Math.max(constraint.minTier, strictUpgradeConstraint.minTier),
            }
          : constraint;
      }),
    [resolvedStatConstraints, strictUpgradesStatConstraints],
  );

  // Run the actual loadout generation process in a web worker
  const { result, processing } = useProcess({
    selectedStore,
    filteredItems,
    lockedModMap,
    modStatChanges,
    armorEnergyRules,
    resolvedStatConstraints: effectiveStatConstraints,
    anyExotic: lockedExoticHash === LOCKED_EXOTIC_ANY_EXOTIC,
    autoStatMods,
    strictUpgrades: Boolean(strictUpgradesStatConstraints),
  });

  const resultSets = result?.sets;

  const sortedSets = useMemo(
    () => resultSets && sortGeneratedSets(resultSets, statConstraints),
    [statConstraints, resultSets],
  );

  useEffect(() => hideItemPicker(), [hideItemPicker, selectedStore.classType]);

  const chooseItem = useCallback(
    (updateFunc: (item: DimItem) => void, filter?: (item: DimItem) => boolean) =>
      async (e: React.MouseEvent) => {
        e.preventDefault();

        const item = await showItemPicker({
          filterItems: (item: DimItem) =>
            isLoadoutBuilderItem(item) &&
            itemCanBeEquippedBy(item, selectedStore, true) &&
            (!filter || filter(item)),
          sortBy: (item) => LockableBucketHashes.indexOf(item.bucket.hash),
        });

        if (item) {
          updateFunc(item);
        }
      },
    [selectedStore, showItemPicker],
  );

  const handleAutoStatModsChanged = (autoStatMods: boolean) =>
    lbDispatch({ type: 'autoStatModsChanged', autoStatMods });

  const equippedHashes = useEquippedHashes(loadout.parameters!, subclass);

  // I don't think this can actually happen?
  if (!selectedStore) {
    return null;
  }

  const menuContent = (
    <>
      {isPhonePortrait && (
        <div className={styles.guide}>
          <ol>
            <li>{t('LoadoutBuilder.OptimizerExplanationStats')}</li>
          </ol>
        </div>
      )}
      <UndoRedoControls canRedo={canRedo} canUndo={canUndo} lbDispatch={lbDispatch} />
      {$featureFlags.statConstraintEditor ? (
        <StatConstraintEditor
          resolvedStatConstraints={resolvedStatConstraints}
          statRangesFiltered={result?.statRangesFiltered}
          lbDispatch={lbDispatch}
          equippedHashes={equippedHashes}
        />
      ) : (
        <TierSelect
          resolvedStatConstraints={resolvedStatConstraints}
          statRangesFiltered={result?.statRangesFiltered}
          lbDispatch={lbDispatch}
        />
      )}
<<<<<<< HEAD
      <EnergyOptions
        assumeArmorMasterwork={assumeArmorMasterwork}
        lbDispatch={lbDispatch}
        className={styles.loadoutEditSection}
      />
      <div className={loMenuSection}>
        <CheckButton
          onChange={setIncludeVendorItems}
          name="includeVendorItems"
          checked={includeVendorItems}
        >
          {vendorError ? (
            <PressTip tooltip={vendorError.message}>
              <span>
                <AppIcon icon={faExclamationTriangle} />
              </span>
            </PressTip>
          ) : (
            vendorItemsLoading && (
              <span>
                <AppIcon icon={refreshIcon} spinning={true} />
              </span>
            )
          )}{' '}
          {t('LoadoutBuilder.IncludeVendorItems')}
        </CheckButton>
      </div>
=======
      <EnergyOptions assumeArmorMasterwork={assumeArmorMasterwork} lbDispatch={lbDispatch} />
      {!$featureFlags.statConstraintEditor && (
        <div className={loMenuSection}>
          <CheckButton
            onChange={setIncludeVendorItems}
            name="includeVendorItems"
            checked={includeVendorItems}
          >
            {vendorError ? (
              <PressTip tooltip={vendorError.message}>
                <span>
                  <AppIcon icon={faExclamationTriangle} />
                </span>
              </PressTip>
            ) : (
              vendorItemsLoading && (
                <span>
                  <AppIcon icon={refreshIcon} spinning={true} />
                </span>
              )
            )}{' '}
            {t('LoadoutBuilder.IncludeVendorItems')}
          </CheckButton>
        </div>
      )}
>>>>>>> 7d8cde33
      {isPhonePortrait && (
        <div className={styles.guide}>
          <ol start={2}>
            <li>{t('LoadoutBuilder.OptimizerExplanationMods')}</li>
          </ol>
        </div>
      )}
      <LoadoutOptimizerExotic
        lockedExoticHash={lockedExoticHash}
        classType={selectedStore.classType}
        vendorItems={vendorItems}
        lbDispatch={lbDispatch}
      />
      <LoadoutEditModsSection
        loadout={loadout}
        setLoadout={setLoadout}
        store={selectedStore}
        autoStatMods={autoStatMods}
        allMods={resolvedMods}
        className={styles.loadoutEditSection}
        onAutoStatModsChanged={handleAutoStatModsChanged}
      />
      <LoadoutEditSubclassSection
        loadout={loadout}
        store={selectedStore}
        subclass={subclass}
        setLoadout={setLoadout}
        className={styles.subclassSection}
      />
      <LoadoutOptimizerPinnedItems
        chooseItem={chooseItem}
        selectedStore={selectedStore}
        pinnedItems={pinnedItems}
        searchFilter={searchFilter}
        lbDispatch={lbDispatch}
      />
      <LoadoutOptimizerExcludedItems
        chooseItem={chooseItem}
        excludedItems={excludedItems}
        searchFilter={searchFilter}
        lbDispatch={lbDispatch}
      />
      {isPhonePortrait && (
        <div className={styles.guide}>
          <ol start={3}>
            <li>{t('LoadoutBuilder.OptimizerExplanationSearch')}</li>
          </ol>
          <p>{t('LoadoutBuilder.OptimizerExplanationGuide')}</p>
        </div>
      )}
    </>
  );

  // TODO: replace character select with horizontal choice?

  return (
    <PageWithMenu className={styles.page}>
      <PageWithMenu.Menu
        className={clsx(styles.menuContent, { [styles.wide]: $featureFlags.statConstraintEditor })}
      >
        <CharacterSelect
          selectedStore={selectedStore}
          stores={stores}
          onCharacterChanged={onCharacterChanged}
        />
        {isPhonePortrait ? (
          <CollapsibleTitle sectionId="lb-filter" title={t('LoadoutBuilder.Filter')}>
            {menuContent}
          </CollapsibleTitle>
        ) : (
          menuContent
        )}
      </PageWithMenu.Menu>

      <PageWithMenu.Contents>
        <div className={styles.toolbar}>
          <UserGuideLink topic="Loadout-Optimizer" />
          {processing ? (
            <span className={styles.speedReport} role="status">
              <AppIcon icon={refreshIcon} spinning={true} />
              <span>
                {t('LoadoutBuilder.ProcessingSets', {
                  character: selectedStore.name,
                })}
              </span>
            </span>
          ) : (
            result && (
              <span className={styles.speedReport} role="status">
                {t('LoadoutBuilder.SpeedReport', {
                  combos: result.combos,
                  time: (result.processTime / 1000).toFixed(2),
                })}
              </span>
            )
          )}
        </div>
        {!isPhonePortrait && (
          <div className={styles.guide}>
            <ol>
              <li>{t('LoadoutBuilder.OptimizerExplanationStats')}</li>
              <li>{t('LoadoutBuilder.OptimizerExplanationMods')}</li>
              <li>{t('LoadoutBuilder.OptimizerExplanationSearch')}</li>
            </ol>
            <p>{t('LoadoutBuilder.OptimizerExplanationGuide')}</p>
          </div>
        )}
        {preloadedLoadout?.notes && (
          <div className={styles.guide}>
            <p>
              <b>{t('MovePopup.Notes')}</b> {preloadedLoadout?.notes}
            </p>
          </div>
        )}
        {strictUpgradesStatConstraints && (
          <ExistingLoadoutStats
            lbDispatch={lbDispatch}
            statConstraints={strictUpgradesStatConstraints}
          />
        )}
        {result && sortedSets?.length ? (
          <GeneratedSets
            loadout={loadout}
            sets={sortedSets}
            lockedMods={result.mods}
            pinnedItems={pinnedItems}
            selectedStore={selectedStore}
            lbDispatch={lbDispatch}
            resolvedStatConstraints={resolvedStatConstraints}
            modStatChanges={result.modStatChanges}
            loadouts={loadouts}
            armorEnergyRules={result.armorEnergyRules}
            autoStatMods={autoStatMods}
            isEditingExistingLoadout={isEditingExistingLoadout}
            equippedHashes={equippedHashes}
          />
        ) : (
          !processing && (
            <NoBuildsFoundExplainer
              defs={defs}
              classType={classType}
              dispatch={lbDispatch}
              params={loadoutParameters}
              resolvedMods={resolvedMods}
              lockedModMap={lockedModMap}
              alwaysInvalidMods={unassignedMods}
              armorEnergyRules={armorEnergyRules}
              pinnedItems={pinnedItems}
              filterInfo={filterInfo}
              processInfo={result?.processInfo}
            />
          )
        )}
        {modPicker.open && (
          <ModPicker
            classType={classType}
            owner={selectedStore.id}
            lockedMods={resolvedMods}
            plugCategoryHashWhitelist={modPicker.plugCategoryHashWhitelist}
            plugCategoryHashDenyList={
              autoStatMods
                ? // Exclude stat mods from the mod picker when they're auto selected
                  [...autoAssignmentPCHs, PlugCategoryHashes.EnhancementsV2General]
                : autoAssignmentPCHs
            }
            onAccept={(newLockedMods) =>
              lbDispatch({
                type: 'lockedModsChanged',
                lockedMods: newLockedMods,
              })
            }
            onClose={() => lbDispatch({ type: 'closeModPicker' })}
          />
        )}
        {compareSet && (
          <CompareLoadoutsDrawer
            compareSet={compareSet}
            selectedStore={selectedStore}
            loadout={loadout}
            loadouts={loadouts}
            lockedMods={modsToAssign}
            onClose={() => lbDispatch({ type: 'closeCompareDrawer' })}
          />
        )}
      </PageWithMenu.Contents>
    </PageWithMenu>
  );
});

/**
 * Get a list of all loadouts that could be shown as "matching loadouts" or
 * used to compare loadouts. This is all loadouts specific to the selected store's
 * class plus the currently equipped loadout.
 */
function useRelevantLoadouts(selectedStore: DimStore) {
  const allSavedLoadouts = useSelector(loadoutsSelector);
  const artifactUnlocks = useSelector(artifactUnlocksSelector(selectedStore.id));

  // TODO: consider using fullyResolvedLoadoutsSelector
  const loadouts = useMemo(() => {
    const classLoadouts = allSavedLoadouts.filter((l) => l.classType === selectedStore.classType);

    // TODO: use a selector / weakMemoize for this?
    const equippedLoadout = newLoadoutFromEquipped(
      t('Loadouts.CurrentlyEquipped'),
      selectedStore,
      artifactUnlocks,
    );
    return [...classLoadouts, equippedLoadout];
  }, [allSavedLoadouts, selectedStore, artifactUnlocks]);

  return loadouts;
}

/**
 * Get a list of "resolved" mods given a list of mod hashes (presumably the ones selected by the user).
 * Resolved mods may be substituted with more appropriate choices.
 */
function useResolvedMods(
  defs: D2ManifestDefinitions,
  modHashes: number[] | undefined,
  selectedStoreId: string | undefined,
) {
  const unlockedPlugs = useSelector(unlockedPlugSetItemsSelector(selectedStoreId));
  return useMemo(
    () => resolveLoadoutModHashes(defs, modHashes, unlockedPlugs),
    [defs, modHashes, unlockedPlugs],
  );
}

/**
 * Gets all armor items that could be used to build loadouts for the specified class.
 */
function useArmorItems(classType: DestinyClass, vendorItems: DimItem[]): DimItem[] {
  const allItems = useSelector(allItemsSelector);
  return useMemo(
    () =>
      allItems
        .concat(vendorItems)
        .filter(
          (item) => isClassCompatible(item.classType, classType) && isLoadoutBuilderItem(item),
        ),
    [allItems, vendorItems, classType],
  );
}

/**
 * Save a subset of the loadout parameters to settings in order to remember them between sessions
 */
function useSaveLoadoutParameters(
  hasPreloadedLoadout: boolean,
  loadoutParameters: LoadoutParameters,
) {
  const setSetting = useSetSetting();
  const firstRun = useRef(true);
  useEffect(() => {
    // If the user is playing with an existing loadout (potentially one they
    // received from a loadout share) or a direct /optimizer link, do not
    // overwrite the global saved loadout parameters. If they decide to save
    // that loadout, these will still be saved with the loadout.
    if (hasPreloadedLoadout) {
      return;
    }

    // Don't save the settings when we first load, since they won't have changed.
    if (firstRun.current) {
      firstRun.current = false;
      return;
    }

    setSetting('loParameters', {
      assumeArmorMasterwork: loadoutParameters.assumeArmorMasterwork,
      autoStatMods: loadoutParameters.autoStatMods,
      includeRuntimeStatBenefits: loadoutParameters.includeRuntimeStatBenefits,
    });
  }, [
    setSetting,
    loadoutParameters.assumeArmorMasterwork,
    loadoutParameters.autoStatMods,
    hasPreloadedLoadout,
    loadoutParameters.includeRuntimeStatBenefits,
  ]);
}

/**
 * Save stat constraints (stat order / enablement) per class when it changes
 */
function useSaveStatConstraints(
  hasPreloadedLoadout: boolean,
  statConstraints: StatConstraint[],
  savedStatConstraintsByClass: {
    [key: number]: StatConstraint[];
  },
  classType: DestinyClass,
) {
  const setSetting = useSetSetting();
  const firstRun = useRef(true);

  useEffect(() => {
    // If the user is playing with an existing loadout (potentially one they
    // received from a loadout share) or a direct /optimizer link, do not
    // overwrite the global saved loadout parameters. If they decide to save
    // that loadout, these will still be saved with the loadout.
    if (hasPreloadedLoadout) {
      return;
    }

    // Don't save the settings when we first load, since they won't have changed.
    if (firstRun.current) {
      firstRun.current = false;
      return;
    }

    // Strip out min/max tiers and just save the order
    const newStatConstraints = statConstraints.map(({ statHash }) => ({ statHash }));
    if (!deepEqual(newStatConstraints, savedStatConstraintsByClass[classType])) {
      setSetting('loStatConstraintsByClass', {
        ...savedStatConstraintsByClass,
        [classType]: newStatConstraints,
      });
    }
  }, [setSetting, statConstraints, savedStatConstraintsByClass, classType, hasPreloadedLoadout]);
}

function UndoRedoControls({
  canUndo,
  canRedo,
  lbDispatch,
}: {
  canUndo: boolean;
  canRedo: boolean;
  lbDispatch: Dispatch<LoadoutBuilderAction>;
}) {
  return (
    <div className={styles.undoRedo}>
      <button
        className="dim-button"
        onClick={() => lbDispatch({ type: 'undo' })}
        type="button"
        disabled={!canUndo}
      >
        <AppIcon icon={undoIcon} /> {t('Loadouts.Undo')}
      </button>
      <button
        className="dim-button"
        onClick={() => lbDispatch({ type: 'redo' })}
        type="button"
        disabled={!canRedo}
      >
        <AppIcon icon={redoIcon} /> {t('Loadouts.Redo')}
      </button>
    </div>
  );
}

function ExistingLoadoutStats({
  lbDispatch,
  statConstraints,
}: {
  lbDispatch: Dispatch<LoadoutBuilderAction>;
  statConstraints: ResolvedStatConstraint[];
}) {
  return (
    <div className={styles.referenceTiersInfo}>
      <div className={styles.header}>
        {t('LB.ExistingBuildStats')}
        <ReferenceTiers resolvedStatConstraints={statConstraints} />
      </div>
      {t('LB.ExistingBuildStatsNote')}
      <button
        className={styles.dismissButton}
        type="button"
        onClick={() => lbDispatch({ type: 'dismissComparisonStats' })}
        aria-label={t('General.Close')}
      >
        <AppIcon icon={disabledIcon} />
      </button>
    </div>
  );
}<|MERGE_RESOLUTION|>--- conflicted
+++ resolved
@@ -354,36 +354,11 @@
           lbDispatch={lbDispatch}
         />
       )}
-<<<<<<< HEAD
       <EnergyOptions
         assumeArmorMasterwork={assumeArmorMasterwork}
         lbDispatch={lbDispatch}
         className={styles.loadoutEditSection}
       />
-      <div className={loMenuSection}>
-        <CheckButton
-          onChange={setIncludeVendorItems}
-          name="includeVendorItems"
-          checked={includeVendorItems}
-        >
-          {vendorError ? (
-            <PressTip tooltip={vendorError.message}>
-              <span>
-                <AppIcon icon={faExclamationTriangle} />
-              </span>
-            </PressTip>
-          ) : (
-            vendorItemsLoading && (
-              <span>
-                <AppIcon icon={refreshIcon} spinning={true} />
-              </span>
-            )
-          )}{' '}
-          {t('LoadoutBuilder.IncludeVendorItems')}
-        </CheckButton>
-      </div>
-=======
-      <EnergyOptions assumeArmorMasterwork={assumeArmorMasterwork} lbDispatch={lbDispatch} />
       {!$featureFlags.statConstraintEditor && (
         <div className={loMenuSection}>
           <CheckButton
@@ -408,7 +383,6 @@
           </CheckButton>
         </div>
       )}
->>>>>>> 7d8cde33
       {isPhonePortrait && (
         <div className={styles.guide}>
           <ol start={2}>
