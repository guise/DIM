--- conflicted
+++ resolved
@@ -295,13 +295,8 @@
   private factionsForCharacter(character: DestinyCharacterComponent): DestinyFactionProgression[] {
     const { profileInfo } = this.state.progress!;
 
-<<<<<<< HEAD
     const allFactions: DestinyFactionProgression[] = Object.values(profileInfo.characterProgressions.data[character.characterId].factions);
-    return _.sortBy(allFactions, (f) => progressionMeta[f.factionHash] ? progressionMeta[f.factionHash].order : 999);
-=======
-    const allFactions: IDestinyFactionProgression[] = Object.values(profileInfo.characterProgressions.data[character.characterId].factions);
     return _.sortBy(allFactions, (f) => (progressionMeta[f.factionHash] ? progressionMeta[f.factionHash].order : 999) + (f.factionVendorIndex === -1 ? 1000 : 0));
->>>>>>> 4a90516b
   }
 
   /**
