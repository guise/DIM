--- conflicted
+++ resolved
@@ -87,14 +87,11 @@
           &::before,
           &::after {
             font-size: 13px;
-<<<<<<< HEAD
-            color: var(--theme-header-characters-txt);
+            //color: var(--theme-header-characters-txt);
             margin-left: 4px;
             margin-right: 4px;
             text-decoration: none !important;
-=======
             color: var(--theme-text-secondary);
->>>>>>> 78b3c2e3
           }
           &::before {
             content: '=';
