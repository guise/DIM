import type { D2BucketCategory, DimBucketType } from 'app/inventory/inventory-buckets';

export const D2Categories: {
  [key in D2BucketCategory]: DimBucketType[];
} = {
  Postmaster: ['Engrams', 'LostItems', 'Messages', 'SpecialOrders'],
  Weapons: ['KineticSlot', 'Energy', 'Power'],
  Armor: ['Helmet', 'Gauntlets', 'Chest', 'Leg', 'ClassItem'],
<<<<<<< HEAD
  General: [
    'Class',
    'Ghost',
    'Emblems',
    'Ships',
    'Vehicle',
    'Emotes',
    'Finishers',
    'SeasonalArtifacts',
    'ClanBanners',
  ],
=======
  General: ['Class', 'Ghost', 'Emblems', 'Ships', 'Vehicle', 'Finishers', 'SeasonalArtifacts'],
>>>>>>> 81a10446
  Inventory: ['Consumables', 'Modifications'],
};<|MERGE_RESOLUTION|>--- conflicted
+++ resolved
@@ -6,7 +6,6 @@
   Postmaster: ['Engrams', 'LostItems', 'Messages', 'SpecialOrders'],
   Weapons: ['KineticSlot', 'Energy', 'Power'],
   Armor: ['Helmet', 'Gauntlets', 'Chest', 'Leg', 'ClassItem'],
-<<<<<<< HEAD
   General: [
     'Class',
     'Ghost',
@@ -16,10 +15,6 @@
     'Emotes',
     'Finishers',
     'SeasonalArtifacts',
-    'ClanBanners',
   ],
-=======
-  General: ['Class', 'Ghost', 'Emblems', 'Ships', 'Vehicle', 'Finishers', 'SeasonalArtifacts'],
->>>>>>> 81a10446
   Inventory: ['Consumables', 'Modifications'],
 };