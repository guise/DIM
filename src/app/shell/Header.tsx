--- conflicted
+++ resolved
@@ -123,11 +123,7 @@
   }
 
   render() {
-<<<<<<< HEAD
-    const { account, showSearch, dropdownOpen, xurAvailable, vendorEngramDropActive } = this.state;
-=======
-    const { account, showSearch, dropdownOpen } = this.state;
->>>>>>> fce185fa
+    const { account, showSearch, dropdownOpen, vendorEngramDropActive } = this.state;
     const { SearchFilter } = this;
 
     // TODO: new fontawesome
