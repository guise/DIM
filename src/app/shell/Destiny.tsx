--- conflicted
+++ resolved
@@ -92,12 +92,8 @@
         account.membershipId === platformMembershipId && account.destinyVersion === destinyVersion
     )
   );
-<<<<<<< HEAD
-  const profileError = useSelector((state: RootState) => state.inventory.profileError);
+  const profileError = useSelector(blockingProfileErrorSelector);
   const autoLockTagged = useSelector(settingSelector('autoLockTagged'));
-=======
-  const profileError = useSelector(blockingProfileErrorSelector);
->>>>>>> 5f76475a
 
   useEffect(() => {
     if (!accountsLoaded) {
