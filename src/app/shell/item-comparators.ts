import { DimItem } from 'app/inventory/item-types';
import { getSeason } from 'app/inventory/store/season';
import { D1BucketHashes } from 'app/search/d1-known-values';
import { D2ItemTiers } from 'app/search/d2-known-values';
import { ItemSortSettings } from 'app/settings/item-sort';
import { isD1Item, isSunset } from 'app/utils/item-utils';
import { BucketHashes } from 'data/d2/generated-enums';
import _ from 'lodash';
import { TagValue, tagConfig } from '../inventory/dim-item-info';
import { Comparator, chainComparator, compareBy, reverseComparator } from '../utils/comparators';

const INSTANCEID_PADDING = 20;

export const getItemRecencyKey = (item: DimItem) =>
  item.instanced ? item.id.padStart(INSTANCEID_PADDING, '0') : 0;

/**
 * Sorts items by how recently they were acquired, newest items first.
 */
export const acquisitionRecencyComparator = reverseComparator(compareBy(getItemRecencyKey));

export const isNewerThan = (item: DimItem, watermarkInstanceId: string) =>
  getItemRecencyKey(item) > watermarkInstanceId.padStart(INSTANCEID_PADDING, '0');

const D1_CONSUMABLE_SORT_ORDER = [
  1043138475, // black-wax-idol
  1772853454, // blue-polyphage
  3783295803, // ether-seeds
  3446457162, // resupply-codes
  269776572, // house-banners
  3632619276, // silken-codex
  2904517731, // axiomatic-beads
  1932910919, // network-keys
  //
  417308266, // three of coins
  //
  2180254632, // ammo-synth
  928169143, // special-ammo-synth
  211861343, // heavy-ammo-synth
  //
  705234570, // primary telemetry
  3371478409, // special telemetry
  2929837733, // heavy telemetry
  4159731660, // auto rifle telemetry
  846470091, // hand cannon telemetry
  2610276738, // pulse telemetry
  323927027, // scout telemetry
  729893597, // fusion rifle telemetry
  4141501356, // shotgun telemetry
  927802664, // sniper rifle telemetry
  1485751393, // machine gun telemetry
  3036931873, // rocket launcher telemetry
  //
  2220921114, // vanguard rep boost
  1500229041, // crucible rep boost
  1603376703, // HoJ rep boost
  //
  2575095887, // Splicer Intel Relay
  3815757277, // Splicer Cache Key
  4244618453, // Splicer Key
];

const D1_MATERIAL_SORT_ORDER = [
  1797491610, // Helium
  3242866270, // Relic Iron
  2882093969, // Spin Metal
  2254123540, // Spirit Bloom
  3164836592, // Wormspore
  3164836593, // Hadium Flakes
  //
  452597397, // Exotic Shard
  1542293174, // Armor Materials
  1898539128, // Weapon Materials
  //
  937555249, // Motes of Light
  //
  1738186005, // Strange Coins
  //
  258181985, // Ascendant Shards
  1893498008, // Ascendant Energy
  769865458, // Radiant Shards
  616706469, // Radiant Energy
  //
  342707701, // Reciprocal Rune
  342707700, // Stolen Rune
  2906158273, // Antiquated Rune
  2620224196, // Stolen Rune (Charging)
  2906158273, // Antiquated Rune (Charging)
];

// Bucket IDs that'll never be sorted.
const ITEM_SORT_DENYLIST = new Set([
  D1BucketHashes.Bounties,
  D1BucketHashes.Missions,
  D1BucketHashes.Quests,
]);

// These comparators require knowledge of the tag state/database
const TAG_ITEM_COMPARATORS: {
  [key: string]: (getTag: (item: DimItem) => TagValue | undefined) => Comparator<DimItem>;
} = {
  // see tagConfig
  tag: (getTag) =>
    compareBy((item) => {
      const tag = getTag(item);
      return (tag && tagConfig[tag]?.sortOrder) ?? 1000;
    }),
  // not archive -> archive
  archive: (getTag) => compareBy((item) => getTag(item) === 'archive'),
};

type VaultGroupValue = string | number | boolean | undefined;

interface MutableVaultGroup {
  value: VaultGroupValue;
  items: DimItem[];
}

interface VaultGroup {
  value: VaultGroupValue;
  items: readonly DimItem[];
}

const GROUP_BY_VALUE_GETTERS: {
  [key: string]: (
    item: DimItem,
    getTag: (item: DimItem) => TagValue | undefined
  ) => VaultGroupValue;
} = {
  tag: (item, getTag) => getTag(item),
  typeName: (item) => item.typeName,
  rarity: (item) => D2ItemTiers[item.tier],
  ammoType: (item) => item.ammoType,
  elementWeapon: (item) => {
    if (item.bucket.inWeapons) {
      return item.element?.enumValue ?? Number.MAX_SAFE_INTEGER;
    }
  },
  masterworked: (item) => (item.masterwork ? 0 : 1),
  crafted: (item) => (item.crafted ? 0 : 1),
  deepsight: (item) => (item.deepsightInfo ? 1 : 2),
};

const valueProperty = (input: VaultGroup) => input.value;

const undefinedVaultGroupLast =
  (comparator: Comparator<VaultGroup>) => (a: VaultGroup, b: VaultGroup) => {
    if (typeof a.value === 'undefined') {
      if (typeof b.value === 'undefined') {
        return 0;
      }

      return 1;
    }

    if (typeof b.value === 'undefined') {
      return -1;
    }

    return comparator(a, b);
  };

const GROUP_BY_COMPARATORS: {
  [key: string]: Comparator<VaultGroup>;
} = {
  tag: undefinedVaultGroupLast(compareBy(valueProperty)),
  // A -> Z
  typeName: undefinedVaultGroupLast(compareBy(valueProperty)),
  // exotic -> common
  rarity: undefinedVaultGroupLast(reverseComparator(compareBy(valueProperty))),
  // None -> Primary -> Special -> Heavy -> Unknown
  ammoType: undefinedVaultGroupLast(compareBy(valueProperty)),
  // None -> Kinetic -> Arc -> Thermal -> Void -> Raid -> Stasis
  elementWeapon: undefinedVaultGroupLast(compareBy(valueProperty)),
  // masterwork -> not masterwork
  masterworked: undefinedVaultGroupLast(compareBy(valueProperty)),
  // crafted -> not crafted
  crafted: undefinedVaultGroupLast(compareBy(valueProperty)),
  // deepsight -> no deepsight
  deepsight: undefinedVaultGroupLast(compareBy(valueProperty)),
};

const ITEM_COMPARATORS: {
  [key: string]: Comparator<DimItem>;
} = {
  // A -> Z
  typeName: compareBy((item) => item.typeName),
  // exotic -> common
  rarity: reverseComparator(compareBy((item) => D2ItemTiers[item.tier])),
  // high -> low
  primStat: reverseComparator(compareBy((item) => item.primaryStat?.value ?? 0)),
  // high -> low
  basePower: reverseComparator(compareBy((item) => item.power)),
  // This only sorts by D1 item quality
  rating: reverseComparator(compareBy((item) => isD1Item(item) && item.quality?.min)),
  // Titan -> Hunter -> Warlock -> Unknown
  classType: compareBy((item) => item.classType),
  // None -> Primary -> Special -> Heavy -> Unknown
  ammoType: compareBy((item) => item.ammoType),
  // A -> Z
  name: compareBy((item) => item.name),
  // lots -> few
  amount: reverseComparator(compareBy((item) => item.amount)),
  // recent season -> old season
  season: reverseComparator(
    chainComparator(
      compareBy((item) => (item.destinyVersion === 2 ? getSeason(item) : 0)),
      compareBy((item) => item.iconOverlay ?? '')
    )
  ),
  // sunset -> not sunset
  sunset: compareBy(isSunset),
  // new -> old
  acquisitionRecency: acquisitionRecencyComparator,
  // None -> Kinetic -> Arc -> Thermal -> Void -> Raid -> Stasis
  elementWeapon: compareBy((item) => {
    if (item.bucket.inWeapons) {
      return item.element?.enumValue ?? Number.MAX_SAFE_INTEGER;
    }
  }),
  // masterwork -> not masterwork
  masterworked: compareBy((item) => (item.masterwork ? 0 : 1)),
  // crafted -> not crafted
  crafted: compareBy((item) => (item.crafted ? 0 : 1)),
  // deepsight -> no deepsight
  deepsight: compareBy((item) => (item.deepsightInfo ? 1 : 2)),
  default: () => 0,
};

/**
 * Sort items according to the user's preferences (via the sort parameter).
 * Returned array is readonly since it could either be a new array or the
 * original.
 */
export function sortItems(
  items: readonly DimItem[],
  itemSortSettings: ItemSortSettings,
  getTag: (item: DimItem) => TagValue | undefined
): readonly DimItem[] {
  if (!items.length) {
    return items;
  }

  const itemLocationId = items[0].location.hash;
  if (!items.length || ITEM_SORT_DENYLIST.has(itemLocationId)) {
    return items;
  }

  let specificSortOrder: number[] = [];
  // Group like items in the General Section
  if (itemLocationId === BucketHashes.Consumables) {
    specificSortOrder = D1_CONSUMABLE_SORT_ORDER;
  }

  // Group like items in the General Section
  if (itemLocationId === BucketHashes.Materials) {
    specificSortOrder = D1_MATERIAL_SORT_ORDER;
  }

  if (specificSortOrder.length > 0 && !itemSortSettings.sortOrder.includes('rarity')) {
    items = _.sortBy(items, (item) => {
      const ix = specificSortOrder.indexOf(item.hash);
      return ix === -1 ? 999 : ix;
    });
    return items;
  }

  // Re-sort mods
  if (itemLocationId === BucketHashes.Modifications) {
    const comparators = [ITEM_COMPARATORS.typeName, ITEM_COMPARATORS.name];
    if (itemSortSettings.sortOrder.includes('rarity')) {
      comparators.unshift(ITEM_COMPARATORS.rarity);
    }
    return items.toSorted(chainComparator(...comparators));
  }

  // Re-sort consumables
  if (itemLocationId === BucketHashes.Consumables) {
    return items.toSorted(
      chainComparator(
        ITEM_COMPARATORS.typeName,
        ITEM_COMPARATORS.rarity,
        ITEM_COMPARATORS.name,
        ITEM_COMPARATORS.amount
      )
    );
  }

  // Engrams and Postmaster always sort by recency, oldest to newest, like in game
  if (itemLocationId === BucketHashes.Engrams || itemLocationId === BucketHashes.LostItems) {
    return items.toSorted(reverseComparator(acquisitionRecencyComparator));
  }

  // always sort by archive first
  const comparator = chainComparator(
    ...['archive', ...itemSortSettings.sortOrder].map((comparatorName) => {
      let comparator = ITEM_COMPARATORS[comparatorName];
      if (!comparator) {
        const tagComparator = TAG_ITEM_COMPARATORS[comparatorName]?.(getTag);

        if (!tagComparator) {
          return ITEM_COMPARATORS.default;
        }
        comparator = tagComparator;
      }

      return itemSortSettings.sortReversals.includes(comparatorName)
        ? reverseComparator(comparator)
        : comparator;
    })
  );
<<<<<<< HEAD
  return [...items].sort(comparator);
}

export function groupItems(
  items: readonly DimItem[],
  vaultGrouping: string,
  getTag: (item: DimItem) => TagValue | undefined
): readonly VaultGroup[] {
  const getter = GROUP_BY_VALUE_GETTERS[vaultGrouping];
  const comparator = GROUP_BY_COMPARATORS[vaultGrouping];

  if (!items.length || !getter || !comparator) {
    return [{ value: undefined, items }];
  }

  const grouped: MutableVaultGroup[] = [];

  for (const item of items) {
    const indexOfUngrouped = grouped.findIndex((g) => g.value === undefined);

    if (!getter) {
      if (indexOfUngrouped < 0) {
        grouped.push({ value: undefined, items: [item] });
        continue;
      }

      grouped[indexOfUngrouped].items.push(item);
      continue;
    }

    const value = getter(item, getTag);

    if (typeof value === 'undefined') {
      if (indexOfUngrouped < 0) {
        grouped.push({ value: undefined, items: [item] });
        continue;
      }

      grouped[indexOfUngrouped].items.push(item);
      continue;
    }

    const existingGroup = grouped.find((g) => g.value === value);

    if (existingGroup) {
      existingGroup.items.push(item);
      continue;
    }

    grouped.push({ value, items: [item] });
  }

  return grouped.sort(comparator);
}

export const vaultGroupingValueWithType = (value: VaultGroupValue) => `${typeof value}-${value}`;
=======
  return items.toSorted(comparator);
}
>>>>>>> 38e862d1
<|MERGE_RESOLUTION|>--- conflicted
+++ resolved
@@ -309,8 +309,7 @@
         : comparator;
     })
   );
-<<<<<<< HEAD
-  return [...items].sort(comparator);
+  return items.toSorted(comparator);
 }
 
 export function groupItems(
@@ -365,8 +364,4 @@
   return grouped.sort(comparator);
 }
 
-export const vaultGroupingValueWithType = (value: VaultGroupValue) => `${typeof value}-${value}`;
-=======
-  return items.toSorted(comparator);
-}
->>>>>>> 38e862d1
+export const vaultGroupingValueWithType = (value: VaultGroupValue) => `${typeof value}-${value}`;