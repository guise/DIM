import { Settings as DimApiSettings, defaultSettings } from '@destinyitemmanager/dim-api-types';
import { defaultLanguage } from 'app/i18n';

export interface Settings extends DimApiSettings {
  /** Selected columns for the Vault Organizer */
<<<<<<< HEAD
  readonly organizerColumnsWeapons: string[];
  readonly organizerColumnsArmor: string[];

  readonly loMinPower: number;
  readonly loMinStatTotal: number;
=======
  readonly organizerColumnsGhost: string[];
>>>>>>> ca926413
}

export const initialSettingsState: Settings = {
  ...defaultSettings,
  language: defaultLanguage(),
<<<<<<< HEAD
  customTotalStatsByClass: {},
  organizerColumnsWeapons: [
    'icon',
    'name',
    'dmg',
    'power',
    'locked',
    'tag',
    'wishList',
    'archetype',
    'perks',
    'notes',
  ],
  organizerColumnsArmor: [
    'icon',
    'name',
    'power',
    'dmg',
    'energy',
    'locked',
    'tag',
    'ghost',
    'modslot',
    'perks',
    'stats',
    'customstat',
    'notes',
  ],
  loMinPower: 750,
  loMinStatTotal: 55,
=======
  organizerColumnsGhost: ['icon', 'name', 'locked', 'tag', 'ghost', 'perks', 'notes'],
>>>>>>> ca926413
};<|MERGE_RESOLUTION|>--- conflicted
+++ resolved
@@ -3,21 +3,17 @@
 
 export interface Settings extends DimApiSettings {
   /** Selected columns for the Vault Organizer */
-<<<<<<< HEAD
   readonly organizerColumnsWeapons: string[];
   readonly organizerColumnsArmor: string[];
 
   readonly loMinPower: number;
   readonly loMinStatTotal: number;
-=======
   readonly organizerColumnsGhost: string[];
->>>>>>> ca926413
 }
 
 export const initialSettingsState: Settings = {
   ...defaultSettings,
   language: defaultLanguage(),
-<<<<<<< HEAD
   customTotalStatsByClass: {},
   organizerColumnsWeapons: [
     'icon',
@@ -48,7 +44,5 @@
   ],
   loMinPower: 750,
   loMinStatTotal: 55,
-=======
   organizerColumnsGhost: ['icon', 'name', 'locked', 'tag', 'ghost', 'perks', 'notes'],
->>>>>>> ca926413
 };