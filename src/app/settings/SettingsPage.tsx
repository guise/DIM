--- conflicted
+++ resolved
@@ -266,15 +266,7 @@
                   name="itemSize"
                   onChange={this.onChange}
                 />
-<<<<<<< HEAD
-                <button
-                  className="dim-button"
-                  onClick={this.resetItemSize}
-                  ng-i18next="Settings.ResetToDefault"
-                >
-=======
                 <button className="dim-button" onClick={this.resetItemSize}>
->>>>>>> 8ba218ac
                   {t('Settings.ResetToDefault')}
                 </button>
               </div>
