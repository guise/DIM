--- conflicted
+++ resolved
@@ -57,11 +57,7 @@
 }
 
 export function defaultItemSize() {
-<<<<<<< HEAD
-  return 52;
-=======
   return 50;
->>>>>>> 4ccc728c
 }
 
 export const initialState: Settings = {
