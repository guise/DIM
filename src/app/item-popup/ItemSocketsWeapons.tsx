import { t } from 'app/i18next-t';
import { statsMs } from 'app/inventory/store/stats';
import { killTrackerSocketTypeHash } from 'app/search/d2-known-values';
import { RootState, ThunkDispatchProp } from 'app/store/types';
<<<<<<< HEAD
import {
  getFirstSocketByCategoryHash,
  getSocketByIndex,
  getSocketsByIndexes,
} from 'app/utils/socket-utils';
=======
import { getWeaponArchetypeSocket } from 'app/utils/socket-utils';
>>>>>>> c2ed234c
import { DestinySocketCategoryStyle } from 'bungie-api-ts/destiny2';
import clsx from 'clsx';
import { ItemCategoryHashes, SocketCategoryHashes, StatHashes } from 'data/d2/generated-enums';
import _ from 'lodash';
import React, { useState } from 'react';
import ReactDOM from 'react-dom';
import { connect } from 'react-redux';
import { DimAdjustedItemPlug } from '../compare/types';
import { D2ManifestDefinitions } from '../destiny2/d2-definitions';
import { DimItem, DimPlug, DimSocket } from '../inventory/item-types';
import { inventoryWishListsSelector } from '../wishlists/selectors';
import { InventoryWishListRoll } from '../wishlists/wishlists';
import ArchetypeSocket, { ArchetypeRow } from './ArchetypeSocket';
import ItemPerksList from './ItemPerksList';
import './ItemSockets.scss';
import styles from './ItemSocketsWeapons.m.scss';
import Socket from './Socket';
import SocketDetails from './SocketDetails';

interface ProvidedProps {
  item: DimItem;
  /** minimal style used for loadout generator and compare */
  minimal?: boolean;
  updateSocketComparePlug?(value: { item: DimItem; socket: DimSocket; plug: DimPlug }): void;
  adjustedItemPlugs?: DimAdjustedItemPlug;
}

interface StoreProps {
  wishlistRoll?: InventoryWishListRoll;
  defs?: D2ManifestDefinitions;
  isPhonePortrait: boolean;
}

function mapStateToProps(state: RootState, { item }: ProvidedProps): StoreProps {
  return {
    wishlistRoll: inventoryWishListsSelector(state)[item.id],
    defs: state.manifest.d2Manifest,
    isPhonePortrait: state.shell.isPhonePortrait,
  };
}

type Props = ProvidedProps & StoreProps & ThunkDispatchProp;

function ItemSocketsWeapons({
  defs,
  item,
  minimal,
  wishlistRoll,
  isPhonePortrait,
  updateSocketComparePlug,
  adjustedItemPlugs,
}: Props) {
  const [socketInMenu, setSocketInMenu] = useState<DimSocket | null>(null);

  const handleSocketClick = (item: DimItem, socket: DimSocket, plug: DimPlug, hasMenu: boolean) => {
    if (hasMenu) {
      setSocketInMenu(socket);
    } else if (updateSocketComparePlug) {
      updateSocketComparePlug({
        item,
        socket,
        plug,
      });
    }
  };

  if (!item.sockets || !defs) {
    return null;
  }

  // Separate out sockets. This gives us better display for things we know, but isn't as flexible to changes in how D2 works.
<<<<<<< HEAD
  const archetype = getFirstSocketByCategoryHash(
    item.sockets,
    SocketCategoryHashes.IntrinsicTraits
  );
=======
  const archetypeSocket = getWeaponArchetypeSocket(item);
>>>>>>> c2ed234c
  const perks = item.sockets.categories.find(
    (c) =>
      c.category.hash !== SocketCategoryHashes.IntrinsicTraits &&
      c.socketIndexes.length &&
      getSocketByIndex(item.sockets!, c.socketIndexes[0])?.isPerk
  );
  // Iterate in reverse category order so cosmetic mods are at the front
  const mods = [...item.sockets.categories]
    .reverse()
<<<<<<< HEAD
    .flatMap((c) =>
      getSocketsByIndexes(item.sockets!, c.socketIndexes).filter(
        (s) => !s.isPerk && s !== archetype
      )
    );
=======
    .flatMap((c) => c.sockets.filter((s) => !s.isPerk && s !== archetypeSocket));
>>>>>>> c2ed234c

  const keyStats =
    item.stats &&
    !item.itemCategoryHashes.includes(ItemCategoryHashes.Sword) &&
    !item.itemCategoryHashes.includes(ItemCategoryHashes.LinearFusionRifles) &&
    _.take(item.stats, 2).filter(
      (s) => !statsMs.includes(s.statHash) && s.statHash !== StatHashes.BlastRadius
    );

  // Some stat labels are long. This lets us replace them with i18n
  const statLabels = {
    [StatHashes.RoundsPerMinute]: t('Organizer.Stats.RPM'),
  };

  return (
    <div className={clsx('item-details', 'sockets', styles.weaponSockets)}>
      {(archetypeSocket?.plugged || (!minimal && mods.length > 0)) && (
        <ArchetypeRow minimal={minimal}>
          {archetypeSocket?.plugged && (
            <ArchetypeSocket
              archetypeSocket={archetypeSocket}
              defs={defs}
              item={item}
              isPhonePortrait={isPhonePortrait}
            >
              {!minimal && keyStats && keyStats.length > 0 && (
                <div className={styles.stats}>
                  {keyStats
                    ?.map(
                      (s) =>
                        `${s.value} ${(
                          statLabels[s.statHash] || s.displayProperties.name
                        ).toLowerCase()}`
                    )
                    ?.join(' / ')}
                </div>
              )}
            </ArchetypeSocket>
          )}
          {!minimal && mods.length > 0 && (
            <div className="item-socket-category-Consumable socket-container">
              {mods.map((socketInfo) => (
                <Socket
                  key={socketInfo.socketIndex}
                  defs={defs}
                  item={item}
                  isPhonePortrait={isPhonePortrait}
                  socket={socketInfo}
                  wishlistRoll={wishlistRoll}
                  onClick={handleSocketClick}
                  adjustedPlug={adjustedItemPlugs?.[socketInfo.socketIndex]}
                />
              ))}
            </div>
          )}
        </ArchetypeRow>
      )}
      {perks &&
        ($featureFlags.newPerks && !minimal ? (
          <ItemPerksList item={item} perks={perks} />
        ) : (
          <div
            className={clsx(
              'item-socket-category',
              categoryStyle(perks.category.categoryStyle),
              styles.perks
            )}
          >
            <div className="item-sockets">
              {getSocketsByIndexes(item.sockets, perks.socketIndexes).map(
                (socketInfo) =>
                  socketInfo.socketDefinition.socketTypeHash !== killTrackerSocketTypeHash && (
                    <Socket
                      key={socketInfo.socketIndex}
                      defs={defs}
                      item={item}
                      isPhonePortrait={isPhonePortrait}
                      socket={socketInfo}
                      wishlistRoll={wishlistRoll}
                      onClick={handleSocketClick}
                      adjustedPlug={adjustedItemPlugs?.[socketInfo.socketIndex]}
                    />
                  )
              )}
            </div>
          </div>
        ))}
      {minimal && mods.length > 0 && (
        <div className="item-socket-category-Consumable socket-container">
          {mods.map((socketInfo) => (
            <Socket
              key={socketInfo.socketIndex}
              defs={defs}
              item={item}
              isPhonePortrait={isPhonePortrait}
              socket={socketInfo}
              wishlistRoll={wishlistRoll}
              onClick={handleSocketClick}
              adjustedPlug={adjustedItemPlugs?.[socketInfo.socketIndex]}
            />
          ))}
        </div>
      )}
      {socketInMenu &&
        ReactDOM.createPortal(
          <SocketDetails
            key={socketInMenu.socketIndex}
            item={item}
            socket={socketInMenu}
            onClose={() => setSocketInMenu(null)}
          />,
          document.body
        )}
    </div>
  );
}

export default connect<StoreProps>(mapStateToProps)(ItemSocketsWeapons);

/** converts a socket category to a valid css class name */
function categoryStyle(categoryStyle: DestinySocketCategoryStyle) {
  switch (categoryStyle) {
    case DestinySocketCategoryStyle.Unknown:
      return 'item-socket-category-Unknown';
    case DestinySocketCategoryStyle.Reusable:
      return 'item-socket-category-Reusable';
    case DestinySocketCategoryStyle.Consumable:
      return 'item-socket-category-Consumable';
    case DestinySocketCategoryStyle.Unlockable:
      return 'item-socket-category-Unlockable';
    case DestinySocketCategoryStyle.Intrinsic:
      return 'item-socket-category-Intrinsic';
    case DestinySocketCategoryStyle.EnergyMeter:
      return 'item-socket-category-EnergyMeter';
    default:
      return null;
  }
}<|MERGE_RESOLUTION|>--- conflicted
+++ resolved
@@ -2,15 +2,11 @@
 import { statsMs } from 'app/inventory/store/stats';
 import { killTrackerSocketTypeHash } from 'app/search/d2-known-values';
 import { RootState, ThunkDispatchProp } from 'app/store/types';
-<<<<<<< HEAD
 import {
-  getFirstSocketByCategoryHash,
   getSocketByIndex,
   getSocketsByIndexes,
+  getWeaponArchetypeSocket,
 } from 'app/utils/socket-utils';
-=======
-import { getWeaponArchetypeSocket } from 'app/utils/socket-utils';
->>>>>>> c2ed234c
 import { DestinySocketCategoryStyle } from 'bungie-api-ts/destiny2';
 import clsx from 'clsx';
 import { ItemCategoryHashes, SocketCategoryHashes, StatHashes } from 'data/d2/generated-enums';
@@ -82,14 +78,7 @@
   }
 
   // Separate out sockets. This gives us better display for things we know, but isn't as flexible to changes in how D2 works.
-<<<<<<< HEAD
-  const archetype = getFirstSocketByCategoryHash(
-    item.sockets,
-    SocketCategoryHashes.IntrinsicTraits
-  );
-=======
   const archetypeSocket = getWeaponArchetypeSocket(item);
->>>>>>> c2ed234c
   const perks = item.sockets.categories.find(
     (c) =>
       c.category.hash !== SocketCategoryHashes.IntrinsicTraits &&
@@ -99,15 +88,11 @@
   // Iterate in reverse category order so cosmetic mods are at the front
   const mods = [...item.sockets.categories]
     .reverse()
-<<<<<<< HEAD
     .flatMap((c) =>
       getSocketsByIndexes(item.sockets!, c.socketIndexes).filter(
-        (s) => !s.isPerk && s !== archetype
+        (s) => !s.isPerk && s !== archetypeSocket
       )
     );
-=======
-    .flatMap((c) => c.sockets.filter((s) => !s.isPerk && s !== archetypeSocket));
->>>>>>> c2ed234c
 
   const keyStats =
     item.stats &&
