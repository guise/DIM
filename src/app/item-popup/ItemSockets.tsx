import { t } from 'app/i18next-t';
import { LockedItemType } from 'app/loadout-builder/types';
import { CHALICE_OF_OPULENCE, synthesizerHashes } from 'app/search/d2-known-values';
import { AppIcon, thumbsUpIcon } from 'app/shell/icons';
import { RootState, ThunkDispatchProp } from 'app/store/types';
import { DestinySocketCategoryStyle } from 'bungie-api-ts/destiny2';
import clsx from 'clsx';
import React, { useState } from 'react';
import ReactDOM from 'react-dom';
import { connect } from 'react-redux';
import { D2ManifestDefinitions } from '../destiny2/d2-definitions';
<<<<<<< HEAD
import {
  DimAdjustedItemPlug,
  DimItem,
  DimPlug,
  DimSocket,
  DimSocketCategory,
} from '../inventory/item-types';
import { inventoryWishListsSelector, wishListsEnabledSelector } from '../wishlists/reducer';
=======
import { DimItem, DimPlug, DimSocket, DimSocketCategory } from '../inventory/item-types';
import { inventoryWishListsSelector, wishListsEnabledSelector } from '../wishlists/selectors';
>>>>>>> ab42bd6f
import { InventoryWishListRoll } from '../wishlists/wishlists';
import './ItemSockets.scss';
import Plug from './Plug';
import SocketDetails from './SocketDetails';

interface ProvidedProps {
  item: DimItem;
  /** minimal style used for loadout generator and compare */
  minimal?: boolean;
  updateSocketComparePlug?(value: { item: DimItem; socket: DimSocket; plug: DimPlug }): void;
  adjustedItemPlugs?: DimAdjustedItemPlug;
  /** Extra CSS classes to apply to perks based on their hash */
  classesByHash?: { [plugHash: number]: string };
  onShiftClick?(lockedItem: LockedItemType): void;
}

interface StoreProps {
  wishListsEnabled?: boolean;
  inventoryWishListRoll?: InventoryWishListRoll;
  defs?: D2ManifestDefinitions;
  isPhonePortrait: boolean;
}

function mapStateToProps(state: RootState, { item }: ProvidedProps): StoreProps {
  return {
    wishListsEnabled: wishListsEnabledSelector(state),
    inventoryWishListRoll: inventoryWishListsSelector(state)[item.id],
    defs: state.manifest.d2Manifest,
    isPhonePortrait: state.shell.isPhonePortrait,
  };
}

type Props = ProvidedProps & StoreProps & ThunkDispatchProp;

function ItemSockets({
  defs,
  item,
  minimal,
  wishListsEnabled,
  inventoryWishListRoll,
  classesByHash,
  isPhonePortrait,
  onShiftClick,
  updateSocketComparePlug,
  adjustedItemPlugs,
}: Props) {
  const [socketInMenu, setSocketInMenu] = useState<DimSocket | null>(null);

  const handleSocketClick = (item: DimItem, socket: DimSocket, plug: DimPlug, hasMenu: boolean) => {
    if (hasMenu) {
      setSocketInMenu(socket);
    } else if (updateSocketComparePlug) {
      updateSocketComparePlug({
        item,
        socket,
        plug,
      });
    }
  };

  if (!item.sockets || !defs) {
    return null;
  }

  // special top level class for styling some specific items' popups differently
  const itemSpecificClass = synthesizerHashes.includes(item.hash)
    ? 'chalice' // to-do, maybe, someday: this should be 'synthesizer' but they share classes rn
    : item.hash === CHALICE_OF_OPULENCE
    ? 'chalice'
    : null;

  let categories = item.sockets.categories.filter(
    (c) =>
      // hide if there's no sockets in this category
      c.sockets.length > 0 &&
      // hide if this is the energy slot. it's already displayed in ItemDetails
      c.category.categoryStyle !== DestinySocketCategoryStyle.EnergyMeter
  );
  if (minimal) {
    // Only show the first of each style of category
    const categoryStyles = new Set<DestinySocketCategoryStyle>();
    categories = categories.filter((c) => {
      if (!categoryStyles.has(c.category.categoryStyle)) {
        categoryStyles.add(c.category.categoryStyle);
        return true;
      }
      return false;
    });
  }

  return (
    <div className={clsx('item-details', 'sockets', { itemSpecificClass })}>
      {categories.map((category) => (
        <div
          key={category.category.hash}
          className={clsx('item-socket-category', categoryStyle(category.category.categoryStyle))}
        >
          {!minimal && (
            <div className="item-socket-category-name">
              {category.category.displayProperties.name}
              {bestRatedIcon(category, wishListsEnabled, inventoryWishListRoll)}
            </div>
          )}
          <div className="item-sockets">
            {category.sockets.map((socketInfo) => (
              <Socket
                key={socketInfo.socketIndex}
                defs={defs}
                item={item}
                isPhonePortrait={isPhonePortrait}
                socket={socketInfo}
                wishListsEnabled={wishListsEnabled}
                inventoryWishListRoll={inventoryWishListRoll}
                classesByHash={classesByHash}
                onClick={handleSocketClick}
                onShiftClick={onShiftClick}
                adjustedPlug={adjustedItemPlugs?.[socketInfo.socketIndex]}
              />
            ))}
          </div>
        </div>
      ))}
      {socketInMenu &&
        ReactDOM.createPortal(
          <SocketDetails
            key={socketInMenu.socketIndex}
            item={item}
            socket={socketInMenu}
            onClose={() => setSocketInMenu(null)}
          />,
          document.body
        )}
    </div>
  );
}

export default connect<StoreProps>(mapStateToProps)(ItemSockets);

/** returns BestRatedIcon with appropriate label if this is the recommended perk */
function bestRatedIcon(
  category: DimSocketCategory,
  wishlistEnabled?: boolean,
  inventoryWishListRoll?: InventoryWishListRoll
) {
  const returnAsWishlisted =
    wishlistEnabled &&
    inventoryWishListRoll &&
    !inventoryWishListRoll.isUndesirable &&
    anyWishListRolls(category, inventoryWishListRoll)
      ? true // true for a wishlisted perk
      : null; // don't give a thumbs up at all

  return (
    returnAsWishlisted !== null && (
      <div className="best-rated-key">
        <div className="tip-text">
          <AppIcon
            className="thumbs-up"
            icon={thumbsUpIcon}
            title={t('WishListRoll.BestRatedTip')}
          />{' '}
          {t('WishListRoll.BestRatedKey')}
        </div>
      </div>
    )
  );
}

/** converts a socket category to a valid css class name */
function categoryStyle(categoryStyle: DestinySocketCategoryStyle) {
  switch (categoryStyle) {
    case DestinySocketCategoryStyle.Unknown:
      return 'item-socket-category-Unknown';
    case DestinySocketCategoryStyle.Reusable:
      return 'item-socket-category-Reusable';
    case DestinySocketCategoryStyle.Consumable:
      return 'item-socket-category-Consumable';
    case DestinySocketCategoryStyle.Unlockable:
      return 'item-socket-category-Unlockable';
    case DestinySocketCategoryStyle.Intrinsic:
      return 'item-socket-category-Intrinsic';
    case DestinySocketCategoryStyle.EnergyMeter:
      return 'item-socket-category-EnergyMeter';
    default:
      return null;
  }
}

function anyWishListRolls(
  category: DimSocketCategory,
  inventoryWishListRoll: InventoryWishListRoll
) {
  return category.sockets.some((socket) =>
    socket.plugOptions.some(
      (plugOption) =>
        plugOption !== socket.plugged &&
        inventoryWishListRoll.wishListPerks.has(plugOption.plugDef.hash)
    )
  );
}

function Socket({
  defs,
  item,
  socket,
  wishListsEnabled,
  inventoryWishListRoll,
  classesByHash,
  isPhonePortrait,
  onClick,
  onShiftClick,
  adjustedPlug,
}: {
  defs: D2ManifestDefinitions;
  item: DimItem;
  socket: DimSocket;
  wishListsEnabled?: boolean;
  inventoryWishListRoll?: InventoryWishListRoll;
  /** Extra CSS classes to apply to perks based on their hash */
  classesByHash?: { [plugHash: number]: string };
  isPhonePortrait: boolean;
  onClick(item: DimItem, socket: DimSocket, plug: DimPlug, hasMenu: boolean): void;
  onShiftClick?(lockedItem: LockedItemType): void;
  adjustedPlug?: DimPlug;
}) {
  const hasMenu = Boolean(!socket.isPerk && socket.socketDefinition.plugSources);

  return (
    <div
      className={clsx('item-socket', {
        hasMenu,
      })}
    >
      {socket.plugOptions.map((plug) => (
        <Plug
          key={plug.plugDef.hash}
          plug={plug}
          item={item}
          socketInfo={socket}
          defs={defs}
          wishListsEnabled={wishListsEnabled}
          inventoryWishListRoll={inventoryWishListRoll}
          hasMenu={hasMenu}
          isPhonePortrait={isPhonePortrait}
          className={classesByHash?.[plug.plugDef.hash]}
          onClick={() => {
            onClick(item, socket, plug, hasMenu);
          }}
          onShiftClick={onShiftClick}
          adjustedPlug={adjustedPlug}
        />
      ))}
    </div>
  );
}<|MERGE_RESOLUTION|>--- conflicted
+++ resolved
@@ -9,7 +9,6 @@
 import ReactDOM from 'react-dom';
 import { connect } from 'react-redux';
 import { D2ManifestDefinitions } from '../destiny2/d2-definitions';
-<<<<<<< HEAD
 import {
   DimAdjustedItemPlug,
   DimItem,
@@ -17,11 +16,7 @@
   DimSocket,
   DimSocketCategory,
 } from '../inventory/item-types';
-import { inventoryWishListsSelector, wishListsEnabledSelector } from '../wishlists/reducer';
-=======
-import { DimItem, DimPlug, DimSocket, DimSocketCategory } from '../inventory/item-types';
 import { inventoryWishListsSelector, wishListsEnabledSelector } from '../wishlists/selectors';
->>>>>>> ab42bd6f
 import { InventoryWishListRoll } from '../wishlists/wishlists';
 import './ItemSockets.scss';
 import Plug from './Plug';
