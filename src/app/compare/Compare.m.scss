--- conflicted
+++ resolved
@@ -73,13 +73,13 @@
   }
 }
 
-<<<<<<< HEAD
 .swipeAdvice {
   width: min-content;
   white-space: normal;
   color: #999;
   padding: 8px 0;
-=======
+}
+
 .highlightBar {
   background-color: #202020;
   position: absolute;
@@ -88,5 +88,4 @@
   height: 100%;
   width: 100vw;
   z-index: -1;
->>>>>>> 9159ace5
 }