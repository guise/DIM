--- conflicted
+++ resolved
@@ -1,11 +1,7 @@
 import React from 'react';
-<<<<<<< HEAD
+import ConnectedInventoryItem from '../inventory/ConnectedInventoryItem';
 import { DimItem, DimSocket, DimPlug } from '../inventory/item-types';
-=======
-import ConnectedInventoryItem from '../inventory/ConnectedInventoryItem';
-import { DimItem } from '../inventory/item-types';
 import ItemSockets from '../item-popup/ItemSockets';
->>>>>>> de117890
 import ItemTagSelector from '../item-popup/ItemTagSelector';
 import ItemTalentGrid from '../item-popup/ItemTalentGrid';
 import LockButton from '../item-popup/LockButton';
@@ -62,11 +58,8 @@
           stat={stat}
           setHighlight={setHighlight}
           highlight={highlight}
-<<<<<<< HEAD
           adjustedItemStats={adjustedItemStats}
-=======
           compareBaseStats={compareBaseStats}
->>>>>>> de117890
         />
       ))}
       {item.talentGrid && <ItemTalentGrid item={item} perksOnly={true} />}
