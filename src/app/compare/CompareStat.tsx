import { t } from 'app/i18next-t';
import ElementIcon from 'app/inventory/ElementIcon';
import RecoilStat from 'app/item-popup/RecoilStat';
import clsx from 'clsx';
import { StatHashes } from 'data/d2/generated-enums';
import React from 'react';
import { D1Stat, DimItem } from '../inventory/item-types';
import { getColor } from '../shell/filters';
import { AppIcon, starIcon } from '../shell/icons';
import { MinimalStat, StatInfo } from './Compare';

export default function CompareStat({
  stat,
  compareBaseStats,
  item,
  highlight,
  setHighlight,
  adjustedItemStats,
}: {
  stat: StatInfo;
  compareBaseStats?: boolean;
  item: DimItem;
  highlight?: number | string | undefined;
  setHighlight?(value?: string | number): void;
  adjustedItemStats?: { [statHash: number]: number } | undefined;
}) {
  const itemStat = stat.getStat(item);
<<<<<<< HEAD
  const adjustedStatValue = itemStat ? adjustedItemStats?.[itemStat.statHash] : undefined;

=======
  compareBaseStats = Boolean(compareBaseStats && item.bucket.inArmor);
>>>>>>> de117890
  return (
    <div
      className={clsx({ highlight: stat.id === highlight })}
      onMouseOver={() => setHighlight?.(stat.id)}
<<<<<<< HEAD
      style={getColor(statRange(itemStat, stat, adjustedStatValue), 'color')}
=======
      style={getColor(statRange(itemStat, stat, compareBaseStats), 'color')}
>>>>>>> de117890
    >
      <span>
        {stat.id === 'Rating' && <AppIcon icon={starIcon} />}
        {item.isDestiny2() && stat.id === 'EnergyCapacity' && itemStat && item.energy && (
          <ElementIcon element={item.element} />
        )}
        {itemStat?.value !== undefined ? (
          itemStat.statHash === StatHashes.RecoilDirection ? (
            <span className="stat-recoil">
              <span>{adjustedItemStats?.[itemStat.statHash] ?? itemStat.value}</span>
              <RecoilStat value={adjustedItemStats?.[itemStat.statHash] ?? itemStat.value} />
            </span>
          ) : compareBaseStats ? (
            itemStat.base ?? itemStat.value
          ) : (
            adjustedItemStats?.[itemStat.statHash] ?? itemStat.value
          )
        ) : (
          t('Stats.NotApplicable')
        )}
        {Boolean(itemStat?.value) &&
          (itemStat as D1Stat).qualityPercentage &&
          Boolean((itemStat as D1Stat).qualityPercentage!.range) && (
            <span className="range">({(itemStat as D1Stat).qualityPercentage!.range})</span>
          )}
      </span>
    </div>
  );
}

// Turns a stat and a list of ranges into a 0-100 scale
function statRange(
<<<<<<< HEAD
  stat: { value?: number; statHash: number; qualityPercentage?: { min: number } } | undefined,
  statInfo: StatInfo,
  adjustedStatValue: number | undefined
=======
  stat: (MinimalStat & { qualityPercentage?: { min: number } }) | undefined,
  statInfo: StatInfo,
  compareBaseStats = false
>>>>>>> de117890
) {
  if (!stat) {
    return -1;
  }
  if (stat.qualityPercentage) {
    return stat.qualityPercentage.min;
  }

  if (!statInfo || !statInfo.enabled) {
    return -1;
  }

  if (statInfo.lowerBetter) {
<<<<<<< HEAD
    if (adjustedStatValue) {
      return (
        (100 * (statInfo.max - (adjustedStatValue || statInfo.max))) / (statInfo.max - statInfo.min)
      );
    }
    return (100 * (statInfo.max - (stat.value || statInfo.max))) / (statInfo.max - statInfo.min);
  }
  if (adjustedStatValue) {
    return (100 * ((adjustedStatValue || 0) - statInfo.min)) / (statInfo.max - statInfo.min);
  }
  return (100 * ((stat.value || 0) - statInfo.min)) / (statInfo.max - statInfo.min);
=======
    return (
      (100 *
        (statInfo.max -
          ((compareBaseStats ? stat.base ?? stat.value : stat.value) || statInfo.max))) /
      (statInfo.max - statInfo.min)
    );
  }
  return (
    (100 * (((compareBaseStats ? stat.base ?? stat.value : stat.value) || 0) - statInfo.min)) /
    (statInfo.max - statInfo.min)
  );
>>>>>>> de117890
}<|MERGE_RESOLUTION|>--- conflicted
+++ resolved
@@ -25,21 +25,15 @@
   adjustedItemStats?: { [statHash: number]: number } | undefined;
 }) {
   const itemStat = stat.getStat(item);
-<<<<<<< HEAD
   const adjustedStatValue = itemStat ? adjustedItemStats?.[itemStat.statHash] : undefined;
 
-=======
   compareBaseStats = Boolean(compareBaseStats && item.bucket.inArmor);
->>>>>>> de117890
   return (
     <div
       className={clsx({ highlight: stat.id === highlight })}
       onMouseOver={() => setHighlight?.(stat.id)}
-<<<<<<< HEAD
-      style={getColor(statRange(itemStat, stat, adjustedStatValue), 'color')}
-=======
-      style={getColor(statRange(itemStat, stat, compareBaseStats), 'color')}
->>>>>>> de117890
+      // style={getColor(statRange(itemStat, stat, adjustedStatValue), 'color')}
+      style={getColor(statRange(itemStat, stat, compareBaseStats, adjustedStatValue), 'color')}
     >
       <span>
         {stat.id === 'Rating' && <AppIcon icon={starIcon} />}
@@ -72,15 +66,10 @@
 
 // Turns a stat and a list of ranges into a 0-100 scale
 function statRange(
-<<<<<<< HEAD
-  stat: { value?: number; statHash: number; qualityPercentage?: { min: number } } | undefined,
-  statInfo: StatInfo,
-  adjustedStatValue: number | undefined
-=======
   stat: (MinimalStat & { qualityPercentage?: { min: number } }) | undefined,
   statInfo: StatInfo,
-  compareBaseStats = false
->>>>>>> de117890
+  compareBaseStats = false,
+  adjustedStatValue: number | undefined
 ) {
   if (!stat) {
     return -1;
@@ -94,19 +83,17 @@
   }
 
   if (statInfo.lowerBetter) {
-<<<<<<< HEAD
     if (adjustedStatValue) {
       return (
-        (100 * (statInfo.max - (adjustedStatValue || statInfo.max))) / (statInfo.max - statInfo.min)
+        (100 *
+          (statInfo.max -
+            (compareBaseStats
+              ? stat.base ?? adjustedStatValue
+              : adjustedStatValue || statInfo.max))) /
+        (statInfo.max - statInfo.min)
       );
     }
-    return (100 * (statInfo.max - (stat.value || statInfo.max))) / (statInfo.max - statInfo.min);
-  }
-  if (adjustedStatValue) {
-    return (100 * ((adjustedStatValue || 0) - statInfo.min)) / (statInfo.max - statInfo.min);
-  }
-  return (100 * ((stat.value || 0) - statInfo.min)) / (statInfo.max - statInfo.min);
-=======
+
     return (
       (100 *
         (statInfo.max -
@@ -114,9 +101,18 @@
       (statInfo.max - statInfo.min)
     );
   }
+
+  if (adjustedStatValue) {
+    return (
+      (100 *
+        ((compareBaseStats ? stat.base ?? adjustedStatValue : adjustedStatValue || 0) -
+          statInfo.min)) /
+      (statInfo.max - statInfo.min)
+    );
+  }
+
   return (
     (100 * (((compareBaseStats ? stat.base ?? stat.value : stat.value) || 0) - statInfo.min)) /
     (statInfo.max - statInfo.min)
   );
->>>>>>> de117890
 }