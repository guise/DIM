import {
  DimItem,
  DimSocketCategory,
  PluggableInventoryItemDefinition,
} from 'app/inventory/item-types';
import { DestinySocketCategoryStyle } from 'bungie-api-ts/destiny2';
<<<<<<< HEAD
import { SocketCategoryHashes } from 'data/d2/generated-enums';
=======
import { PlugCategoryHashes, SocketCategoryHashes } from 'data/d2/generated-enums';
>>>>>>> c2ed234c
import _ from 'lodash';
import { DimSocket, DimSockets } from '../inventory/item-types';
import { isArmor2Mod } from './item-utils';

export function getMasterworkSocketHashes(
  sockets: DimSockets,
  style: DestinySocketCategoryStyle
): number[] {
  const masterworkSocketCategory = sockets.categories.find(
    (category) => category.category.categoryStyle === style
  );

  return (
    (masterworkSocketCategory && getPlugHashesFromCategory(sockets, masterworkSocketCategory)) || []
  );
}

function getPlugHashesFromCategory(sockets: DimSockets, category: DimSocketCategory) {
  return getSocketsByIndexes(sockets, category.socketIndexes)
    .map((socket) => socket.plugged?.plugDef.hash ?? NaN)
    .filter((val) => !isNaN(val));
}

export function getSocketsWithStyle(
  sockets: DimSockets,
  style: DestinySocketCategoryStyle
): DimSocket[] {
  const masterworkSocketHashes = getMasterworkSocketHashes(sockets, style);
  return sockets.allSockets.filter(
    (socket) => socket.plugged && masterworkSocketHashes.includes(socket.plugged.plugDef.hash)
  );
}

export function getSocketsWithPlugCategoryHash(sockets: DimSockets, categoryHash: number) {
  return sockets.allSockets.filter((socket) =>
    socket.plugged?.plugDef.itemCategoryHashes?.includes(categoryHash)
  );
}

/** whether a socket is a mod socket. i.e. those grey things. not perks, not reusables, not shaders */
export function isModSocket(socket: DimSocket) {
  return socket.plugged && isArmor2Mod(socket.plugged.plugDef);
}

/** isModSocket and contains its default plug */
export function isEmptyModSocket(socket: DimSocket) {
  return (
    isModSocket(socket) &&
    socket.socketDefinition.singleInitialItemHash === socket.plugged?.plugDef.hash
  );
}

/** isModSocket and contains something other than its default plug */
export function isUsedModSocket(socket: DimSocket) {
  return (
    isModSocket(socket) &&
    socket.socketDefinition.singleInitialItemHash !== socket.plugged?.plugDef.hash
  );
}

<<<<<<< HEAD
/** Given an item and a list of socketIndexes, find all the sockets that match those indices, in the order the indexes were provided */
export function getSocketsByIndexes(sockets: DimSockets, socketIndexes: number[]) {
  return _.compact(socketIndexes.map((i) => getSocketByIndex(sockets, i)));
}

/** Given a socketIndex, find the socket that matches that index */
export function getSocketByIndex(sockets: DimSockets, socketIndex: number) {
  return sockets.allSockets.find((s) => s.socketIndex === socketIndex);
}

/** Find all sockets on the item that belong to the given category hash */
export function getSocketsByCategoryHash(sockets: DimSockets, categoryHash: SocketCategoryHashes) {
  const category = sockets?.categories.find((c) => c.category.hash === categoryHash);
  if (!category) {
    return [];
  }
  return getSocketsByIndexes(sockets, category.socketIndexes);
}

/** Special case of getSocketsByCategoryHash that returns the first (presumably only) socket that matches the category hash */
export function getFirstSocketByCategoryHash(
  sockets: DimSockets,
  categoryHash: SocketCategoryHashes
) {
  const category = sockets?.categories.find((c) => c.category.hash === categoryHash);
  if (!category) {
    return undefined;
  }
  const socketIndex = category.socketIndexes[0];
  return sockets.allSockets.find((s) => s.socketIndex === socketIndex);
=======
export function getSocketsByPlugCategoryIdentifier(
  sockets: DimSockets,
  plugCategoryIdentifier: string
) {
  return sockets.allSockets.find((socket) =>
    socket.plugged?.plugDef.plug.plugCategoryIdentifier.includes(plugCategoryIdentifier)
  );
}

export function getWeaponArchetypeSocket(item: DimItem): DimSocket | undefined {
  if (item.bucket.inWeapons) {
    return item.sockets?.categories.find(
      (c) => c.category.hash === SocketCategoryHashes.IntrinsicTraits
    )?.sockets[0];
  }
}

export const getWeaponArchetype = (item: DimItem): PluggableInventoryItemDefinition | undefined =>
  getWeaponArchetypeSocket(item)?.plugged?.plugDef;

export function getArmorExoticPerkSocket(item: DimItem): DimSocket | undefined {
  if (item.isExotic && item.bucket.inArmor && item.sockets) {
    const largePerkCategory = item.sockets.categories.find(
      (c) => c.category.hash === SocketCategoryHashes.ArmorPerks_LargePerk
    );
    if (largePerkCategory) {
      return _.nth(largePerkCategory.sockets, -1);
    }
    return getSocketsByPlugCategoryIdentifier(item.sockets, 'enhancements.exotic');
  }
}

/**
 * the "intrinsic" plug type is:
 * - weapon frames
 * - exotic weapon archetypes
 * - exotic armor special effect plugs
 * - the special invisible plugs that contribute to armor 2.0 stat rolls
 */
export function socketContainsIntrinsicPlug(socket: DimSocket) {
  return socket.plugged?.plugDef.plug.plugCategoryHash === PlugCategoryHashes.Intrinsics;
>>>>>>> c2ed234c
}<|MERGE_RESOLUTION|>--- conflicted
+++ resolved
@@ -4,11 +4,7 @@
   PluggableInventoryItemDefinition,
 } from 'app/inventory/item-types';
 import { DestinySocketCategoryStyle } from 'bungie-api-ts/destiny2';
-<<<<<<< HEAD
-import { SocketCategoryHashes } from 'data/d2/generated-enums';
-=======
 import { PlugCategoryHashes, SocketCategoryHashes } from 'data/d2/generated-enums';
->>>>>>> c2ed234c
 import _ from 'lodash';
 import { DimSocket, DimSockets } from '../inventory/item-types';
 import { isArmor2Mod } from './item-utils';
@@ -69,7 +65,6 @@
   );
 }
 
-<<<<<<< HEAD
 /** Given an item and a list of socketIndexes, find all the sockets that match those indices, in the order the indexes were provided */
 export function getSocketsByIndexes(sockets: DimSockets, socketIndexes: number[]) {
   return _.compact(socketIndexes.map((i) => getSocketByIndex(sockets, i)));
@@ -100,7 +95,8 @@
   }
   const socketIndex = category.socketIndexes[0];
   return sockets.allSockets.find((s) => s.socketIndex === socketIndex);
-=======
+}
+
 export function getSocketsByPlugCategoryIdentifier(
   sockets: DimSockets,
   plugCategoryIdentifier: string
@@ -111,10 +107,8 @@
 }
 
 export function getWeaponArchetypeSocket(item: DimItem): DimSocket | undefined {
-  if (item.bucket.inWeapons) {
-    return item.sockets?.categories.find(
-      (c) => c.category.hash === SocketCategoryHashes.IntrinsicTraits
-    )?.sockets[0];
+  if (item.bucket.inWeapons && item.sockets) {
+    return getFirstSocketByCategoryHash(item.sockets, SocketCategoryHashes.IntrinsicTraits);
   }
 }
 
@@ -127,7 +121,10 @@
       (c) => c.category.hash === SocketCategoryHashes.ArmorPerks_LargePerk
     );
     if (largePerkCategory) {
-      return _.nth(largePerkCategory.sockets, -1);
+      return getSocketByIndex(
+        item.sockets,
+        largePerkCategory.socketIndexes[largePerkCategory.socketIndexes.length - 1]
+      );
     }
     return getSocketsByPlugCategoryIdentifier(item.sockets, 'enhancements.exotic');
   }
@@ -142,5 +139,4 @@
  */
 export function socketContainsIntrinsicPlug(socket: DimSocket) {
   return socket.plugged?.plugDef.plug.plugCategoryHash === PlugCategoryHashes.Intrinsics;
->>>>>>> c2ed234c
 }