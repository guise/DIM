--- conflicted
+++ resolved
@@ -509,11 +509,7 @@
           'to work around Bungie.net lock state bug'
         );
         try {
-<<<<<<< HEAD
-          setItemLockState(item, overrideLockState);
-=======
           await dispatch(setItemLockState(item, overrideLockState));
->>>>>>> 6321a3e1
         } catch (e) {
           console.error('Lock state override failed', e);
         }
