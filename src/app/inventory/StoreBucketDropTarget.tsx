--- conflicted
+++ resolved
@@ -43,11 +43,7 @@
     // https://github.com/react-dnd/react-dnd-html5-backend/issues/23
     const shiftPressed = (component as StoreBucketDropTarget).shiftKeyDown;
     const item = monitor.getItem().item as DimItem;
-<<<<<<< HEAD
-    moveItemTo(item, props.store, Boolean(props.equip), item.amount, shiftPressed);
-=======
     props.dispatch(moveItemTo(item, props.store, Boolean(props.equip), item.amount, shiftPressed));
->>>>>>> 6ec20637
   },
   canDrop(props, monitor) {
     // You can drop anything that can be transferred into a non-equipped bucket
