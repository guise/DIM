--- conflicted
+++ resolved
@@ -11,62 +11,13 @@
 import GearPower from '../gear-power/GearPower';
 import ErrorBoundary from 'app/dim-ui/ErrorBoundary';
 import DragPerformanceFix from 'app/inventory/DragPerformanceFix';
-<<<<<<< HEAD
-import { storesLoadedSelector } from './selectors';
-import { useSubscription } from 'app/utils/hooks';
-import ShowPageLoading from 'app/dim-ui/ShowPageLoading';
 import DragGhostItem from './DragGhostItem';
-import { t } from 'app/i18next-t';
-=======
-import DragGhostItem from './DragGhostItem';
-import MobileInspect from 'app/mobile-inspect/MobileInspect';
->>>>>>> c460f29f
 
 interface Props {
   account: DestinyAccount;
-<<<<<<< HEAD
 }
 
-interface StoreProps {
-  storesLoaded: boolean;
-}
-
-type Props = ProvidedProps & StoreProps;
-
-function mapStateToProps(state: RootState): StoreProps {
-  return {
-    storesLoaded: storesLoadedSelector(state),
-  };
-}
-
-function getStoresService(account: DestinyAccount) {
-  return account.destinyVersion === 1 ? D1StoresService : D2StoresService;
-}
-
-function Inventory({ storesLoaded, account }: Props) {
-  useSubscription(() => {
-    const storesService = getStoresService(account);
-    return refresh$.subscribe(() => queueAction(() => storesService.reloadStores()));
-  });
-
-  useEffect(() => {
-    const storesService = getStoresService(account);
-    if (!storesLoaded) {
-      // TODO: Dispatch an action to load stores instead
-      storesService.getStoresStream(account);
-    }
-  }, [account, storesLoaded]);
-
-  if (!storesLoaded) {
-    return <ShowPageLoading message={t('Loading.Profile')} />;
-  }
-
-=======
-  isPhonePortrait: boolean;
-}
-
-export default function Inventory({ account, isPhonePortrait }: Props) {
->>>>>>> c460f29f
+export default function Inventory({ account }: Props) {
   return (
     <ErrorBoundary name="Inventory">
       <Stores />
