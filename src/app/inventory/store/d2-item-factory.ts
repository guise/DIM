--- conflicted
+++ resolved
@@ -162,11 +162,8 @@
   mergedCollectibles?: {
     [hash: number]: DestinyCollectibleComponent;
   },
-<<<<<<< HEAD
   profileRecords?: DestinyProfileRecordsComponent
-=======
   allowWishList?: boolean
->>>>>>> 45eb6b61
 ): DimItem | null {
   const item = makeItem(
     defs,
