--- conflicted
+++ resolved
@@ -53,12 +53,9 @@
 import D2Events from 'data/d2/events.json';
 import idx from 'idx';
 import { compareBy, chainComparator } from 'app/comparators';
-<<<<<<< HEAD
 import memoizeOne from 'memoize-one';
 import { settings } from 'app/settings/settings';
-=======
 import { buildStats } from './stats';
->>>>>>> 921133d5
 
 // Maps tierType to tierTypeName in English
 const tiers = ['Unknown', 'Currency', 'Common', 'Uncommon', 'Rare', 'Legendary', 'Exotic'];
@@ -584,214 +581,8 @@
   return D2Seasons[item.hash] || D2CalculatedSeason || D2CurrentSeason;
 }
 
-<<<<<<< HEAD
-function buildHiddenStats(
-  itemDef: DestinyInventoryItemDefinition,
-  statDefs: LazyDefinition<DestinyStatDefinition>
-): DimStat[] {
-  const itemStats = itemDef.stats.stats;
-
-  if (!itemStats) {
-    return [];
-  }
-
-  return _.compact(
-    Object.values(itemStats).map((stat: DestinyInventoryItemStatDefinition):
-      | DimStat
-      | undefined => {
-      const def = statDefs.get(stat.statHash);
-
-      // only aim assist and zoom for now
-      if (!stat.value || ![1345609583, 3555269338, 2715839340].includes(stat.statHash)) {
-        return undefined;
-      }
-
-      return {
-        base: stat.value,
-        bonus: 0,
-        statHash: stat.statHash,
-        name: def.displayProperties.name,
-        id: stat.statHash,
-        sort: statWhiteList.indexOf(stat.statHash),
-        value: stat.value,
-        maximumValue: 100,
-        bar: true
-      };
-    })
-  );
-}
-
-function buildDefaultStats(
-  itemDef: DestinyInventoryItemDefinition,
-  statDefs: LazyDefinition<DestinyStatDefinition>
-): DimStat[] {
-  const itemStats = itemDef.stats.stats;
-
-  if (!itemStats) {
-    return [];
-  }
-
-  return _.compact(
-    _.map(itemStats, (stat: DestinyInventoryItemStatDefinition): DimStat | undefined => {
-      const def = statDefs.get(stat.statHash);
-
-      if (!statWhiteList.includes(stat.statHash) || !stat.value) {
-        return undefined;
-      }
-
-      return {
-        base: stat.value,
-        bonus: 0,
-        statHash: stat.statHash,
-        name: def.displayProperties.name,
-        id: stat.statHash,
-        sort: statWhiteList.indexOf(stat.statHash),
-        value: stat.value,
-        // Armor stats max out at 5, all others are... probably 100? See https://github.com/Bungie-net/api/issues/448
-        maximumValue: [1943323491, 392767087, 2996146975].includes(stat.statHash) ? 5 : 100,
-        bar: !statsNoBar.includes(stat.statHash)
-      };
-    })
-  );
-}
-
-function buildStats(
-  item: DestinyItemComponent,
-  sockets: DimSockets | null,
-  stats: { [key: string]: DestinyItemStatsComponent },
-  statDefs: LazyDefinition<DestinyStatDefinition>
-): DimStat[] {
-  if (!item.itemInstanceId || !stats[item.itemInstanceId]) {
-    return [];
-  }
-  const itemStats = stats[item.itemInstanceId].stats;
-
-  // determine bonuses for armor
-  const statBonuses = {};
-  if (sockets) {
-    const bonusPerk = sockets.sockets.find((socket) =>
-      Boolean(
-        // Mobility, Restorative, and Resilience perk
-        idx(socket.plug, (p) => p.plugItem.plug.plugCategoryHash) === 3313201758
-      )
-    );
-    // If we didn't find one, then it's not armor.
-    if (bonusPerk) {
-      statBonuses[bonusPerk.plug!.plugItem.investmentStats[0].statTypeHash] = {
-        plugs: bonusPerk.plug!.plugItem.investmentStats[0].value,
-        perks: 0,
-        mods: 0
-      };
-
-      // Custom applied mods
-      sockets.sockets
-        .filter((socket) =>
-          Boolean(
-            idx(socket.plug, (p) => p.plugItem.plug.plugCategoryHash) === 3347429529 &&
-              idx(socket.plug, (p) => p.plugItem.inventory.tierType) !== 2
-          )
-        )
-        .forEach((socket) => {
-          const bonusPerkStat = socket.plug!.plugItem.investmentStats[0];
-          if (bonusPerkStat) {
-            if (!statBonuses[bonusPerkStat.statTypeHash]) {
-              statBonuses[bonusPerkStat.statTypeHash] = { mods: 0 };
-            }
-            statBonuses[bonusPerkStat.statTypeHash].mods += bonusPerkStat.value;
-          }
-        });
-
-      // Look for perks that modify stats (ie. Traction 1818103563)
-      sockets.sockets
-        .filter((socket) =>
-          Boolean(
-            filterPlugs(socket) &&
-              idx(socket.plug, (p) => p.plugItem.plug.plugCategoryHash) !== 3347429529 &&
-              idx(socket.plug, (p) => p.plugItem.investmentStats.length)
-          )
-        )
-        .forEach((socket) => {
-          const bonusPerkStat = socket.plug!.plugItem.investmentStats[0];
-          if (bonusPerkStat) {
-            if (!statBonuses[bonusPerkStat.statTypeHash]) {
-              statBonuses[bonusPerkStat.statTypeHash] = { perks: 0 };
-            }
-            statBonuses[bonusPerkStat.statTypeHash].perks += bonusPerkStat.value;
-          }
-        });
-    }
-  }
-
-  return _.compact(
-    Object.values(itemStats).map((stat: DestinyStat): DimStat | undefined => {
-      const def = statDefs.get(stat.statHash);
-      const itemStat = itemStats[stat.statHash];
-      if (!def || !itemStat) {
-        return undefined;
-      }
-
-      const value = itemStat ? itemStat.value : stat.value;
-      let base = value;
-      let bonus = 0;
-      let plugBonus = 0;
-      let modsBonus = 0;
-      let perkBonus = 0;
-      if (statBonuses[stat.statHash]) {
-        plugBonus = statBonuses[stat.statHash].plugs || 0;
-        modsBonus = statBonuses[stat.statHash].mods || 0;
-        perkBonus = statBonuses[stat.statHash].perks || 0;
-        bonus = plugBonus + perkBonus + modsBonus;
-        base -= bonus;
-      }
-
-      return {
-        base,
-        bonus,
-        plugBonus,
-        modsBonus,
-        perkBonus,
-        statHash: stat.statHash,
-        name: def.displayProperties.name,
-        id: stat.statHash,
-        sort: statWhiteList.indexOf(stat.statHash),
-        value,
-        maximumValue: itemStat.maximumValue,
-        bar: !statsNoBar.includes(stat.statHash)
-      };
-    })
-  );
-}
-
-function buildInvestmentStats(
-  itemStats: DestinyItemInvestmentStatDefinition[],
-  statDefs: LazyDefinition<DestinyStatDefinition>
-): DimStat[] {
-  return _.compact(
-    _.map(itemStats, (itemStat): DimStat | undefined => {
-      const def = statDefs.get(itemStat.statTypeHash);
-      /* 1935470627 = Power */
-      if (!def || !itemStat || itemStat.statTypeHash === 1935470627) {
-        return undefined;
-      }
-
-      return {
-        base: itemStat.value,
-        bonus: 0,
-        statHash: itemStat.statTypeHash,
-        name: def.displayProperties.name,
-        id: itemStat.statTypeHash,
-        sort: statWhiteList.indexOf(itemStat.statTypeHash),
-        value: itemStat.value,
-        maximumValue: 0,
-        bar: !statsNoBar.includes(itemStat.statTypeHash)
-      };
-    })
-  );
-}
-
 const formatterSelector = memoizeOne((language) => new Intl.NumberFormat(language));
-=======
->>>>>>> 921133d5
+
 function buildObjectives(
   item: DestinyItemComponent,
   objectivesMap: { [key: string]: DestinyItemObjectivesComponent },
