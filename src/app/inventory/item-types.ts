import {
  DestinyStat,
  DestinyStatDefinition,
  DestinyInventoryItemDefinition,
  DestinySandboxPerkDefinition,
  DestinyObjectiveProgress,
  DestinySocketCategoryDefinition,
  DestinyClass,
  DestinyItemTierTypeInfusionBlock,
  DestinyItemQualityBlockDefinition,
  DestinyAmmunitionType
} from 'bungie-api-ts/destiny2';
import { DimItemInfo } from './dim-item-info';
import { DimStore, StoreServiceType, D1StoreServiceType, D2StoreServiceType } from './store-types';
import { InventoryBucket } from './inventory-buckets';
import { D2RatingData } from '../item-review/d2-dtr-api-types';
import { D1RatingData } from '../item-review/d1-dtr-api-types';
import { DtrRating } from '../item-review/dtr-api-types';

/**
 * A generic DIM item, representing almost anything. Use this type when you can handle both D1 and D2 items,
 * or you don't use anything specific to one of them.
 */
// TODO: This interface is clearly too large - break out interfaces for common subsets
export interface DimItem {
  /** The ID of the store that currently contains this item. */
  owner: string;
  /** The version of Destiny this comes from. */
  destinyVersion: 1 | 2;
  /** The bucket the item is currently in. */
  location: InventoryBucket;
  /** The bucket the item normally resides in (even though it may currently be elsewhere, such as in the postmaster). */
  bucket: InventoryBucket;
  /** The inventoryItemHash, see DestinyInventoryItemDefinition. */
  hash: number;
  /** This is the type of the item (see InventoryBuckets) regardless of location. This string is a DIM concept with no direct correlation to the API types. */
  type: string;
  /** Hashes of DestinyItemCategoryDefinitions this item belongs to */
  itemCategoryHashes: number[];
  /** A readable English name for the rarity of the item (e.g. "Exotic", "Rare"). */
  tier: string;
  /** Is this an Exotic item? */
  isExotic: boolean;
  /** Did this come from a vendor instead of character inventory? */
  isVendorItem: boolean;
  /** Localized name of the item. */
  name: string;
  /** Localized description of the item. */
  description: string;
  /** Icon path for the item. */
  icon: string;
  /** Some items have a secondary icon, namely Emblems. */
  secondaryIcon: string;
  /** Whether this item CANNOT be transferred. */
  notransfer: boolean;
  /** Whether we can pull this item from the postmaster */
  canPullFromPostmaster: boolean;
  /** Item instance id. Non-instanced items have id "0" for D1 compatibility. */
  id: string;
  /** Is this item currently equipped? */
  equipped: boolean;
  /** Is this "equipment" (items that can be equipped). */
  equipment: boolean;
  /**
   * If defined, this is the label used to check if the character has other items of
   * matching types already equipped.
   *
   * For instance, when you aren't allowed to equip more than one Exotic Weapon, that's
   * because all exotic weapons have identical labels and the game checks the
   * to-be-equipped item's label vs. all other already equipped items (other
   * than the item in the slot that's about to be occupied).
   */
  equippingLabel?: string;
  /** Is this item complete (leveled, unlocked, objectives complete). */
  complete: boolean;
  /** How many items does this represent? Only greater than one if maxStackSize is greater than one. */
  amount: number;
  /** The primary stat (Attack, Defense, Speed) of the item. */
  primStat:
    | DestinyStat & {
        stat: DestinyStatDefinition & { statName: string };
      }
    | null;
  /** Localized name of this item's type. */
  typeName: string;
  /** The level a character must be to equip this item. */
  equipRequiredLevel: number;
  /** The maximum number of items that stack together for this item type. */
  maxStackSize: number;
  /** Is this stack unique (one per account, sometimes two if you can move to vault)? */
  uniqueStack: boolean;
  /** The class this item is restricted to. Unknown means it can be used by any class. */
  classType: DestinyClass;
  /** The readable English name of the class this item is restricted to. */
  classTypeName: string;
  /** The localized name of the class this item is restricted to. */
  classTypeNameLocalized: string;
  /** The readable name of the damage type associated with this item. */
  dmg: 'kinetic' | 'arc' | 'solar' | 'void' | 'heroic';
  /** Whether this item can be locked. */
  lockable: boolean;
  /** Is this item tracked? (D1 quests/bounties). */
  tracked: boolean;
  /** Is this item locked? */
  locked: boolean;
  /** Is this a masterwork? (D2 only) */
  masterwork: boolean;
  /** Is this classified? Some items are classified in the manifest. */
  classified: boolean;
  /** What percent complete is this item (considers XP and objectives). */
  percentComplete: number;
  /** Should we hide the percentage display? */
  hidePercentage: boolean;
  /** Can this be tagged? */
  taggable: boolean;
  /** Can this be compared with other items? */
  comparable: boolean;
  /** Can this be reviewed? */
  reviewable: boolean;
  /**
   * DIM tagging and notes info.
   *
   * @deprecated this must not be used when rendering items in React.
   */
  dimInfo: DimItemInfo;
  /** The "base power" without any power-enhancing mods. */
  basePower: number;
  /** A synthetic unique ID used to help Angular tell items apart. This changes to signal that Angular should re-render the item. */
  index: string;
  /** Can this be infused? */
  infusable: boolean;
  /** Can this be used as infusion fuel? */
  infusionFuel: boolean;
  /** The talent grid, used for D1 perks and D1/D2 subclass grids. */
  talentGrid: DimTalentGrid | null;
  /** Perks, which are specifically called-out special abilities of items shown in the game's popup UI. */
  perks: DimPerk[] | null;
  /** Detailed stats for the item. */
  stats: DimStat[] | null;
  /** Any objectives associated with the item. */
  objectives: DimObjective[] | null;
  /** Is this an engram? */
  isEngram: boolean;
  /** The reference hash for lore attached to this item (D2 only). */
  loreHash: number;
  /** A timestamp of when, in this session, the item was last manually moved */
  lastManuallyMoved: number;

  /**
   * Information about community ratings.
   *
   * @deprecated this must not be used when rendering items in React.
   */
  dtrRating: DtrRating | null;

  /** Can this item be equipped by the given store? */
  canBeEquippedBy(store: DimStore): boolean;
  /** Could this be added to a loadout? */
  canBeInLoadout(): boolean;
  /** "Touch" the item to mark it as having been manually moved. */
  updateManualMoveTimestamp(): void;
  /** The Stores service associated with this item. */
  getStoresService(): StoreServiceType;

  /** Check if this item is from D1. Inside an if statement, this item will be narrowed to type D1Item. */
  isDestiny1(): this is D1Item;
  /** Check if this item is from D2. Inside an if statement, this item will be narrowed to type D2Item.s */
  isDestiny2(): this is D2Item;
}

/**
 * A Destiny 1 item. Use this type when you need specific D1 properties.
 */
export interface D1Item extends DimItem {
  primStat: D1PrimStat | null;
  talentGrid: D1TalentGrid | null;
  /** The overall item group (e.g. Weapons, Armor) this item is in. See InventoryBuckets. */
  sort?: string;
  stats: D1Stat[] | null;
  /** Armor quality evaluation. */
  quality: {
    /** The maximum stat range this armor could achieve when fully infused. */
    min: number;
    /** The minimum stat range this armor could achieve when fully infused. */
    max: number;
  } | null;
  /** Which D1 "year" this item was associated with. */
  year: number;
  /** Hashes that allow us to figure out where this item can be found (what activities, locations, etc.) */
  sourceHashes: number[];
  /** Can this item be tracked? (For quests/bounties.) */
  trackable: boolean;

  dtrRating: D1RatingData | null;
  getStoresService(): D1StoreServiceType;
}

/**
 * A Destiny 2 item. Use this type when you need specific D2 properties.
 */
export interface D2Item extends DimItem {
  /** D2 items use sockets and plugs to represent everything from perks to mods to ornaments and shaders. */
  sockets: DimSockets | null;
  /** Some items have a "flavor objective", such as emblems that track stats. */
  flavorObjective: DimFlavorObjective | null;
  /** If this item is a masterwork, this will include information about its masterwork properties. */
  masterworkInfo: DimMasterwork | null;
  /** Information about how this item works with infusion. */
  infusionQuality: DestinyItemQualityBlockDefinition | null;
  /** More infusion information about what can be infused with the item. */
  infusionProcess: DestinyItemTierTypeInfusionBlock | null;
  /** The DestinyVendorDefinition hash of the vendor that can preview the contents of this item, if there is one. */
  previewVendor?: number;
  dtrRating: D2RatingData | null;
  ammoType: DestinyAmmunitionType;
  season: number;
  event: number | null;
<<<<<<< HEAD
  /** Does this item + roll match the currently-selected curated roll? */
  isCuratedRoll: boolean;
=======
  source: number[];
>>>>>>> 18bb64ce
  getStoresService(): D2StoreServiceType;
}

export interface D1PrimStat extends DestinyStat {
  stat: DestinyStatDefinition & {
    statName: string;
    statIdentifier: string;
  };
}

export interface DimMasterwork {
  /** How much has the masterwork objective been progressed? This is usually kill counting. */
  progress?: number;
  /** Which type of masterwork is it? */
  typeName: 'Vanguard' | 'Crucible' | null;
  /** The icon associated with the type. */
  typeIcon: string;
  /** The localized description associated with the type. */
  typeDesc: string | null;
  /** The stat that is enhanced by this masterwork. */
  statHash?: number;
  /** The name of the stat enhanced by this masterwork. */
  statName: string;
  /** How much the stat is enhanced by this masterwork. */
  statValue?: number;
}

export interface DimStat {
  /** Base stat without bonuses/mods/plugs applied. */
  base: number;
  /** Stat bonus total `value - base = bonus` */
  bonus: number;
  /** DestinyStatDefinition hash. */
  statHash: number;
  /** Localized stat name. */
  name: string;
  /** Stat identifier. D1 only. */
  id: number;
  /** Sort order. */
  sort: number;
  /** Absolute stat value. */
  value?: number;
  /** The maximum value this stat can have. */
  maximumValue: number;
  /** Should this be displayed as a bar or just a number? */
  bar: boolean;
  /** Is this a placeholder for a "missing" stat (for compare view) */
  missingStat?: boolean;
  /** Stat bonus from plugs */
  plugBonus?: number;
  /** Stat bonus from mods */
  modsBonus?: number;
  /** Stat bonus from perks */
  perkBonus?: number;
}

export interface D1Stat extends DimStat {
  scaled?: {
    max: number;
    min: number;
  };
  split?: number;
  qualityPercentage?: {
    max: number;
    min: number;
    range: string;
  };
}

export interface DimObjective {
  /** Localized display of the objective status. */
  displayName: string;
  /** Localized description of the objective. */
  description?: string;
  /** Current value. */
  progress: number;
  /** Value at which this objective would be considered "complete". */
  completionValue: number;
  /** Is this complete? */
  complete: boolean;
  /** Is this a checkbox? */
  boolean: boolean;
  /** The actual string to display for the objective value (e.g "5/10" or "50%") */
  display?: string;
  /** Override display styles for objectives, such as 'trials' or 'integer' */
  // TODO: fold 'boolean' into this
  displayStyle: string | null;
}

export interface DimFlavorObjective {
  /** Localized description for the flavor objective. */
  description: string;
  /** Icon for the flavor objective. */
  icon: string;
  /** Current value of the tracker. */
  progress: number;
}

export interface DimTalentGrid {
  /** A flat list of nodes in the grid. */
  nodes: DimGridNode[];
  /** Is the grid complete (leveled and unlocked)? */
  complete: boolean;
}

export interface D1TalentGrid extends DimTalentGrid {
  nodes: D1GridNode[];
  /** Have all nodes been unlocked via XP? */
  xpComplete: boolean;
  /** How much XP in total to unlock the grid fully? */
  totalXPRequired: number;
  /** Total XP earned in the grid. */
  totalXP: number;
  /** Is there an "Ascend" action node? */
  hasAscendNode: boolean;
  /** Has this item been ascended? */
  ascended: boolean;
  /** Can this item be infused? */
  infusable: boolean;
  /** A representation of the perk grid for DTR integration. */
  dtrPerks: string;
  /** Another representation of the perk grid for DTR integration. */
  dtrRoll: string;
}

export interface DimGridNode {
  /** Localized name of the grid. */
  name: string;
  /** Talent grid definition hash. */
  hash: number;
  /** Localized description of the grid. */
  description: string;
  /** Icon of the grid. */
  icon: string;
  /** Column position in the grid. */
  column: number;
  /** Row position in the grid. */
  row: number;
  /** Is the node selected (lit up in the grid) */
  activated: boolean;
  /** The item level at which this node can be unlocked */
  activatedAtGridLevel: number;
  /** Only one node in this column can be selected (scopes, etc) */
  exclusiveInColumn: boolean;
  /** Whether or not the material cost has been paid for the node */
  unlocked: boolean;
  /** Some nodes don't show up in the grid, like purchased ascend nodes */
  hidden: boolean;
}

export interface D1GridNode extends DimGridNode {
  /** Is this an ornament node? */
  ornament: boolean;
  /** How much XP has been put into this node? */
  xp: number;
  /** How much XP is required to unlock the node? */
  xpRequired: number;
  /** Has the XP requirement been met? */
  xpRequirementMet: boolean;

  /** A representation of the node for DTR integration. */
  dtrHash: string | null;
  /** Another representation of the node for DTR integration. */
  dtrRoll: string;

  /** Is this the best perk as chosen by DTR ratings? */
  bestRated?: boolean;
}

/**
 * Dim's view of a "Plug" - an item that can go into a socket.
 * In D2, both perk grids and mods/shaders are sockets with plugs.
 */
export interface DimPlug {
  /** The item associated with this plug. */
  plugItem: DestinyInventoryItemDefinition;
  /** Is this the best perk as chosen by DTR ratings? */
  bestRated?: boolean;
  /** Perks associated with the use of this plug. */
  perks: DestinySandboxPerkDefinition[];
  /** Objectives associated with this plug, usually used to unlock it. */
  plugObjectives: DestinyObjectiveProgress[];
  /** Is the plug enabled? For example, some perks only activate on certain planets. */
  enabled: boolean;
  /** If not enabled, this is the localized reasons why, as a single string. */
  enableFailReasons: string;
  /** Is this a Masterwork plug? */
  isMasterwork: boolean;
  /** Is this plug one of the plugs that the curator recommended? */
  isCurated;
}

export interface DimSocket {
  /** The index of this socket in the overall socket list, used for the AWA InsertPlug API. */
  socketIndex: number;
  /** The currently inserted plug item, if any. */
  plug: DimPlug | null;
  /** Potential plugs for this socket. */
  plugOptions: DimPlug[];
  /** Does the socket contain randomized plug items? */
  hasRandomizedPlugItems: boolean;
}

export interface DimSocketCategory {
  /** A grouping of sockets. */
  category: DestinySocketCategoryDefinition;
  /** The sockets in the group. */
  sockets: DimSocket[];
}

export interface DimSockets {
  /** A flat list of all sockes on the item. */
  sockets: DimSocket[];
  /** Sockets grouped by category. */
  categories: DimSocketCategory[];
}

export interface DimPerk extends DestinySandboxPerkDefinition {
  /** Localized reason for why the perk can't be used. */
  requirement: string;
}<|MERGE_RESOLUTION|>--- conflicted
+++ resolved
@@ -215,12 +215,9 @@
   ammoType: DestinyAmmunitionType;
   season: number;
   event: number | null;
-<<<<<<< HEAD
   /** Does this item + roll match the currently-selected curated roll? */
   isCuratedRoll: boolean;
-=======
   source: number[];
->>>>>>> 18bb64ce
   getStoresService(): D2StoreServiceType;
 }
 
