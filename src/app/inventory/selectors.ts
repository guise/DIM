import { ItemHashTag } from '@destinyitemmanager/dim-api-types';
import { destinyVersionSelector } from 'app/accounts/selectors';
import { currentProfileSelector, settingsSelector } from 'app/dim-api/selectors';
<<<<<<< HEAD
import { universalOrnamentPlugSetHashes } from 'app/search/d2-known-values';
=======
import { d2ManifestSelector } from 'app/manifest/selectors';
>>>>>>> d73182b5
import { RootState } from 'app/store/types';
import { emptyObject, emptySet } from 'app/utils/empty';
import { DestinyItemPlug } from 'bungie-api-ts/destiny2';
import { BucketHashes, ItemCategoryHashes } from 'data/d2/generated-enums';
import _ from 'lodash';
import { createSelector } from 'reselect';
import { getBuckets as getBucketsD1 } from '../destiny1/d1-buckets';
import { getBuckets as getBucketsD2 } from '../destiny2/d2-buckets';
import { characterSortImportanceSelector, characterSortSelector } from '../settings/character-sort';
import { getTag, ItemInfos } from './dim-item-info';
import { DimItem } from './item-types';
import { collectNotesHashtags } from './note-hashtags';
import { getCurrentStore, getVault } from './stores-helpers';

/** All stores, unsorted. */
export const storesSelector = (state: RootState) => state.inventory.stores;

export const d2BucketsSelector = createSelector(
  (state: RootState) => state.manifest.d2Manifest,
  (d2Manifest) => d2Manifest && getBucketsD2(d2Manifest)
);

export const d1BucketsSelector = createSelector(
  (state: RootState) => state.manifest.d1Manifest,
  (d1Manifest) => d1Manifest && getBucketsD1(d1Manifest)
);

export const bucketsSelector = createSelector(
  destinyVersionSelector,
  d1BucketsSelector,
  d2BucketsSelector,
  (destinyVersion, d1Buckets, d2Buckets) => (destinyVersion === 2 ? d2Buckets : d1Buckets)
);

/** Bucket hashes for buckets that we actually show on the inventory page. */
export const displayableBucketHashesSelector = createSelector(bucketsSelector, (buckets) =>
  buckets
    ? new Set(
        Object.keys(buckets.byCategory).flatMap((category) =>
          buckets.byCategory[category].map((b) => b.hash)
        )
      )
    : emptySet<number>()
);

/** All stores, sorted according to user preference. */
export const sortedStoresSelector = createSelector(
  storesSelector,
  characterSortSelector,
  (stores, sortStores) => sortStores(stores)
);

/** Sorted by "importance" which handles reversed sorting a bit better - for menus only */
export const storesSortedByImportanceSelector = createSelector(
  characterSortImportanceSelector,
  storesSelector,
  (sort, stores) => sort(stores)
);

/**
 * Get a flat list of all items.
 */
export const allItemsSelector = createSelector(storesSelector, (stores) =>
  stores.flatMap((s) => s.items)
);

/** Have stores been loaded? */
export const storesLoadedSelector = (state: RootState) => storesSelector(state).length > 0;

/** The current (last played) character */
export const currentStoreSelector = (state: RootState) => getCurrentStore(storesSelector(state));

/** The vault */
export const vaultSelector = (state: RootState) => getVault(storesSelector(state));

/** The inventoryItemIds of all items that are "new". */
export const newItemsSelector = (state: RootState) => state.inventory.newItems;

export const isNewSelector = (item: DimItem) => (state: RootState) =>
  settingsSelector(state).showNewItems ? newItemsSelector(state).has(item.id) : false;

const visibleCurrencies = [
  3159615086, // Glimmer
  1022552290, // Legendary Shards
  2817410917, // Bright Dust
  3147280338, // Silver
  2534352370, // Legendary Marks (D1)
  2749350776, // Silver (D1)
];

/** Account wide currencies */
export const currenciesSelector = createSelector(
  (state: RootState) => state.inventory.currencies,
  (currencies) => currencies.filter((c) => visibleCurrencies.includes(c.itemHash))
);

/** materials/currencies that aren't top level stuff */
export const materialsSelector = (state: RootState) =>
  allItemsSelector(state).filter(
    (i) =>
      i.itemCategoryHashes.includes(ItemCategoryHashes.Materials) ||
      i.itemCategoryHashes.includes(ItemCategoryHashes.ReputationTokens)
  );

/** The actual raw profile response from the Bungie.net profile API */
export const profileResponseSelector = (state: RootState) => state.inventory.profileResponse;

const STORE_SPECIFIC_OWNERSHIP_BUCKETS = [
  // Emblems cannot be transferred between characters and if one character owns an emblem,
  // other characters don't really own it. Also affects vendor claimability.
  BucketHashes.Emblems,
  // Quests and bounties are character-specific.
  BucketHashes.Quests,
];

/**
 * Sets of items considered "owned" for checkmark purposes, some
 * account-scoped, some character-scoped.
 *
 * Most items are considered owned from the view of a character if
 * they're in any bucket because they can be transferred or are in
 * the consumables bucket, but for quests and bounties, it's necessary
 * to see whether the current character has them.
 */
export interface OwnedItemsInfo {
  accountWideOwned: Set<number>;
  storeSpecificOwned: {
    [key: string]: Set<number>;
  };
}

/**
 * Sets containing all the hashes of owned items, globally and from the
 * view of individual characters. Excludes plugs, see
 * ownedUncollectiblePlugsSelector for those.
 */
export const ownedItemsSelector = createSelector(allItemsSelector, (allItems) => {
  const accountWideOwned = new Set<number>();
  const storeSpecificOwned = {};
  for (const item of allItems) {
    if (STORE_SPECIFIC_OWNERSHIP_BUCKETS.includes(item.bucket.hash)) {
      if (!storeSpecificOwned[item.owner]) {
        storeSpecificOwned[item.owner] = new Set();
      }
      storeSpecificOwned[item.owner].add(item.hash);
    } else {
      accountWideOwned.add(item.hash);
    }
  }

  return { accountWideOwned, storeSpecificOwned };
});

/**
 * Sets containing all the hashes of owned uncollectible plug items,
 * e.g. emotes and ghost projections. These plug items do not appear
 * in collections, so we use plug availability from the profile response
 * to mark them as "owned". Plugs where the associated item has a
 * collectibleHash will never be included.
 */
export const ownedUncollectiblePlugsSelector = createSelector(
  d2ManifestSelector,
  profileResponseSelector,
  (defs, profileResponse) => {
    const accountWideOwned = new Set<number>();
    const storeSpecificOwned = {};

    if (defs && profileResponse) {
      const processPlugSet = (
        plugs: { [key: number]: DestinyItemPlug[] },
        insertInto: Set<number>
      ) => {
        _.forIn(plugs, (plugSet) => {
          for (const plug of plugSet) {
            if (plug.enabled && !defs.InventoryItem.get(plug.plugItemHash).collectibleHash) {
              insertInto.add(plug.plugItemHash);
            }
          }
        });
      };

      if (profileResponse.profilePlugSets?.data) {
        processPlugSet(profileResponse.profilePlugSets.data.plugs, accountWideOwned);
      }

      if (profileResponse.characterPlugSets?.data) {
        for (const [storeId, plugSetData] of Object.entries(
          profileResponse.characterPlugSets.data
        )) {
          if (!storeSpecificOwned[storeId]) {
            storeSpecificOwned[storeId] = new Set();
          }
          processPlugSet(plugSetData.plugs, storeSpecificOwned[storeId]);
        }
      }
    }

    return { accountWideOwned, storeSpecificOwned };
  }
);

/** A set containing all the hashes of unlocked PlugSet items (mods, shaders, ornaments, etc) for the given character. */
export const unlockedPlugSetItemsSelector = createSelector(
  (_state: RootState, characterId?: string) => characterId,
  profileResponseSelector,
  (characterId, profileResponse) => {
    const unlockedPlugs = new Set<number>();
    if (profileResponse?.profilePlugSets.data?.plugs) {
      for (const plugSetHashStr in profileResponse.profilePlugSets.data.plugs) {
        const plugSetHash = parseInt(plugSetHashStr, 10);
        const plugs = profileResponse.profilePlugSets.data.plugs[plugSetHash];
        for (const plugSetItem of plugs) {
          const useCanInsert = universalOrnamentPlugSetHashes.includes(plugSetHash);
          if (useCanInsert ? plugSetItem.canInsert : plugSetItem.enabled) {
            unlockedPlugs.add(plugSetItem.plugItemHash);
          }
        }
      }
    }
    if (characterId && profileResponse?.characterPlugSets.data?.[characterId].plugs) {
      for (const plugSetHashStr in profileResponse.characterPlugSets.data[characterId].plugs) {
        const plugSetHash = parseInt(plugSetHashStr, 10);
        const plugs = profileResponse.characterPlugSets.data[characterId].plugs[plugSetHash];
        for (const plugSetItem of plugs) {
          const useCanInsert = universalOrnamentPlugSetHashes.includes(plugSetHash);
          if (useCanInsert ? plugSetItem.canInsert : plugSetItem.enabled) {
            unlockedPlugs.add(plugSetItem.plugItemHash);
          }
        }
      }
    }
    return unlockedPlugs;
  }
);

/** gets all the dynamic strings from a profile response */
export const dynamicStringsSelector = (state: RootState) => {
  const profileResp = profileResponseSelector(state);
  if (profileResp) {
    const { profileStringVariables, characterStringVariables } = profileResp;
    const allProfile: {
      // are these keys really strings? no. are they numbers? yes. but are all keys strings in js? yes
      // and are they being extracted from strings and not worth converting to numbers just to convert back to strings? yes
      [valueHash: string]: number;
    } = profileStringVariables?.data?.integerValuesByHash ?? {};
    const byCharacter: {
      [charId: string]: {
        [valueHash: string]: number;
      };
    } = {};
    for (const charId in characterStringVariables?.data) {
      byCharacter[charId] = characterStringVariables.data?.[charId].integerValuesByHash ?? {};
    }
    return {
      allProfile,
      byCharacter,
    };
  }
};

/** Does the user have an classified items? */
export const hasClassifiedSelector = createSelector(allItemsSelector, (allItems) =>
  allItems.some(
    (i) =>
      i.classified &&
      (i.location.sort === 'Weapons' || i.location.sort === 'Armor' || i.type === 'Ghost')
  )
);

/** Item infos (tags/notes) */
export const itemInfosSelector = (state: RootState): ItemInfos =>
  currentProfileSelector(state)?.tags || emptyObject();

/**
 * DIM tags which should be applied to matching item hashes (instead of per-instance)
 */
export const itemHashTagsSelector = (state: RootState): { [itemHash: string]: ItemHashTag } =>
  state.dimApi.itemHashTags;

/** Get a specific item's tag */
export const tagSelector = (item: DimItem) => (state: RootState) =>
  getTag(item, itemInfosSelector(state), itemHashTagsSelector(state));

/**
 * all hashtags used in existing item notes, with (case-insensitive) dupes removed
 */
export const allNotesHashtagsSelector = createSelector(itemInfosSelector, collectNotesHashtags);<|MERGE_RESOLUTION|>--- conflicted
+++ resolved
@@ -1,11 +1,8 @@
 import { ItemHashTag } from '@destinyitemmanager/dim-api-types';
 import { destinyVersionSelector } from 'app/accounts/selectors';
 import { currentProfileSelector, settingsSelector } from 'app/dim-api/selectors';
-<<<<<<< HEAD
+import { d2ManifestSelector } from 'app/manifest/selectors';
 import { universalOrnamentPlugSetHashes } from 'app/search/d2-known-values';
-=======
-import { d2ManifestSelector } from 'app/manifest/selectors';
->>>>>>> d73182b5
 import { RootState } from 'app/store/types';
 import { emptyObject, emptySet } from 'app/utils/empty';
 import { DestinyItemPlug } from 'bungie-api-ts/destiny2';
@@ -208,6 +205,7 @@
 );
 
 /** A set containing all the hashes of unlocked PlugSet items (mods, shaders, ornaments, etc) for the given character. */
+// TODO: reconcile with other owned/unlocked selectors
 export const unlockedPlugSetItemsSelector = createSelector(
   (_state: RootState, characterId?: string) => characterId,
   profileResponseSelector,
