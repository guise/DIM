--- conflicted
+++ resolved
@@ -1,30 +1,13 @@
 import * as React from 'react';
 import classNames from 'classnames';
 import { DimItem } from './item-types';
-<<<<<<< HEAD
-import ItemRender from './ItemRender';
 import './dimStoreItem.scss';
 import './InventoryItem.scss';
 import './DarkTile.scss';
 import { TagValue } from './dim-item-info';
 import getBadgeInfo from './get-badge-info';
-import { settings } from '../settings/settings';
 import DarkItemTile from './DarkTile';
 import ClassicTile from './ClassicTile';
-=======
-import { percent } from './dimPercentWidth.directive';
-import { bungieBackgroundStyle } from '../dim-ui/BungieImage';
-import { getColor } from '../shell/dimAngularFilters.filter';
-// tslint:disable-next-line:no-implicit-dependencies
-import newOverlay from 'app/images/overlay.svg';
-import './dimStoreItem.scss';
-import './InventoryItem.scss';
-import { TagValue, itemTags } from './dim-item-info';
-import getBadgeInfo from './get-badge-info';
-import { RatingIcon } from '../shell/icons/ReviewIcon';
-import { IconDefinition } from '@fortawesome/fontawesome-svg-core';
-import { AppIcon } from '../shell/icons';
->>>>>>> 450e6df5
 
 interface Props {
   item: DimItem;
@@ -42,17 +25,6 @@
   onDoubleClick?(e);
 }
 
-<<<<<<< HEAD
-=======
-const iconType: { [P in TagValue]?: IconDefinition | undefined } = {};
-
-itemTags.forEach((tag) => {
-  if (tag.type) {
-    iconType[tag.type] = tag.icon;
-  }
-});
-
->>>>>>> 450e6df5
 // TODO: Separate high and low levels (display vs display logic)
 export default class InventoryItem extends React.Component<Props> {
   render() {
@@ -69,24 +41,7 @@
 
     const badgeInfo = getBadgeInfo(item);
 
-<<<<<<< HEAD
-    const elaborateTile =
-      $featureFlags.forsakenTiles &&
-      settings.betaForsakenTiles &&
-      item.isDestiny2 &&
-      item.isDestiny2() &&
-      (item.primStat || item.sockets);
-
     const darkTiles = true;
-=======
-    const itemImageStyles = {
-      complete: item.complete,
-      diamond:
-        (item.isDestiny2 && item.isDestiny2() && item.bucket.hash === 3284755031) || item.isEngram,
-      masterwork: item.masterwork,
-      capped: badgeInfo.isCapped
-    };
->>>>>>> 450e6df5
 
     return (
       <div
@@ -94,33 +49,16 @@
         onClick={onClick}
         onDoubleClick={onDoubleClick}
         title={`${item.name}\n${item.typeName}`}
-<<<<<<< HEAD
         className={classNames(
           'item',
           {
-            'search-hidden': searchHidden,
-            'd2-item': elaborateTile
+            'search-hidden': searchHidden
           },
           item.dmg || '',
           item.isDestiny2() && item.ammoType > 0 ? 'ammo-overlay ammo-type-' + item.ammoType : ''
         )}
-=======
-        className={classNames('item', {
-          'search-hidden': searchHidden
-        })}
->>>>>>> 450e6df5
       >
-        <div>
-          {item.percentComplete > 0 &&
-            !item.complete && (
-              <div className="item-xp-bar-small" style={{ width: percent(item.percentComplete) }} />
-            )}
-          <div
-            className={classNames('item-img', itemImageStyles)}
-            style={bungieBackgroundStyle(item.icon)}
-          />
-<<<<<<< HEAD
-        ) : darkTiles && item.maxStackSize === 1 ? (
+        {darkTiles && item.maxStackSize === 1 ? (
           <DarkItemTile
             item={item}
             badgeInfo={badgeInfo}
@@ -139,36 +77,6 @@
             isNew={Boolean(isNew)}
           />
         )}
-=======
-          {item.isDestiny1 &&
-            item.isDestiny1() &&
-            item.quality && (
-              <div
-                className="item-stat item-quality"
-                style={getColor(item.quality.min, 'backgroundColor')}
-              >
-                {item.quality.min}%
-              </div>
-            )}
-          {rating !== undefined &&
-            !hideRating && (
-              <div className="item-stat item-review">
-                {rating}
-                <RatingIcon rating={rating} />
-              </div>
-            )}
-          <div className={classNames('item-element', item.dmg)} />
-          {tag && iconType[tag] && <AppIcon className="item-tag" icon={iconType[tag]!} />}
-          {isNew && (
-            <div className="new_overlay_overflow">
-              <img className="new_overlay" src={newOverlay} height="44" width="44" />
-            </div>
-          )}
-          {badgeInfo.showBadge && (
-            <div className={classNames(badgeInfo.badgeClassNames)}>{badgeInfo.badgeCount}</div>
-          )}
-        </div>
->>>>>>> 450e6df5
       </div>
     );
   }
