--- conflicted
+++ resolved
@@ -1,10 +1,5 @@
-<<<<<<< HEAD
 import * as _ from 'lodash';
-import { DimItem } from './item-types';
-=======
-import * as _ from 'underscore';
 import { DimItem, DimSockets } from './item-types';
->>>>>>> fd1ea09a
 import { t } from 'i18next';
 
 // step node names we'll hide, we'll leave "* Chroma" for now though, since we don't otherwise indicate Chroma
