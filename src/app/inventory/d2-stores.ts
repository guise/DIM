import { getCurrentHub, startTransaction } from '@sentry/browser';
import { Transaction } from '@sentry/types';
import { handleAuthErrors } from 'app/accounts/actions';
import { DestinyAccount } from 'app/accounts/destiny-account';
import { getPlatforms } from 'app/accounts/platforms';
import { currentAccountSelector } from 'app/accounts/selectors';
import { t } from 'app/i18next-t';
<<<<<<< HEAD
import { maxLightItemSet } from 'app/loadout-drawer/auto-loadouts';
=======
import { maxLightItemSet } from 'app/loadout/auto-loadouts';
import { d2ManifestSelector, manifestSelector } from 'app/manifest/selectors';
>>>>>>> 3fb9c1ac
import { DimThunkDispatch, RootState, ThunkResult } from 'app/store/types';
import { DimError } from 'app/utils/dim-error';
import { errorLog, timer } from 'app/utils/log';
import {
  DestinyCharacterComponent,
  DestinyCollectibleComponent,
  DestinyCollectiblesComponent,
  DestinyComponentType,
  DestinyItemComponent,
  DestinyProfileCollectiblesComponent,
  DestinyProfileResponse,
  DictionaryComponentResponse,
  SingleComponentResponse,
} from 'bungie-api-ts/destiny2';
import { StatHashes } from 'data/d2/generated-enums';
import _ from 'lodash';
import helmetIcon from '../../../destiny-icons/armor_types/helmet.svg';
import xpIcon from '../../images/xpIcon.svg';
import { getCharacters as d1GetCharacters } from '../bungie-api/destiny1-api';
import { getCharacters, getStores } from '../bungie-api/destiny2-api';
import { bungieErrorToaster } from '../bungie-api/error-toaster';
import { D2ManifestDefinitions, getDefinitions } from '../destiny2/d2-definitions';
import { bungieNetPath } from '../dim-ui/BungieImage';
import { getLight } from '../loadout-drawer/loadout-utils';
import { showNotification } from '../notifications/notifications';
import { loadingTracker } from '../shell/loading-tracker';
import { reportException } from '../utils/exceptions';
import { CharacterInfo, charactersUpdated, error, loadNewItems, update } from './actions';
import { cleanInfos } from './dim-item-info';
import { InventoryBuckets } from './inventory-buckets';
import { DimItem } from './item-types';
import { ItemPowerSet } from './ItemPowerSet';
import { bucketsSelector, storesSelector } from './selectors';
import { DimStore } from './store-types';
import { getCharacterStatsData as getD1CharacterStatsData } from './store/character-utils';
import { processItems } from './store/d2-item-factory';
import { getCharacterStatsData, makeCharacter, makeVault } from './store/d2-store-factory';
import { resetItemIndexGenerator } from './store/item-index';
import { getArtifactBonus } from './stores-helpers';

let isFirstLoad = true;

/**
 * Update the high level character information for all the stores
 * (level, power, stats, etc.). This does not update the
 * items in the stores.
 *
 * This works on both D1 and D2.
 *
 * TODO: Instead of this, update per-character after equip/dequip
 */
export function updateCharacters(): ThunkResult {
  return async (dispatch, getState) => {
    const account = currentAccountSelector(getState());
    if (!account) {
      return;
    }

    const defs = manifestSelector(getState());
    if (!defs) {
      return;
    }

    let characters: CharacterInfo[] = [];
    if (account.destinyVersion === 2) {
      const profileInfo = await getCharacters(account);
      characters = profileInfo.characters.data
        ? Object.values(profileInfo.characters.data).map((character) => ({
            characterId: character.characterId,
            level: character.levelProgression.level,
            powerLevel: character.light,
            background: bungieNetPath(character.emblemBackgroundPath),
            icon: bungieNetPath(character.emblemPath),
            stats: getCharacterStatsData(d2ManifestSelector(getState())!, character.stats),
            color: character.emblemColor,
          }))
        : [];
    } else {
      const profileInfo = await d1GetCharacters(account);
      characters = profileInfo.map((character) => ({
        characterId: character.id,
        level: character.base.characterLevel,
        powerLevel: character.base.characterBase.powerLevel,
        percentToNextLevel: character.base.percentToNextLevel / 100,
        background: bungieNetPath(character.base.backgroundPath),
        icon: bungieNetPath(character.base.emblemPath),
        stats: getD1CharacterStatsData(
          getState().manifest.d1Manifest!,
          character.base.characterBase
        ),
      }));
    }

    dispatch(charactersUpdated(characters));
  };
}

export function mergeCollectibles(
  profileCollectibles: SingleComponentResponse<DestinyProfileCollectiblesComponent>,
  characterCollectibles: DictionaryComponentResponse<DestinyCollectiblesComponent>
) {
  const allCollectibles = {
    ...profileCollectibles?.data?.collectibles,
  };

  _.forIn(characterCollectibles?.data || {}, ({ collectibles }) => {
    Object.assign(allCollectibles, collectibles);
  });

  return allCollectibles;
}

/**
 * Returns a promise for a fresh view of the stores and their items.
 */

export function loadStores(
  components?: DestinyComponentType[]
): ThunkResult<DimStore[] | undefined> {
  return async (dispatch, getState) => {
    let account = currentAccountSelector(getState());
    if (!account) {
      // TODO: throw here?
      await dispatch(getPlatforms());
      account = currentAccountSelector(getState());
      if (!account) {
        return;
      }
    }

    const stores = await dispatch(loadStoresData(account, isFirstLoad ? components : undefined));

    if (isFirstLoad) {
      isFirstLoad = false;
      if (components) {
        // async load the rest (no await)
        dispatch(loadStoresData(account));
      }
    }

    return stores;
  };
}

function loadStoresData(
  account: DestinyAccount,
  components?: DestinyComponentType[]
): ThunkResult<DimStore[] | undefined> {
  return async (dispatch, getState) => {
    const promise = (async () => {
      const transaction = startTransaction({ name: 'loadStoresD2' });
      // set the transaction on the scope so it picks up any errors
      getCurrentHub()?.configureScope((scope) => scope.setSpan(transaction));

      resetItemIndexGenerator();

      // TODO: if we've already loaded profile recently, don't load it again

      try {
        const [defs, , profileInfo] = await Promise.all([
          dispatch(getDefinitions())!,
          dispatch(loadNewItems(account)),
          getStores(account, components),
        ]);
        const stopTimer = timer('Process inventory');

        if (!defs || !profileInfo) {
          return;
        }

        const stores = await buildStores(dispatch, getState, defs, profileInfo, transaction);

        const currencies = processCurrencies(profileInfo, defs);

        // Let our styling know how many characters there are
        // TODO: this should be an effect on the stores component, except it's also
        // used on D1 activities page
        document
          .querySelector('html')!
          .style.setProperty('--num-characters', String(stores.length - 1));
        stopTimer();

        const stateSpan = transaction?.startChild({
          op: 'updateInventoryState',
        });
        const stopStateTimer = timer('Inventory state update');
        dispatch(update({ stores, profileResponse: profileInfo, currencies }));
        stopStateTimer();
        stateSpan?.finish();

        return stores;
      } catch (e) {
        errorLog('d2-stores', 'Error loading stores', e);
        reportException('d2stores', e);

        dispatch(handleAuthErrors(e));

        if (storesSelector(getState()).length > 0) {
          // don't replace their inventory with the error, just notify
          showNotification(bungieErrorToaster(e));
        } else {
          dispatch(error(e));
        }
        // It's important that we swallow all errors here - otherwise
        // our observable will fail on the first error. We could work
        // around that with some rxjs operators, but it's easier to
        // just make this never fail.
        return undefined;
      } finally {
        transaction?.finish();
      }
    })();
    loadingTracker.addPromise(promise);
    return promise;
  };
}

export async function buildStores(
  dispatch: DimThunkDispatch,
  getState: () => RootState,
  defs: D2ManifestDefinitions,
  profileInfo: DestinyProfileResponse,
  transaction?: Transaction
): Promise<DimStore[]> {
  const buckets = bucketsSelector(getState())!;

  // TODO: components may be hidden (privacy)

  if (
    !profileInfo.profileInventory.data ||
    !profileInfo.characterInventories.data ||
    !profileInfo.characters.data
  ) {
    errorLog(
      'd2-stores',
      'Vault or character inventory was missing - bailing in order to avoid corruption'
    );
    throw new DimError('BungieService.MissingInventory');
  }

  const lastPlayedDate = findLastPlayedDate(profileInfo);

  const mergedCollectibles = mergeCollectibles(
    profileInfo.profileCollectibles,
    profileInfo.characterCollectibles
  );

  const processSpan = transaction?.startChild({
    op: 'processItems',
  });
  const vault = processVault(defs, buckets, profileInfo, mergedCollectibles);

  const characters = Object.keys(profileInfo.characters.data).map((characterId) =>
    processCharacter(defs, buckets, characterId, profileInfo, mergedCollectibles, lastPlayedDate)
  );
  processSpan?.finish();

  const stores = [...characters, vault];

  dispatch(cleanInfos(stores));

  const allItems = stores.flatMap((s) => s.items);

  const hasClassified = allItems.some(
    (i) =>
      i.classified &&
      (i.location.sort === 'Weapons' || i.location.sort === 'Armor' || i.type === 'Ghost')
  );

  for (const s of stores) {
    updateBasePower(allItems, s, defs, hasClassified);
  }

  return stores;
}

function processCurrencies(profileInfo: DestinyProfileResponse, defs: D2ManifestDefinitions) {
  const profileCurrencies = profileInfo.profileCurrencies.data
    ? profileInfo.profileCurrencies.data.items
    : [];
  const currencies = profileCurrencies.map((c) => ({
    itemHash: c.itemHash,
    quantity: c.quantity,
    displayProperties: defs.InventoryItem.get(c.itemHash).displayProperties,
  }));
  return currencies;
}

/**
 * Process a single character from its raw form to a DIM store, with all the items.
 */
function processCharacter(
  defs: D2ManifestDefinitions,
  buckets: InventoryBuckets,
  characterId: string,
  profileInfo: DestinyProfileResponse,
  mergedCollectibles: {
    [hash: number]: DestinyCollectibleComponent;
  },
  lastPlayedDate: Date
): DimStore {
  const character = profileInfo.characters.data![characterId];
  const characterInventory = profileInfo.characterInventories.data?.[characterId]?.items || [];
  const profileInventory = profileInfo.profileInventory.data?.items || [];
  const characterEquipment = profileInfo.characterEquipment.data?.[characterId]?.items || [];
  const itemComponents = profileInfo.itemComponents;
  const uninstancedItemObjectives =
    profileInfo.characterProgressions?.data?.[characterId]?.uninstancedItemObjectives || [];

  const store = makeCharacter(defs, character, lastPlayedDate);

  // We work around the weird account-wide buckets by assigning them to the current character
  const items = characterInventory.slice();
  for (const k in characterEquipment) {
    items.push(characterEquipment[k]);
  }

  if (store.current) {
    for (const i of profileInventory) {
      const bucket = buckets.byHash[i.bucketHash];
      // items that can be stored in a vault
      if (bucket && (bucket.vaultBucket || bucket.type === 'SpecialOrders')) {
        items.push(i);
      }
    }
  }

  const processedItems = processItems(
    defs,
    buckets,
    store,
    items,
    itemComponents,
    mergedCollectibles,
    uninstancedItemObjectives
  );
  store.items = processedItems;
  store.hadErrors = items.length !== processedItems.length;
  return store;
}

function processVault(
  defs: D2ManifestDefinitions,
  buckets: InventoryBuckets,
  profileInfo: DestinyProfileResponse,
  mergedCollectibles: {
    [hash: number]: DestinyCollectibleComponent;
  }
): DimStore {
  const profileInventory = profileInfo.profileInventory.data
    ? profileInfo.profileInventory.data.items
    : [];
  const itemComponents = profileInfo.itemComponents;

  const store = makeVault();

  const items: DestinyItemComponent[] = [];
  for (const i of profileInventory) {
    const bucket = buckets.byHash[i.bucketHash];
    // items that cannot be stored in the vault, and are therefore *in* a vault
    if (bucket && !bucket.vaultBucket && bucket.type !== 'SpecialOrders') {
      items.push(i);
    }
  }

  const processedItems = processItems(
    defs,
    buckets,
    store,
    items,
    itemComponents,
    mergedCollectibles
  );
  store.items = processedItems;
  store.hadErrors = items.length !== processedItems.length;
  return store;
}

/**
 * Find the date of the most recently played character.
 */
function findLastPlayedDate(profileInfo: DestinyProfileResponse) {
  return Object.values(profileInfo.characters.data!).reduce(
    (memo: Date, character: DestinyCharacterComponent) => {
      const d1 = new Date(character.dateLastPlayed);
      return memo ? (d1 >= memo ? d1 : memo) : d1;
    },
    new Date(0)
  );
}

// Add a fake stat for "max base power"
function updateBasePower(
  allItems: DimItem[],
  store: DimStore,
  defs: D2ManifestDefinitions,
  hasClassified: boolean
) {
  if (!store.isVault) {
    const def = defs.Stat.get(StatHashes.Power);
    const { equippable, unrestricted } = maxLightItemSet(allItems, store);
    const unrestrictedMaxGearPower = getLight(store, unrestricted);
    const unrestrictedPowerFloor = Math.floor(unrestrictedMaxGearPower);
    const equippableMaxGearPower = getLight(store, equippable);

    const differentEquippableMaxGearPower =
      (unrestrictedMaxGearPower !== equippableMaxGearPower && equippableMaxGearPower) || undefined;

    store.stats.maxGearPower = {
      hash: -3,
      name: t('Stats.MaxGearPowerAll'),
      // used to be t('Stats.MaxGearPower'), a translation i don't want to lose yet
      hasClassified,
      description: '',
      differentEquippableMaxGearPower,
      richTooltip: ItemPowerSet(unrestricted, unrestrictedPowerFloor),
      value: unrestrictedMaxGearPower,
      icon: helmetIcon,
    };

    const artifactPower = getArtifactBonus(store);
    store.stats.powerModifier = {
      hash: -2,
      name: t('Stats.PowerModifier'),
      hasClassified: false,
      description: '',
      value: artifactPower,
      icon: xpIcon,
    };

    store.stats.maxTotalPower = {
      hash: -1,
      name: t('Stats.MaxTotalPower'),
      hasClassified,
      description: '',
      value: unrestrictedMaxGearPower + artifactPower,
      icon: bungieNetPath(def.displayProperties.icon),
    };
  }
}<|MERGE_RESOLUTION|>--- conflicted
+++ resolved
@@ -5,12 +5,8 @@
 import { getPlatforms } from 'app/accounts/platforms';
 import { currentAccountSelector } from 'app/accounts/selectors';
 import { t } from 'app/i18next-t';
-<<<<<<< HEAD
 import { maxLightItemSet } from 'app/loadout-drawer/auto-loadouts';
-=======
-import { maxLightItemSet } from 'app/loadout/auto-loadouts';
 import { d2ManifestSelector, manifestSelector } from 'app/manifest/selectors';
->>>>>>> 3fb9c1ac
 import { DimThunkDispatch, RootState, ThunkResult } from 'app/store/types';
 import { DimError } from 'app/utils/dim-error';
 import { errorLog, timer } from 'app/utils/log';
