import { getCurrentHub, startTransaction } from '@sentry/browser';
import { handleAuthErrors } from 'app/accounts/actions';
import { DestinyAccount } from 'app/accounts/destiny-account';
import { getPlatforms } from 'app/accounts/platforms';
import { currentAccountSelector } from 'app/accounts/selectors';
import { loadClarity } from 'app/clarity/descriptions/loadDescriptions';
import { customStatsSelector } from 'app/dim-api/selectors';
import { t } from 'app/i18next-t';
import { processInGameLoadouts } from 'app/loadout-drawer/loadout-type-converters';
import { inGameLoadoutLoaded } from 'app/loadout/ingame/actions';
import { loadCoreSettings } from 'app/manifest/actions';
import { checkForNewManifest } from 'app/manifest/manifest-service-json';
import { d2ManifestSelector, manifestSelector } from 'app/manifest/selectors';
import { loadingTracker } from 'app/shell/loading-tracker';
import { get, set } from 'app/storage/idb-keyval';
import { ThunkResult } from 'app/store/types';
import { DimError } from 'app/utils/dim-error';
import { convertToError, errorMessage } from 'app/utils/errors';
import { errorLog, infoLog, timer, warnLog } from 'app/utils/log';
import { DestinyProfileResponse } from 'bungie-api-ts/destiny2';
import { getCharacters as d1GetCharacters } from '../bungie-api/destiny1-api';
import { getCharacters, getStores } from '../bungie-api/destiny2-api';
import { bungieErrorToaster } from '../bungie-api/error-toaster';
import { D2ManifestDefinitions, getDefinitions } from '../destiny2/d2-definitions';
import { bungieNetPath } from '../dim-ui/BungieImage';
import { showNotification } from '../notifications/notifications';
import { reportException } from '../utils/sentry';
import {
  CharacterInfo,
  charactersUpdated,
  error,
  loadNewItems,
  profileError,
  profileLoaded,
  update,
} from './actions';
import { cleanInfos } from './dim-item-info';
import { d2BucketsSelector, storesLoadedSelector, storesSelector } from './selectors';
import { DimStore } from './store-types';
import { getCharacterStatsData as getD1CharacterStatsData } from './store/character-utils';
import { buildStores, getCharacterStatsData } from './store/d2-store-factory';
import { resetItemIndexGenerator } from './store/item-index';
import { getCurrentStore } from './stores-helpers';

/**
 * Update the high level character information for all the stores
 * (level, power, stats, etc.). This does not update the
 * items in the stores.
 *
 * This works on both D1 and D2.
 *
 * TODO: Instead of this, update per-character after equip/dequip
 */
export function updateCharacters(): ThunkResult {
  return async (dispatch, getState) => {
    const account = currentAccountSelector(getState());
    if (!account) {
      return;
    }

    const defs = manifestSelector(getState());
    if (!defs) {
      return;
    }

    let characters: CharacterInfo[] = [];
    if (account.destinyVersion === 2) {
      const profileInfo = await getCharacters(account);
      characters = profileInfo.characters.data
        ? Object.values(profileInfo.characters.data).map((character) => ({
            characterId: character.characterId,
            level: character.levelProgression.level,
            powerLevel: character.light,
            background: bungieNetPath(character.emblemBackgroundPath),
            icon: bungieNetPath(character.emblemPath),
            stats: getCharacterStatsData(d2ManifestSelector(getState())!, character.stats),
            color: character.emblemColor,
          }))
        : [];
    } else {
      const profileInfo = await d1GetCharacters(account);
      characters = profileInfo.characters.map((character) => {
        const characterBase = character.characterBase;
        return {
          characterId: characterBase.characterId,
          level: character.characterLevel,
          powerLevel: characterBase.powerLevel,
          percentToNextLevel: character.percentToNextLevel / 100,
          background: bungieNetPath(character.backgroundPath),
          icon: bungieNetPath(character.emblemPath),
          stats: getD1CharacterStatsData(getState().manifest.d1Manifest!, characterBase),
        };
      });
    }

    // If we switched account since starting this, give up
    if (account !== currentAccountSelector(getState())) {
      return;
    }

    dispatch(charactersUpdated(characters));
  };
}

let firstTime = true;

/**
 * Returns a promise for a fresh view of the stores and their items.
 */
export function loadStores(): ThunkResult<DimStore[] | undefined> {
  return async (dispatch, getState) => {
    let account = currentAccountSelector(getState());
    if (!account) {
      // TODO: throw here?
      await dispatch(getPlatforms);
      account = currentAccountSelector(getState());
      if (!account || account.destinyVersion !== 2) {
        return;
      }
    }

    dispatch(loadCoreSettings()); // no need to wait
    $featureFlags.clarityDescriptions && dispatch(loadClarity()); // no need to await
    await dispatch(loadNewItems(account));
    // The first time we load, allow the data to be loaded from IDB. We then do a second
    // load to make sure that we immediately try to get remote data.
    if (firstTime) {
      await dispatch(loadStoresData(account, firstTime));
      firstTime = false;
    }
    const stores = await dispatch(loadStoresData(account, firstTime));
    return stores;
  };
}

/** time in milliseconds after which we could expect Bnet to return an updated response */
const BUNGIE_CACHE_TTL = 15_000;
/** How old the profile can be and still trigger cleanup of tags. */
const FRESH_ENOUGH_TO_CLEAN_INFOS = 90_000; // 90 seconds

let minimumCacheAge = Number.MAX_SAFE_INTEGER;

function loadProfile(
  account: DestinyAccount,
  firstTime: boolean,
): ThunkResult<
  | {
      profile: DestinyProfileResponse;
      /** Whether the data is from a "live", remote Bungie.net response. false if this is cached data. */
      live: boolean;
      readOnly?: boolean;
    }
  | undefined
> {
  return async (dispatch, getState) => {
    const mockProfileData = getState().inventory.mockProfileData;
    if (mockProfileData) {
      return { profile: mockProfileData, live: false, readOnly: true };
    }

    // First try loading from IndexedDB
    let cachedProfileResponse = getState().inventory.profileResponse;
    if (!cachedProfileResponse) {
      try {
        cachedProfileResponse = await get<DestinyProfileResponse>(
          `profile-${account.membershipId}`,
        );
        // Check to make sure the profile hadn't been loaded in the meantime
        if (getState().inventory.profileResponse) {
          cachedProfileResponse = getState().inventory.profileResponse;
        } else {
          infoLog('d2-stores', 'Loaded cached profile from IndexedDB');
          dispatch(profileLoaded({ profile: cachedProfileResponse, live: false }));
          // The first time we load, just use the IDB version if we can, to speed up loading
          if (firstTime) {
            return { profile: cachedProfileResponse, live: false };
          }
        }
      } catch (e) {
        errorLog('d2-stores', 'Failed to load profile response from IDB', e);
      }
    }

    let cachedProfileMintedDate = new Date(0);

    // If our cached profile is up to date
    if (cachedProfileResponse) {
      // TODO: need to make sure we still load at the right frequency / for manual cache busts?
      cachedProfileMintedDate = new Date(cachedProfileResponse.responseMintedTimestamp ?? 0);
      const profileAge = Date.now() - cachedProfileMintedDate.getTime();
      infoLog('d2-stores', `Cached profile is ${profileAge / 1000}s old.`);
      if (!storesLoadedSelector(getState()) && profileAge > 0 && profileAge < BUNGIE_CACHE_TTL) {
        warnLog('d2-stores', 'Cached profile is new enough, skipping remote load.', profileAge);
        return { profile: cachedProfileResponse, live: false };
      }
    }

    try {
      const remoteProfileResponse = await getStores(account);
      const remoteProfileMintedDate = new Date(remoteProfileResponse.responseMintedTimestamp ?? 0);
      const remoteProfileAgeSec = (Date.now() - remoteProfileMintedDate.getTime()) / 1000;
      infoLog('d2-stores', `Profile from Bungie.net is ${remoteProfileAgeSec}s old.`);

      // compare new response against cached response, toss if it's not newer!
      if (cachedProfileResponse) {
        if (remoteProfileMintedDate.getTime() <= cachedProfileMintedDate.getTime()) {
          warnLog('d2-stores', 'Profile from Bungie.net is older than cached profile, discarding.');
          // Clear the error since we did load correctly
          dispatch(profileError(undefined));
          // undefined means skip processing, in case we already have computed stores
          return storesLoadedSelector(getState())
            ? undefined
            : { profile: cachedProfileResponse, live: false };
        } else {
          minimumCacheAge = Math.min(
            minimumCacheAge,
            remoteProfileMintedDate.getTime() - cachedProfileMintedDate.getTime(),
          );
          infoLog('d2-stores', `Profile from Bungie.net is newer than cached profile, using it.`);
        }
      }

      set(`profile-${account.membershipId}`, remoteProfileResponse); // don't await
      dispatch(profileLoaded({ profile: remoteProfileResponse, live: true }));
      return { profile: remoteProfileResponse, live: true };
    } catch (e) {
      dispatch(handleAuthErrors(e));
      dispatch(profileError(convertToError(e)));
      if (cachedProfileResponse) {
        errorLog(
          'd2-stores',
          'Error loading profile from Bungie.net, falling back to cached profile',
          e,
        );
        // undefined means skip processing, in case we already have computed stores
        return storesLoadedSelector(getState())
          ? undefined
          : { profile: cachedProfileResponse, live: false };
      }
      // rethrow
      throw e;
    }
  };
}

let lastCheckedManifest = 0;

function loadStoresData(
  account: DestinyAccount,
  firstTime: boolean,
): ThunkResult<DimStore[] | undefined> {
  return async (dispatch, getState) => {
    const promise = (async () => {
      // If we switched account since starting this, give up
      if (account !== currentAccountSelector(getState())) {
        return;
      }

      const transaction = startTransaction({ name: 'loadStoresD2' });
      // set the transaction on the scope so it picks up any errors
      getCurrentHub()?.configureScope((scope) => scope.setSpan(transaction));

      resetItemIndexGenerator();

      try {
<<<<<<< HEAD
        const { readOnly } = getState().inventory;

        const [originalDefs, profileResponse] = await Promise.all([
=======
        const [defs, profileInfo] = await Promise.all([
>>>>>>> c65aa1bb
          dispatch(getDefinitions()),
          dispatch(loadProfile(account, firstTime)),
        ]);

        let defs = originalDefs;

        // If we switched account since starting this, give up
        if (account !== currentAccountSelector(getState())) {
          return;
        }

<<<<<<< HEAD
        for (let i = 0; i < 2; i++) {
          if (!defs || !profileResponse) {
            return;
          }

          const stopTimer = timer('Process inventory');

          const buckets = d2BucketsSelector(getState())!;
          const customStats = customStatsSelector(getState());
          const stores = buildStores(
            {
              defs,
              buckets,
              customStats,
              profileResponse,
            },
            transaction,
          );

          // One reason stores could have errors is if the manifest was not up
          // to date. Check to see if it has updated, and if so, download it and
          // immediately try again.
          if (stores.some((s) => s.hadErrors)) {
            if (lastCheckedManifest - Date.now() < 5 * 60 * 1000) {
              return;
            }
            lastCheckedManifest = Date.now();
=======
        if (!defs || !profileInfo) {
          return;
        }

        const { profile: profileResponse, live, readOnly } = profileInfo;

        const stopTimer = timer('Process inventory');

        const buckets = d2BucketsSelector(getState())!;
        const customStats = customStatsSelector(getState());
        const stores = buildStores(
          {
            defs,
            buckets,
            customStats,
            profileResponse,
          },
          transaction,
        );
>>>>>>> c65aa1bb

            if (await checkForNewManifest()) {
              defs = await dispatch(getDefinitions(true));
              continue; // go back to the top of the loop with the new defs
            }
          }

          if (readOnly) {
            for (const store of stores) {
              store.hadErrors = true;
              for (const item of store.items) {
                item.lockable = false;
                item.trackable = false;
                item.notransfer = true;
                item.taggable = false;
              }
            }
          }

          const currencies = processCurrencies(profileResponse, defs);

          const loadouts = processInGameLoadouts(profileResponse, defs);

          stopTimer();

          const stateSpan = transaction?.startChild({
            op: 'updateInventoryState',
          });
          const stopStateTimer = timer('Inventory state update');

          // If we switched account since starting this, give up before saving
          if (account !== currentAccountSelector(getState())) {
            return;
          }

          if (!getCurrentStore(stores)) {
            errorLog('d2-stores', 'No characters in profile');
            dispatch(
              error(
                new DimError(
                  'Accounts.NoCharactersTitle',
                  t('Accounts.NoCharacters'),
                ).withNoSocials(),
              ),
            );
            return;
          }

<<<<<<< HEAD
          // First-time loads can come from IDB, which can be VERY outdated,
          // so don't remove item tags/notes based on that
          if (!firstTime) {
            dispatch(cleanInfos(stores));
          }
          dispatch(update({ stores, currencies }));
          dispatch(inGameLoadoutLoaded(loadouts));
=======
        // Cached loads can come from IDB, which can be VERY outdated, so don't
        // remove item tags/notes based on that. We also refuse to clean tags if
        // the profile is too old in wall-clock time. Technically we could do
        // this *only* based on the minted timestamp, but there's no real point
        // in cleaning items for cached loads since they presumably were cleaned
        // already.
        const profileMintedDate = new Date(profileResponse.responseMintedTimestamp ?? 0);
        if (live && Date.now() - profileMintedDate.getTime() < FRESH_ENOUGH_TO_CLEAN_INFOS) {
          dispatch(cleanInfos(stores));
        }
        dispatch(update({ stores, currencies }));
        dispatch(inGameLoadoutLoaded(loadouts));
>>>>>>> c65aa1bb

          stopStateTimer();
          stateSpan?.finish();

          return stores;
        }
      } catch (e) {
        errorLog('d2-stores', 'Error loading stores', e);
        reportException('d2stores', e);

        // If we switched account since starting this, give up
        if (account !== currentAccountSelector(getState())) {
          return;
        }

        dispatch(handleAuthErrors(e));

        if (storesSelector(getState()).length > 0) {
          // don't replace their inventory with the error, just notify
          showNotification(bungieErrorToaster(errorMessage(e)));
        } else {
          dispatch(error(convertToError(e)));
        }
        return undefined;
      } finally {
        transaction?.finish();
      }
    })();
    loadingTracker.addPromise(promise);
    return promise;
  };
}

function processCurrencies(profileInfo: DestinyProfileResponse, defs: D2ManifestDefinitions) {
  const profileCurrencies = profileInfo.profileCurrencies.data
    ? profileInfo.profileCurrencies.data.items
    : [];
  const currencies = profileCurrencies.map((c) => ({
    itemHash: c.itemHash,
    quantity: c.quantity,
    displayProperties: defs.InventoryItem.get(c.itemHash)?.displayProperties ?? {
      name: 'Unknown',
      description: 'Unknown item',
    },
  }));
  return currencies;
}<|MERGE_RESOLUTION|>--- conflicted
+++ resolved
@@ -263,13 +263,7 @@
       resetItemIndexGenerator();
 
       try {
-<<<<<<< HEAD
-        const { readOnly } = getState().inventory;
-
-        const [originalDefs, profileResponse] = await Promise.all([
-=======
-        const [defs, profileInfo] = await Promise.all([
->>>>>>> c65aa1bb
+        const [originalDefs, profileInfo] = await Promise.all([
           dispatch(getDefinitions()),
           dispatch(loadProfile(account, firstTime)),
         ]);
@@ -280,12 +274,13 @@
         if (account !== currentAccountSelector(getState())) {
           return;
         }
-
-<<<<<<< HEAD
+        
         for (let i = 0; i < 2; i++) {
           if (!defs || !profileResponse) {
             return;
           }
+  
+          const { profile: profileResponse, live, readOnly } = profileInfo;
 
           const stopTimer = timer('Process inventory');
 
@@ -309,27 +304,6 @@
               return;
             }
             lastCheckedManifest = Date.now();
-=======
-        if (!defs || !profileInfo) {
-          return;
-        }
-
-        const { profile: profileResponse, live, readOnly } = profileInfo;
-
-        const stopTimer = timer('Process inventory');
-
-        const buckets = d2BucketsSelector(getState())!;
-        const customStats = customStatsSelector(getState());
-        const stores = buildStores(
-          {
-            defs,
-            buckets,
-            customStats,
-            profileResponse,
-          },
-          transaction,
-        );
->>>>>>> c65aa1bb
 
             if (await checkForNewManifest()) {
               defs = await dispatch(getDefinitions(true));
@@ -378,28 +352,18 @@
             return;
           }
 
-<<<<<<< HEAD
-          // First-time loads can come from IDB, which can be VERY outdated,
-          // so don't remove item tags/notes based on that
-          if (!firstTime) {
+          // Cached loads can come from IDB, which can be VERY outdated, so don't
+          // remove item tags/notes based on that. We also refuse to clean tags if
+          // the profile is too old in wall-clock time. Technically we could do
+          // this *only* based on the minted timestamp, but there's no real point
+          // in cleaning items for cached loads since they presumably were cleaned
+          // already.
+          const profileMintedDate = new Date(profileResponse.responseMintedTimestamp ?? 0);
+          if (live && Date.now() - profileMintedDate.getTime() < FRESH_ENOUGH_TO_CLEAN_INFOS) {
             dispatch(cleanInfos(stores));
           }
           dispatch(update({ stores, currencies }));
           dispatch(inGameLoadoutLoaded(loadouts));
-=======
-        // Cached loads can come from IDB, which can be VERY outdated, so don't
-        // remove item tags/notes based on that. We also refuse to clean tags if
-        // the profile is too old in wall-clock time. Technically we could do
-        // this *only* based on the minted timestamp, but there's no real point
-        // in cleaning items for cached loads since they presumably were cleaned
-        // already.
-        const profileMintedDate = new Date(profileResponse.responseMintedTimestamp ?? 0);
-        if (live && Date.now() - profileMintedDate.getTime() < FRESH_ENOUGH_TO_CLEAN_INFOS) {
-          dispatch(cleanInfos(stores));
-        }
-        dispatch(update({ stores, currencies }));
-        dispatch(inGameLoadoutLoaded(loadouts));
->>>>>>> c65aa1bb
 
           stopStateTimer();
           stateSpan?.finish();
