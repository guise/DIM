import { UIViewInjectedProps } from '@uirouter/react';
import { DestinyInventoryItemDefinition } from 'bungie-api-ts/destiny2';
import { t } from 'i18next';
import * as React from 'react';
import { connect } from 'react-redux';
import { Subscription } from 'rxjs/Subscription';
import * as _ from 'underscore';
import { DestinyAccount } from '../accounts/destiny-account.service';
import CharacterDropdown from '../character-select/CharacterDropdown';
import { Loading } from '../dim-ui/Loading';
import { D2StoresService } from '../inventory/d2-stores.service';
import { InventoryBucket, InventoryBuckets } from '../inventory/inventory-buckets';
import { D2Item } from '../inventory/item-types';
import { DimStore } from '../inventory/store-types';
import { DestinyTrackerService } from '../item-review/destiny-tracker.service';
import { RootState } from '../store/reducers';
import GeneratedSets from './generated-sets/GeneratedSets';
import { filterPlugs } from './generated-sets/utils';
import './loadoutbuilder.scss';
import LockedArmor from './locked-armor/LockedArmor';
import startNewProcess from './process';
import { ArmorSet, LockableBuckets, LockType } from './types';

interface ProvidedProps {
  account: DestinyAccount;
}

interface StoreProps {
  storesLoaded: boolean;
  stores: DimStore[];
  buckets: InventoryBuckets;
}

type Props = ProvidedProps & StoreProps;

interface State {
  processRunning: number;
  requirePerks: boolean;
  requireBurn: 'none' | 'arc' | 'solar' | 'void';
  lockedMap: { [bucketHash: number]: LockType };
  processedSets: ArmorSet[];
  selectedStore?: DimStore;
  trackerService?: DestinyTrackerService;
}

const burnTypes = {
  none: 'BurnTypeNone',
  arc: 'BurnTypeArc',
  solar: 'BurnTypeSolar',
  void: 'BurnTypeVoid'
};

const perks: {
  [classType: number]: { [bucketHash: number]: any };
} = {};
const items: {
  [classType: number]: { [bucketHash: number]: { [itemHash: number]: D2Item[] } };
} = {};

function mapStateToProps(state: RootState): StoreProps {
  return {
    buckets: state.inventory.buckets!,
    storesLoaded: state.inventory.stores.length > 0,
    stores: state.inventory.stores
  };
}

/**
 * The Loadout Builder screen
 */
export class LoadoutBuilder extends React.Component<Props & UIViewInjectedProps, State> {
  private storesSubscription: Subscription;

  constructor(props: Props) {
    super(props);
    this.state = {
      requirePerks: true,
      requireBurn: 'none',
      processRunning: 0,
      lockedMap: {},
      processedSets: []
    };
  }

  componentDidMount() {
    this.storesSubscription = D2StoresService.getStoresStream(this.props.account).subscribe(
      (stores) => {
        if (!stores) {
          return;
        }

        this.setState({ selectedStore: stores.find((s) => s.current) });
        for (const store of stores) {
          for (const item of store.items) {
            if (
              !item ||
              !item.sockets ||
              !item.bucket.inArmor ||
              !['Exotic', 'Legendary'].includes(item.tier)
            ) {
              continue;
            }
            if (!perks[item.classType]) {
              perks[item.classType] = {};
              items[item.classType] = {};
            }
            if (!perks[item.classType][item.bucket.hash]) {
              perks[item.classType][item.bucket.hash] = new Set<DestinyInventoryItemDefinition>();
              items[item.classType][item.bucket.hash] = [];
            }

            if (!items[item.classType][item.bucket.hash][item.hash]) {
              items[item.classType][item.bucket.hash][item.hash] = [];
            }
            items[item.classType][item.bucket.hash][item.hash].push(item);

            // build the filtered unique perks item picker
            item.sockets.categories.length === 2 &&
              item.sockets.categories[0].sockets.filter(filterPlugs).forEach((socket) => {
                socket!.plugOptions.forEach((option) => {
                  perks[item.classType][item.bucket.hash].add(option.plugItem);
                });
              });
          }
        }

        // sort exotic perks first, then by index
        Object.keys(perks).forEach((classType) =>
          Object.keys(perks[classType]).forEach((bucket) =>
            (perks[classType][bucket] = [...perks[classType][bucket]].sort(
              (a, b) => b.index - a.index
            )).sort((a, b) => b.inventory.tierType - a.inventory.tierType)
          )
        );

        if (!this.state.selectedStore) {
          this.onCharacterChanged(stores.find((s) => s.current)!.id);
        } else {
          const selectedStore = stores.find((s) => s.id === this.state.selectedStore!.id)!;
          this.setState({ selectedStore });
          this.computeSets(selectedStore.classType);
        }
      }
    );
  }

  componentWillUnmount() {
    this.storesSubscription.unsubscribe();
  }

  /**
   * This function should be fired any time that a configuration option changes
   *
   * The work done in this function is to filter down items to process based on what is locked
   */
<<<<<<< HEAD
  computeSets = (
    classType = this.state.selectedStore!.classType,
    lockedMap: State['lockedMap'] = {},
    requirePerks = this.state.requirePerks
  ) => {
=======
  computeSets = ({
    classType = this.state.selectedStore!.classType,
    lockedMap = this.state.lockedMap,
    requirePerks = this.state.requirePerks,
    requireBurn = this.state.requireBurn
  }: {
    classType?: number;
    lockedMap?: { [bucketHash: number]: LockType };
    requirePerks?: boolean;
    requireBurn?: string;
  }) => {
>>>>>>> 76c70a52
    const allItems = { ...items[classType] };
    const filteredItems: { [bucket: number]: D2Item[] } = {};

    Object.keys(allItems).forEach((bucketStr) => {
      const bucket = parseInt(bucketStr, 10);

      // if we are locking an item in that bucket, filter to only those items
      if (lockedMap[bucket] && lockedMap[bucket].type === 'item') {
        filteredItems[bucket] = lockedMap[bucket].items;
        return;
      }

      // otherwise flatten all item instances to each bucket
      filteredItems[bucket] = _.flatten(
        Object.values(allItems[bucket]).map((items) => {
          if (!lockedMap[bucket]) {
            return items.reduce((a, b) => (a.basePower > b.basePower ? a : b));
          }
          return items;
        })
      );

      // filter out items without extra perks on them
      if (requirePerks) {
        filteredItems[bucket] = filteredItems[bucket].filter((item) => {
          if (
            item &&
            item.sockets &&
            item.sockets.categories &&
            item.sockets.categories.length === 2
          ) {
            return item.sockets.categories[0].sockets.filter(filterPlugs).length;
          }
        });
      }

      // filter out items that do not match the burn type
      if (requireBurn !== 'none') {
        filteredItems[bucket] = filteredItems[bucket].filter((item: D2Item) => {
          return item && item.dmg === requireBurn;
        });
      }
    });

    // filter to only include items that are in the locked map
    Object.keys(lockedMap).forEach((bucketStr) => {
      const bucket = parseInt(bucketStr, 10);
      // if there are locked items for this bucket
      if (lockedMap[bucket] && lockedMap[bucket].items.length) {
        // filter out excluded items
        if (lockedMap[bucket].type === 'exclude') {
          filteredItems[bucket] = filteredItems[bucket].filter(
            (item) =>
              !lockedMap[bucket].items.find((excludeItem) => excludeItem.index === item.index)
          );
        } else if (lockedMap[bucket].type === 'perk') {
          // filter out items that do not have a locked perk
          filteredItems[bucket] = filteredItems[bucket].filter(
            (item) =>
              item.sockets &&
              item.sockets.sockets.find((slot) =>
                Boolean(
                  slot.plugOptions.find((perk) =>
                    Boolean(
                      lockedMap[bucket].items.find(
                        (lockedPerk) => lockedPerk.hash === perk.plugItem.hash
                      )
                    )
                  )
                )
              )
          );
        }
      }
    });

    // re-process all sets
    startNewProcess.call(this, filteredItems);
    this.setState({ lockedMap });
  };

  /**
   * Reset all locked items and recompute for all sets
   * Recomputes matched sets
   */
  resetLocked = () => {
<<<<<<< HEAD
    this.setState({ lockedMap: {}, matchedSets: [] });
    this.computeSets();
=======
    this.setState({ lockedMap: {} });
    this.computeSets({ lockedMap: {} });
>>>>>>> 76c70a52
  };

  /**
   * Lock currently equipped items on a character
   * Recomputes matched sets
   */
  lockEquipped = () => {
    const lockedMap: State['lockedMap'] = {};
    this.state.selectedStore!.items.forEach((item) => {
      if (item.isDestiny2() && item.equipped && item.bucket.inArmor) {
        lockedMap[item.bucket.hash] = {
          type: 'item',
          items: [item]
        };
      }
    });

    this.computeSets({ lockedMap });
  };

  /**
   * Handle when selected character changes
   * Recomputes matched sets
   */
  onCharacterChanged = (storeId: string) => {
    const selectedStore = this.props.stores.find((s) => s.id === storeId)!;
    this.setState({ selectedStore, lockedMap: {} });
    this.computeSets({ classType: selectedStore.classType, lockedMap: {} });
  };

  /**
   * Adds an item to the locked map bucket
   * Recomputes matched sets
   */
  updateLockedArmor = (bucket: InventoryBucket, locked: LockType) => {
    const lockedMap = this.state.lockedMap;
    lockedMap[bucket.hash] = locked;

    this.computeSets({ lockedMap });
  };

  /**
   * Handle then the required perks checkbox is toggled
   * Recomputes matched sets
   */
  setRequiredPerks = (element) => {
    this.setState({ requirePerks: element.target.checked });
    this.computeSets({ requirePerks: element.target.checked });
  };

  /**
   * Handle then the required perks checkbox is toggled
   * Recomputes matched sets
   */
  setRequiredBurn = (element) => {
    this.setState({ requireBurn: element.target.value });
    this.computeSets({ requireBurn: element.target.value });
  };

  render() {
    const { storesLoaded, stores, buckets } = this.props;
    const { processedSets, processRunning, lockedMap, selectedStore } = this.state;

    if (!storesLoaded) {
      return <Loading />;
    }

    let store = selectedStore;
    if (!store) {
      store = stores.find((s) => s.current)!;
    }

    if (!perks[store.classType]) {
      return <Loading />;
    }

    return (
      <div className="vendor d2-vendors dim-page">
        <h1>{t('LoadoutBuilder.Title')}</h1>
        <h3>{t('LoadoutBuilder.SelectCharacter')}</h3>
        <div className="flex">
          <CharacterDropdown
            selectedStore={store}
            stores={stores}
            onCharacterChanged={this.onCharacterChanged}
          />
          <div className="flex">
            {Object.values(LockableBuckets).map((armor) => (
              <LockedArmor
                key={armor}
                locked={lockedMap[armor]}
                bucket={buckets.byId[armor]}
                items={items[store!.classType][armor]}
                perks={perks[store!.classType][armor]}
                onLockChanged={this.updateLockedArmor}
              />
            ))}
          </div>
          <div className="flex column">
            <button className="dim-button" onClick={this.lockEquipped}>
              {t('LoadoutBuilder.LockEquipped')}
            </button>
            <button className="dim-button" onClick={this.resetLocked}>
              {t('LoadoutBuilder.ResetLocked')}
            </button>
          </div>
        </div>

        <h3>{t('LoadoutBuilder.Options')}</h3>
        <div>
          <p>
            <input
              id="required-perks"
              type="checkbox"
              checked={this.state.requirePerks}
              onChange={this.setRequiredPerks}
            />
            <label htmlFor="required-perks">{t('LoadoutBuilder.RequirePerks')}</label>
          </p>
          <p>
            <select id="required-burn" onChange={this.setRequiredBurn}>
              {Object.keys(burnTypes).map((burn) => (
                <option key={burn} value={burn}>
                  {t(`LoadoutBuilder.${burnTypes[burn]}`)}
                </option>
              ))}
            </select>
            <label htmlFor="required-burn">{t('LoadoutBuilder.RequireBurn')}</label>
          </p>
        </div>

        <GeneratedSets
          processRunning={processRunning}
          processedSets={processedSets}
          lockedMap={lockedMap}
          selectedStore={selectedStore}
        />
      </div>
    );
  }
}

export default connect<StoreProps>(mapStateToProps)(LoadoutBuilder);<|MERGE_RESOLUTION|>--- conflicted
+++ resolved
@@ -153,13 +153,6 @@
    *
    * The work done in this function is to filter down items to process based on what is locked
    */
-<<<<<<< HEAD
-  computeSets = (
-    classType = this.state.selectedStore!.classType,
-    lockedMap: State['lockedMap'] = {},
-    requirePerks = this.state.requirePerks
-  ) => {
-=======
   computeSets = ({
     classType = this.state.selectedStore!.classType,
     lockedMap = this.state.lockedMap,
@@ -171,7 +164,6 @@
     requirePerks?: boolean;
     requireBurn?: string;
   }) => {
->>>>>>> 76c70a52
     const allItems = { ...items[classType] };
     const filteredItems: { [bucket: number]: D2Item[] } = {};
 
@@ -258,13 +250,8 @@
    * Recomputes matched sets
    */
   resetLocked = () => {
-<<<<<<< HEAD
-    this.setState({ lockedMap: {}, matchedSets: [] });
-    this.computeSets();
-=======
     this.setState({ lockedMap: {} });
     this.computeSets({ lockedMap: {} });
->>>>>>> 76c70a52
   };
 
   /**
