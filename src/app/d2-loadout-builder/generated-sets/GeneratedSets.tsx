--- conflicted
+++ resolved
@@ -1,28 +1,15 @@
 import { t } from 'i18next';
+import { $rootScope } from 'ngimport';
 import * as React from 'react';
-import * as _ from 'underscore';
-<<<<<<< HEAD
-import BungieImage from '../../dim-ui/BungieImage';
-import PressTip from '../../dim-ui/PressTip';
-import { Loadout } from '../../loadout/loadout.service';
-import { ArmorSet, LockedItemType } from '../types';
-import { filterPlugs, getSetsForTier, getSetTiers } from './utils';
-=======
-import { Loadout } from '../../loadout/loadout.service';
-import { ArmorSet, LockType } from '../types';
-import { getSetsForTier, getSetTiers } from './utils';
->>>>>>> 9d807884
-import GeneratedSetButtons from './GeneratedSetButtons';
-import { DimStore } from '../../inventory/store-types';
-import LoadoutDrawer from '../../loadout/LoadoutDrawer';
-import { $rootScope } from 'ngimport';
-<<<<<<< HEAD
-import ExcludableItem from '../locked-armor/popup/ExcludableItem';
 import { InventoryBucket } from '../../inventory/inventory-buckets';
 import { D2Item } from '../../inventory/item-types';
-=======
+import { DimStore } from '../../inventory/store-types';
+import { Loadout } from '../../loadout/loadout.service';
+import LoadoutDrawer from '../../loadout/LoadoutDrawer';
+import { ArmorSet, LockedItemType } from '../types';
+import GeneratedSetButtons from './GeneratedSetButtons';
 import GeneratedSetItem from './GeneratedSetItem';
->>>>>>> 9d807884
+import { getSetsForTier, getSetTiers } from './utils';
 
 interface Props {
   processRunning: number;
@@ -159,33 +146,12 @@
             />
             <div className="sub-bucket">
               {Object.values(set.armor).map((item) => (
-<<<<<<< HEAD
-                <div className="generated-build-items" key={item.index}>
-                  <ExcludableItem
-                    item={item}
-                    locked={lockedMap[item.bucket.hash]}
-                    onExclude={this.toggleLockedItem}
-                  />
-                  {item!.sockets &&
-                    item!.sockets!.categories.length === 2 &&
-                    // TODO: look at plugs that we filtered on to see if they match selected perk or not.
-                    item!.sockets!.categories[0].sockets.filter(filterPlugs).map((socket) => (
-                      <PressTip
-                        key={socket!.plug!.plugItem.hash}
-                        tooltip={<PlugTooltip item={item} socket={socket} />}
-                      >
-                        <div>
-                          <BungieImage
-                            className="item-mod"
-                            src={socket!.plug!.plugItem.displayProperties.icon}
-                          />
-                        </div>
-                      </PressTip>
-                    ))}
-                </div>
-=======
-                <GeneratedSetItem key={item.index} item={item} />
->>>>>>> 9d807884
+                <GeneratedSetItem
+                  key={item.index}
+                  item={item}
+                  locked={lockedMap[item.bucket.hash]}
+                  onExclude={this.toggleLockedItem}
+                />
               ))}
             </div>
           </div>
