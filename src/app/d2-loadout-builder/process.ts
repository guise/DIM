--- conflicted
+++ resolved
@@ -1,12 +1,7 @@
 import * as _ from 'underscore';
 import { D2Item } from '../inventory/item-types';
-<<<<<<< HEAD
-import { SetType, LockableBuckets, ArmorSet } from './types';
-import { getSetsForTier } from './utils';
 import { LoadoutBuilder } from './LoadoutBuilder';
-=======
 import { LockableBuckets, ArmorSet, StatTypes } from './types';
->>>>>>> 76c70a52
 
 let killProcess = false;
 
