--- conflicted
+++ resolved
@@ -52,14 +52,9 @@
         'good-perk': perk.hash === 1818103563,
         'bad-perk': isBadPerk
       })}
-<<<<<<< HEAD
+      hash={perk.hash}
       title={`${perk.displayProperties.name}${isBadPerk ? '\n' + t('LoadoutBuilder.BadPerk') : ''}${
         perk.hash === 1818103563 ? '\n' + t('LoadoutBuilder.Traction') : ''
-=======
-      hash={perk.hash}
-      title={`${perk.displayProperties.name}${isBadPerk ? t('LoadoutBuilder.BadPerk') : ''}${
-        perk.hash === 1818103563 ? t('LoadoutBuilder.Traction') : ''
->>>>>>> 70c20ef1
       }`}
       src={perk.displayProperties.icon}
       onClick={handleClick}
