--- conflicted
+++ resolved
@@ -1,10 +1,6 @@
 import { DimItem } from 'app/inventory/item-types';
-<<<<<<< HEAD
+import { LookupTable } from 'app/utils/util-types';
 import { BucketHashes, ItemCategoryHashes } from 'data/d2/generated-enums';
-=======
-import { LookupTable } from 'app/utils/util-types';
-import { ItemCategoryHashes } from 'data/d2/generated-enums';
->>>>>>> 8b9bf542
 import legs from 'destiny-icons/armor_types/boots.svg';
 import chest from 'destiny-icons/armor_types/chest.svg';
 import classItem from 'destiny-icons/armor_types/class.svg';
@@ -50,8 +46,7 @@
   return { svg, colorized: true };
 }
 
-<<<<<<< HEAD
-const weaponTypeSvgByCategoryHash = {
+const weaponTypeSvgByCategoryHash: LookupTable<ItemCategoryHashes, ItemCategoryIcon> = {
   [ItemCategoryHashes.AutoRifle]: monochrome(autoRifle),
   [ItemCategoryHashes.HandCannon]: monochrome(handCannon),
   [ItemCategoryHashes.PulseRifle]: monochrome(pulseRifle),
@@ -72,59 +67,24 @@
   [ItemCategoryHashes.Glaives]: monochrome(glaive),
 };
 
-const weaponSlotSvgByCategoryHash = {
+const weaponSlotSvgByCategoryHash: LookupTable<ItemCategoryHashes, ItemCategoryIcon> = {
   [ItemCategoryHashes.KineticWeapon]: colorized(kineticWeaponSlot),
   [ItemCategoryHashes.EnergyWeapon]: colorized(energyWeaponSlot),
   [ItemCategoryHashes.PowerWeapon]: colorized(heavyAmmo),
 };
 
-const armorSlotSvgByCategoryHash = {
+const armorSlotSvgByCategoryHash: LookupTable<ItemCategoryHashes, ItemCategoryIcon> = {
   [ItemCategoryHashes.Helmets]: monochrome(helmet),
   [ItemCategoryHashes.Arms]: monochrome(gauntlets),
   [ItemCategoryHashes.Chest]: monochrome(chest),
   [ItemCategoryHashes.Legs]: monochrome(legs),
   [ItemCategoryHashes.ClassItems]: monochrome(classItem),
-=======
-const weaponTypeSvgByCategoryHash: LookupTable<ItemCategoryHashes, string> = {
-  [ItemCategoryHashes.AutoRifle]: autoRifle,
-  [ItemCategoryHashes.HandCannon]: handCannon,
-  [ItemCategoryHashes.PulseRifle]: pulseRifle,
-  [ItemCategoryHashes.ScoutRifle]: scoutRifle,
-  [ItemCategoryHashes.FusionRifle]: fusionRifle,
-  [ItemCategoryHashes.SniperRifle]: sniperRifle,
-  [ItemCategoryHashes.Shotgun]: shotgun,
-  [ItemCategoryHashes.MachineGun]: machinegun,
-  [ItemCategoryHashes.RocketLauncher]: rLauncher,
-  [ItemCategoryHashes.Sidearm]: sidearm,
-  [ItemCategoryHashes.Sword]: sword,
-  [ItemCategoryHashes.GrenadeLaunchers]: gLauncher,
-  [-ItemCategoryHashes.GrenadeLaunchers]: gLauncher_special,
-  [ItemCategoryHashes.TraceRifles]: traceRifle,
-  [ItemCategoryHashes.LinearFusionRifles]: lFusionRifle,
-  [ItemCategoryHashes.SubmachineGuns]: smg,
-  [ItemCategoryHashes.Bows]: bow,
-  [ItemCategoryHashes.Glaives]: glaive,
-};
-
-const weaponSlotSvgByCategoryHash: LookupTable<ItemCategoryHashes, string> = {
-  [ItemCategoryHashes.KineticWeapon]: kineticSlot,
-  [ItemCategoryHashes.EnergyWeapon]: energyWeapon,
-  [ItemCategoryHashes.PowerWeapon]: powerWeapon,
-};
-
-const armorSlotSvgByCategoryHash: LookupTable<ItemCategoryHashes, string> = {
-  [ItemCategoryHashes.Helmets]: helmet,
-  [ItemCategoryHashes.Arms]: gauntlets,
-  [ItemCategoryHashes.Chest]: chest,
-  [ItemCategoryHashes.Legs]: legs,
-  [ItemCategoryHashes.ClassItems]: classItem,
->>>>>>> 8b9bf542
 };
 
 /**
  * A mapping from known item category hashes to an appropriate icon
  */
-export const itemCategoryIcons: { [itemCategoryHash: number]: ItemCategoryIcon } = {
+export const itemCategoryIcons: LookupTable<ItemCategoryHashes, ItemCategoryIcon> = {
   ...armorSlotSvgByCategoryHash,
   ...weaponSlotSvgByCategoryHash,
   ...weaponTypeSvgByCategoryHash,
@@ -141,7 +101,7 @@
 } as const;
 
 /** A mapping from bucket hash to item category */
-const bucketHashToItemCategoryHash = {
+const bucketHashToItemCategoryHash: LookupTable<BucketHashes, ItemCategoryHashes> = {
   [BucketHashes.KineticWeapons]: ItemCategoryHashes.KineticWeapon,
   [BucketHashes.EnergyWeapons]: ItemCategoryHashes.EnergyWeapon,
   [BucketHashes.PowerWeapons]: ItemCategoryHashes.PowerWeapon,
@@ -161,15 +121,9 @@
   // reverse through the ICHs because most specific is last,
   // i.e. Weapon, Fusion Rifle, Linear Fusion Rifle
   for (const ich of [...item.itemCategoryHashes].reverse()) {
-<<<<<<< HEAD
-    const icon = weaponTypeSvgByCategoryHash[ich];
+    const icon = weaponTypeSvgByCategoryHash[ich as ItemCategoryHashes];
     if (icon) {
       return icon;
-=======
-    const svg = weaponTypeSvgByCategoryHash[ich as ItemCategoryHashes];
-    if (svg) {
-      return svg;
->>>>>>> 8b9bf542
     }
   }
 }
@@ -177,15 +131,9 @@
 /** an SVG of the weapon's slot, if possible */
 export function getWeaponSlotSvgIcon(item: DimItem): ItemCategoryIcon | undefined {
   for (const ich of [...item.itemCategoryHashes].reverse()) {
-<<<<<<< HEAD
-    const icon = weaponSlotSvgByCategoryHash[ich];
+    const icon = weaponSlotSvgByCategoryHash[ich as ItemCategoryHashes];
     if (icon) {
       return icon;
-=======
-    const svg = weaponSlotSvgByCategoryHash[ich as ItemCategoryHashes];
-    if (svg) {
-      return svg;
->>>>>>> 8b9bf542
     }
   }
 }
@@ -193,20 +141,17 @@
 /** an SVG of the armor's slot, if determinable */
 export function getArmorSlotSvgIcon(item: DimItem): ItemCategoryIcon | undefined {
   for (const ich of [...item.itemCategoryHashes].reverse()) {
-<<<<<<< HEAD
-    const icon = armorSlotSvgByCategoryHash[ich];
+    const icon = armorSlotSvgByCategoryHash[ich as ItemCategoryHashes];
     if (icon) {
       return icon;
-=======
-    const svg = armorSlotSvgByCategoryHash[ich as ItemCategoryHashes];
-    if (svg) {
-      return svg;
->>>>>>> 8b9bf542
     }
   }
 }
 
 /** an SVG of the bucket's icon, if determinable */
-export function getBucketSvgIcon(bucketHash: number): ItemCategoryIcon | undefined {
-  return itemCategoryIcons[bucketHashToItemCategoryHash[bucketHash]];
+export function getBucketSvgIcon(bucketHash: BucketHashes): ItemCategoryIcon | undefined {
+  const ich = bucketHashToItemCategoryHash[bucketHash];
+  if (ich) {
+    return itemCategoryIcons[ich];
+  }
 }