--- conflicted
+++ resolved
@@ -1,50 +1,23 @@
 import { d2MissingIcon } from 'app/search/d2-known-values';
-<<<<<<< HEAD
 import clsx from 'clsx';
-=======
-import { LookupTable } from 'app/utils/util-types';
 import { BucketHashes } from 'data/d2/generated-enums';
-import legs from 'destiny-icons/armor_types/boots.svg';
-import chest from 'destiny-icons/armor_types/chest.svg';
-import classItem from 'destiny-icons/armor_types/class.svg';
-import gauntlets from 'destiny-icons/armor_types/gloves.svg';
-import helmet from 'destiny-icons/armor_types/helmet.svg';
-import energyWeapon from 'destiny-icons/general/energy_weapon.svg';
-import ghost from 'destiny-icons/general/ghost.svg';
-import powerWeapon from 'destiny-icons/general/power_weapon.svg';
-import dmgKinetic from 'destiny-icons/weapons/damage_kinetic.svg';
->>>>>>> 8b9bf542
 import React from 'react';
 import BungieImage from '../BungieImage';
 import styles from './BucketIcon.m.scss';
 import { getBucketSvgIcon, ItemCategoryIcon, itemCategoryIcons } from './itemCategory';
 
-<<<<<<< HEAD
 type BucketIconProps = React.ImgHTMLAttributes<HTMLImageElement> &
   (
     | {
         icon: ItemCategoryIcon;
       }
     | {
-        bucketHash: number;
+        bucketHash: BucketHashes;
       }
     | {
         itemCategoryHash: number;
       }
   );
-=======
-const bucketIcons: LookupTable<BucketHashes, string> = {
-  [BucketHashes.KineticWeapons]: dmgKinetic,
-  [BucketHashes.EnergyWeapons]: energyWeapon,
-  [BucketHashes.PowerWeapons]: powerWeapon,
-  [BucketHashes.Helmet]: helmet,
-  [BucketHashes.Gauntlets]: gauntlets,
-  [BucketHashes.ChestArmor]: chest,
-  [BucketHashes.LegArmor]: legs,
-  [BucketHashes.ClassArmor]: classItem,
-  [BucketHashes.Ghost]: ghost,
-};
->>>>>>> 8b9bf542
 
 function resolveIcon(props: BucketIconProps) {
   if ('icon' in props) {
@@ -70,7 +43,6 @@
 
 /** given an item, returns an img. ideally an svg img icon for the item's bucket */
 export default function BucketIcon(props: BucketIconProps) {
-<<<<<<< HEAD
   const resolved = resolveIcon(props);
   return resolved.icon ? (
     <img
@@ -80,12 +52,6 @@
         [styles.colorized]: resolved.icon.colorized,
       })}
     />
-=======
-  const { item, ...otherProps } = props;
-  const svg = bucketIcons[item.bucket.hash as BucketHashes];
-  return svg ? (
-    <img src={svg} {...otherProps} />
->>>>>>> 8b9bf542
   ) : (
     <BungieImage src={d2MissingIcon} {...resolved.otherProps} />
   );
