import { t } from 'app/i18next-t';
import {
  AwaAuthorizationResult,
  awaGetActionToken,
  awaInitializeRequest,
  AwaType,
  BungieMembershipType,
  DestinyComponentType,
  DestinyEquipItemResults,
  DestinyItemResponse,
  DestinyLinkedProfilesResponse,
  DestinyManifest,
  DestinyProfileResponse,
  DestinyVendorResponse,
  DestinyVendorsResponse,
  equipItem,
  equipItems as equipItemsApi,
  getDestinyManifest,
  getItem,
  getLinkedProfiles,
  getProfile as getProfileApi,
  getVendor as getVendorApi,
  getVendors as getVendorsApi,
  pullFromPostmaster,
  ServerResponse,
  setItemLockState,
  setQuestTrackedState,
  transferItem,
} from 'bungie-api-ts/destiny2';
import _ from 'lodash';
import { DestinyAccount } from '../accounts/destiny-account';
<<<<<<< HEAD
import { getActivePlatform } from '../accounts/get-active-platform';
import { DimItem } from '../inventory/item-types';
import { DimStore } from '../inventory/store-types';
import { reportException } from '../utils/exceptions';
import {
  authenticatedHttpClient,
  handleUniquenessViolation,
  unauthenticatedHttpClient,
} from './bungie-service-helper';
=======
import { DimItem } from '../inventory/item-types';
import { DimStore } from '../inventory/store-types';
import { reportException } from '../utils/exceptions';
import { handleUniquenessViolation, httpAdapter } from './bungie-service-helper';
>>>>>>> d27540b6

/**
 * APIs for interacting with Destiny 2 game data.
 *
 * Destiny2 Service at https://destinydevs.github.io/BungieNetPlatform/docs/Endpoints
 */

/**
 * Get the information about the current manifest.
 */
export async function getManifest(): Promise<DestinyManifest> {
  const response = await getDestinyManifest((config) => unauthenticatedHttpClient(config));
  return response.Response;
}

export async function getLinkedAccounts(
  bungieMembershipId: string
): Promise<DestinyLinkedProfilesResponse> {
  const response = await getLinkedProfiles(authenticatedHttpClient, {
    membershipId: bungieMembershipId,
    membershipType: BungieMembershipType.BungieNext,
    getAllMemberships: true,
  });
  return response.Response;
}

/**
 * Get the user's stores on this platform. This includes characters, vault, and item information.
 */
export function getStores(
  platform: DestinyAccount,
  components?: DestinyComponentType[]
): Promise<DestinyProfileResponse> {
  const defaultComponents = [
    DestinyComponentType.Profiles,
    DestinyComponentType.ProfileInventories,
    DestinyComponentType.ProfileCurrencies,
    DestinyComponentType.Characters,
    DestinyComponentType.CharacterInventories,
    DestinyComponentType.CharacterProgressions,
    DestinyComponentType.CharacterEquipment,
    // TODO: consider loading less item data, and then loading item details on click? Makes searches hard though.
    DestinyComponentType.ItemInstances,
    DestinyComponentType.ItemObjectives,
    DestinyComponentType.ItemStats,
    DestinyComponentType.ItemSockets,
    DestinyComponentType.ItemTalentGrids,
    DestinyComponentType.ItemCommonData,
    DestinyComponentType.Collectibles,
    DestinyComponentType.ItemPlugStates,
    DestinyComponentType.ItemReusablePlugs,
    // TODO: We should try to defer this until the popup is open!
    DestinyComponentType.ItemPlugObjectives,
    // TODO: we should defer this unless you're on the collections screen
    DestinyComponentType.Records,
    DestinyComponentType.Metrics,
  ];

  return getProfile(platform, ...(components || defaultComponents));
}

/**
 * Get just character info for all a user's characters on the given platform. No inventory, just enough to refresh stats.
 */
export function getCharacters(platform: DestinyAccount): Promise<DestinyProfileResponse> {
  return getProfile(platform, DestinyComponentType.Characters);
}

/**
 * Get parameterized profile information for the whole account. Pass in components to select what
 * you want. This can handle just characters, full inventory, vendors, kiosks, activities, etc.
 */
async function getProfile(
  platform: DestinyAccount,
  ...components: DestinyComponentType[]
): Promise<DestinyProfileResponse> {
  const response = await getProfileApi(authenticatedHttpClient, {
    destinyMembershipId: platform.membershipId,
    membershipType: platform.originalPlatformType,
    components,
  });
  // TODO: what does it actually look like to not have an account?
  if (Object.keys(response.Response).length === 0) {
    throw new Error(
      t('BungieService.NoAccountForPlatform', {
        platform: platform.platformLabel,
      })
    );
  }
  return response.Response;
}

/**
 * Get extra information about a single instanced item. This should be called from the
 * item popup only.
 */
export async function getItemDetails(
  itemInstanceId: string,
  account: DestinyAccount
): Promise<DestinyItemResponse> {
  const response = await getItem(authenticatedHttpClient, {
    destinyMembershipId: account.membershipId,
    membershipType: account.originalPlatformType,
    itemInstanceId,
    components: [
      // Get plug objectives (kill trackers and catalysts)
      DestinyComponentType.ItemPlugObjectives,
    ],
  });
  return response.Response;
}

export async function getVendor(
  account: DestinyAccount,
  characterId: string,
  vendorHash: number
): Promise<DestinyVendorResponse> {
  const response = await getVendorApi(authenticatedHttpClient, {
    characterId,
    destinyMembershipId: account.membershipId,
    membershipType: account.originalPlatformType,
    components: [
      DestinyComponentType.Vendors,
      DestinyComponentType.VendorSales,
      DestinyComponentType.ItemInstances,
      DestinyComponentType.ItemObjectives,
      DestinyComponentType.ItemStats,
      DestinyComponentType.ItemSockets,
      DestinyComponentType.ItemTalentGrids,
      DestinyComponentType.ItemCommonData,
      DestinyComponentType.CurrencyLookups,
      DestinyComponentType.ItemPlugStates,
      DestinyComponentType.ItemReusablePlugs,
      // TODO: We should try to defer this until the popup is open!
      DestinyComponentType.ItemPlugObjectives,
    ],
    vendorHash,
  });
  return response.Response;
}

export async function getVendors(
  account: DestinyAccount,
  characterId: string
): Promise<DestinyVendorsResponse> {
  const response = await getVendorsApi(authenticatedHttpClient, {
    characterId,
    destinyMembershipId: account.membershipId,
    membershipType: account.originalPlatformType,
    components: [
      DestinyComponentType.Vendors,
      DestinyComponentType.VendorSales,
      DestinyComponentType.ItemInstances,
      DestinyComponentType.ItemObjectives,
      DestinyComponentType.ItemStats,
      DestinyComponentType.ItemSockets,
      DestinyComponentType.ItemTalentGrids,
      DestinyComponentType.ItemCommonData,
      DestinyComponentType.CurrencyLookups,
      DestinyComponentType.ItemPlugStates,
      DestinyComponentType.ItemReusablePlugs,
      // TODO: We should try to defer this until the popup is open!
      DestinyComponentType.ItemPlugObjectives,
    ],
  });
  return response.Response;
}

/** Just get the vendors, for seasonal rank */
export async function getVendorsMinimal(
  account: DestinyAccount,
  characterId: string
): Promise<DestinyVendorsResponse> {
  const response = await getVendorsApi(authenticatedHttpClient, {
    characterId,
    destinyMembershipId: account.membershipId,
    membershipType: account.originalPlatformType,
    components: [DestinyComponentType.Vendors],
  });
  return response.Response;
}

/**
 * Transfer an item to another store.
 */
export async function transfer(
  account: DestinyAccount,
  item: DimItem,
  store: DimStore,
  amount: number
): Promise<ServerResponse<number>> {
  const request = {
    characterId: store.isVault || item.location.inPostmaster ? item.owner : store.id,
    membershipType: account.originalPlatformType,
    itemId: item.id,
    itemReferenceHash: item.hash,
    stackSize: amount || item.amount,
    transferToVault: store.isVault,
  };

  const response = item.location.inPostmaster
    ? pullFromPostmaster(authenticatedHttpClient, request)
    : transferItem(authenticatedHttpClient, request);
  try {
    return await response;
  } catch (e) {
    return handleUniquenessViolation(e, item, store);
  }
}

export function equip(account: DestinyAccount, item: DimItem): Promise<ServerResponse<number>> {
  if (item.owner === 'vault') {
    // TODO: trying to track down https://sentry.io/destiny-item-manager/dim/issues/541412672/?query=is:unresolved
    console.error('Cannot equip to vault!');
    reportException('equipVault', new Error('Cannot equip to vault'));
    return Promise.resolve({}) as Promise<ServerResponse<number>>;
  }

  return equipItem(authenticatedHttpClient, {
    characterId: item.owner,
    membershipType: account.originalPlatformType,
    itemId: item.id,
  });
}

/**
 * Equip multiple items at once.
 * @returns a list of items that were successfully equipped
 */
export async function equipItems(
  account: DestinyAccount,
  store: DimStore,
  items: DimItem[]
): Promise<DimItem[]> {
  // TODO: test if this is still broken in D2
  // Sort exotics to the end. See https://github.com/DestinyItemManager/DIM/issues/323
  items = _.sortBy(items, (i) => (i.isExotic ? 1 : 0));

<<<<<<< HEAD
  const platform = getActivePlatform();
  const response = await equipItemsApi(authenticatedHttpClient, {
=======
  const response = await equipItemsApi(httpAdapter, {
>>>>>>> d27540b6
    characterId: store.id,
    membershipType: account.originalPlatformType,
    itemIds: items.map((i) => i.id),
  });
  const data: DestinyEquipItemResults = response.Response;
  return items.filter((i) => {
    const item = data.equipResults.find((r) => r.itemInstanceId === i.id);
    return item?.equipStatus === 1;
  });
}

/**
 * Set the lock state of an item.
 */
export function setLockState(
  account: DestinyAccount,
  storeId: string,
  item: DimItem,
  lockState: boolean
): Promise<ServerResponse<number>> {
<<<<<<< HEAD
  const account = getActivePlatform();

  return setItemLockState(authenticatedHttpClient, {
    characterId: store.isVault ? item.owner : store.id,
    membershipType: account!.originalPlatformType,
=======
  return setItemLockState(httpAdapter, {
    characterId: storeId,
    membershipType: account.originalPlatformType,
>>>>>>> d27540b6
    itemId: item.id,
    state: lockState,
  });
}

/**
 * Set the tracked state of an item.
 */
export function setTrackedState(
  account: DestinyAccount,
  storeId: string,
  item: DimItem,
  trackedState: boolean
): Promise<ServerResponse<number>> {
  if (item.id === '0') {
    throw new Error("Can't track non-instanced items");
  }

<<<<<<< HEAD
  return setQuestTrackedState(authenticatedHttpClient, {
    characterId: store.isVault ? item.owner : store.id,
    membershipType: account!.originalPlatformType,
=======
  return setQuestTrackedState(httpAdapter, {
    characterId: storeId,
    membershipType: account.originalPlatformType,
>>>>>>> d27540b6
    itemId: item.id,
    state: trackedState,
  });
}

// TODO: owner can't be "vault" I bet
export async function requestAdvancedWriteActionToken(
  account: DestinyAccount,
  action: AwaType,
  item?: DimItem
): Promise<AwaAuthorizationResult> {
  const awaInitResult = await awaInitializeRequest(authenticatedHttpClient, {
    type: action,
    membershipType: account.originalPlatformType,
    affectedItemId: item ? item.id : undefined,
    characterId: item ? item.owner : undefined,
  });
  const awaTokenResult = await awaGetActionToken(authenticatedHttpClient, {
    correlationId: awaInitResult.Response.correlationId,
  });
  return awaTokenResult.Response;
}<|MERGE_RESOLUTION|>--- conflicted
+++ resolved
@@ -29,8 +29,6 @@
 } from 'bungie-api-ts/destiny2';
 import _ from 'lodash';
 import { DestinyAccount } from '../accounts/destiny-account';
-<<<<<<< HEAD
-import { getActivePlatform } from '../accounts/get-active-platform';
 import { DimItem } from '../inventory/item-types';
 import { DimStore } from '../inventory/store-types';
 import { reportException } from '../utils/exceptions';
@@ -39,12 +37,6 @@
   handleUniquenessViolation,
   unauthenticatedHttpClient,
 } from './bungie-service-helper';
-=======
-import { DimItem } from '../inventory/item-types';
-import { DimStore } from '../inventory/store-types';
-import { reportException } from '../utils/exceptions';
-import { handleUniquenessViolation, httpAdapter } from './bungie-service-helper';
->>>>>>> d27540b6
 
 /**
  * APIs for interacting with Destiny 2 game data.
@@ -283,12 +275,7 @@
   // Sort exotics to the end. See https://github.com/DestinyItemManager/DIM/issues/323
   items = _.sortBy(items, (i) => (i.isExotic ? 1 : 0));
 
-<<<<<<< HEAD
-  const platform = getActivePlatform();
   const response = await equipItemsApi(authenticatedHttpClient, {
-=======
-  const response = await equipItemsApi(httpAdapter, {
->>>>>>> d27540b6
     characterId: store.id,
     membershipType: account.originalPlatformType,
     itemIds: items.map((i) => i.id),
@@ -309,17 +296,9 @@
   item: DimItem,
   lockState: boolean
 ): Promise<ServerResponse<number>> {
-<<<<<<< HEAD
-  const account = getActivePlatform();
-
   return setItemLockState(authenticatedHttpClient, {
-    characterId: store.isVault ? item.owner : store.id,
-    membershipType: account!.originalPlatformType,
-=======
-  return setItemLockState(httpAdapter, {
     characterId: storeId,
     membershipType: account.originalPlatformType,
->>>>>>> d27540b6
     itemId: item.id,
     state: lockState,
   });
@@ -338,15 +317,9 @@
     throw new Error("Can't track non-instanced items");
   }
 
-<<<<<<< HEAD
   return setQuestTrackedState(authenticatedHttpClient, {
-    characterId: store.isVault ? item.owner : store.id,
-    membershipType: account!.originalPlatformType,
-=======
-  return setQuestTrackedState(httpAdapter, {
     characterId: storeId,
     membershipType: account.originalPlatformType,
->>>>>>> d27540b6
     itemId: item.id,
     state: trackedState,
   });
