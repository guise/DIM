{
   "Bucket": {
      "Armor": "生命力",
      "General": "全般",
      "Postmaster": "ポストマスター",
      "Progress": "進行状況",
      "Reputation": "ランク",
      "Show": "表示 {bucket}",
      "Unknown": "不明",
      "Vault": "保管庫",
      "Weapons": "武器"
   },
   "BungieService": {
      "DevVersion": "DIMの開発版を使用していますか？ bungie.netにクロムエクステンションを登録する必要があります。",
      "Down": "Bungie.net に接続不可。",
      "Difficulties": "Bungie APIに問題が発生しています。",
      "NetworkError": "ネットワークエラー。{status} {statusText}",
      "NotLoggedIn": "この拡張を利用するためには、Bungie.net にログインしてください。",
      "Maintenance": "Bungie.net サーバーがメンテナンス中。",
      "NoAccount": "選択されたプラットフォームではDestinyアカウントが見つかりませんでした。正しいプラットフォームが選択されていますか？",
      "NoAccountForPlatform": "{platform} でのデスティニーアカウントが見つかりません。",
      "NoCookies": "クッキーが見つかりませんでした。",
      "NotConnected": "インターネットに接続してない可能性あります。",
      "ItemUniquenessExplanation": "'{name}' {type} を {character} に移動しようとしましたが、同様のアイテムがあり、一個以上を持てません。"
   },
   "Compare": {
      "ButtonHelp": "アイテムを比較する",
      "Compare": "比較",
      "Close": "終了",
      "Error": {
         "Class": "このアイテム {class} 用のため、比較できません。",
         "Archetype": "このアイテムは {type} ではないため、比較できません。"
      }
   },
   "Cooldown": {
      "Grenade": "グレネードのクールダウン",
      "Melee": "近接チャージのクールダウン",
      "Super": "スーパースキルのクールダウン"
   },
   "DidYouKnow": {
      "DidYouKnow": "知っていますか？",
      "DontShowAgain": "このヒントをこれ以降表示しない",
      "DoubleClick": "今使用中のキャラクター(最後にログインしたキャラクター)にアイテムを移動する時はダブルクリックで即座に装備出来ます。",
      "TryNext": "今度お試しください。"
   },
   "FarmingMode": {
      "FarmingMode": "アイテム収集モード (アイテム移動)",
      "Configuration": "設定",
      "Quickmove": "素早く移動",
      "Stop": "停止"
   },
   "Filter": {
      "EnterName": "アイテム名を入力してください。"
   },
   "Header": {
      "About": "情報",
      "Filters": "フィルター",
      "SupportDIM": "を支援する"
   },
   "Help": {
      "BackToDIM": "DIMに戻る",
      "CannotMove": "キャラクターからこのアイテムを外せません",
      "ChangingPerks": "パーク変更は対応していません",
      "ChangingPerksInfo": "残念ですがゲーム外でパークを変えることは出来ません。出来たらいいんですけどね！",
      "HidePopup": "ポップアップを非表示にする",
      "NeverShow": "二度と表示しない",
      "UpgradeChrome": "クロームをアップデートしてください",
      "Version": {
         "Beta": "ベータがv{version}にアップデートされました",
         "Stable": "DIM v{version} がリリースされました"
      }
   },
<<<<<<< HEAD
=======
   "Help": {
      "BackToDIM": "DIMに戻る",
      "CannotMove": "キャラクターからこのアイテムを外せません",
      "ChangingPerks": "パーク変更は対応していません",
      "ChangingPerksInfo": "残念ですがゲーム外でパークを変えることは出来ません。出来たらいいんですけどね！",
      "HidePopup": "ポップアップを非表示にする",
      "NeverShow": "二度と表示しない",
      "UpgradeChrome": "クロームをアップデートしてください",
      "Version": {
         "Beta": "ベータがv{version}にアップデートされました",
         "Stable": "DIM v{version} がリリースされました"
      }
   },
>>>>>>> c12511f3
   "Infusion": {
      "TransferItems": "アイテムの転送"
    },
   "ItemService": {
      "PercentComplete": "({ percent, number, percent } 完了)"
   },
   "LB": {
      "Guardians": "ガーディアン",
      "Help": {
        "Intellect": "知性はスーパースキルのクールダウン時間を短縮する",
        "Discipline": "鍛錬はグレネードのクールダウン時間を短縮する",
        "Strength": "腕力は近接スキルのクールダウン時間を短縮する"
      }
   },
   "Loadouts": {
      "Loadouts": "ロードアウト",
      "Create": "ロードアウトを作成",
      "FromEquipped": "装備している",
      "Edit": "ロードアウトを編集",
      "Delete": "ロードアウトを削除",
      "ApplySearch": "アイテム = \"{query}\"",
      "MaximizeLight": "光レベルを最大化",
      "ItemLeveling": "アイテムのレベルアップ",
      "GatherEngrams": "エングラム収集",
      "GatherEngramsExceptExotics": "エキゾチック",
      "RestoreAllItems": "全アイテム",
      "Random": "ランダム",
      "Save": "保存",
      "SaveAsNew": "新規で保存",
      "Cancel": "キャンセル"
   },
   "MovePopup": {
      "Equip": "装備する",
      "Store": "保管する",
      "Take": "Take",
      "Vault": "保管庫"
   },
   "Notes": {
      "Help": "このアイテムにメモを追加"
   },
   "Settings": {
      "Settings": "設定",
      "SortRarity": "レア度"
   },
   "Stats": {
      "Discipline": "鍛錬",
      "Intellect": "知性",
      "Level": "レベル",
      "Strength": "腕力"
   },
   "StoreBucket": {
      "Move": "移動"
   },
   "Tags": {
      "TagItem": "アイテムをタグする",
      "Favorite": "お気に入り",
      "Junk": "不要",
      "Infuse": "融合する",
      "Keep": "保管"
   },
   "Vendors": {
      "Vendors": "ベンダー",
      "All": "全て",
      "Day": "日間",
      "Load": "ローディングベンダー",
      "ArmorAndWeapons": "アーマーとウェポン",
      "ShipsAndVehicles": "船とビークル",
      "Consumables": "消費アイテム",
      "Bounties": "バウンティ",
      "ShadersAndEmblems": "シェーダーとエンブレム",
      "Emotes": "感情表現"
   },
   "Views": {
     "About":{
       "BungieCopyright": "すべての画像やコンテンツはBungieの所有物です。 ご不明な点がございましたら、お問い合わせください。",
       "ContactUs":"お問い合わせ",
       "FAQ": "よくある質問",
       "FAQAccess": "DIMはどのようにデスティニーのデータを入手しますか？",
       "FAQAccessAnswer": "どのクロームエクステンションでもあなたのコンピューターにセーブしてあるウェブサイトのデータを使う許可を得ることが出来ます。Bungie.netにログインする時、個人別のトークン(クッキー)が作られます。このトークンを使ってあなたのコンピューターとBungieが安全に情報交換が出来る様になります。毎回ログインする度にアカウント名とパスワードを入力するより、このトークンを使ったほうが個人情報がより安全だからです。DIMもこのトークンを使ってあなたの代わりにBungieと通信します。",
       "FAQDupeGally": "ちょっと、DIMが私のギャラルホルンを複製しました！",
       "FAQDupeGallyAnswer": "いいえ、こちらでは何もしていません。 約束します。",
       "FAQKeyboard": "DIMではキーボードのショートカットを使えますか？",
       "FAQKeyboardAnswer": "使えます！使用可能なショートカットリストを表示するには「？」を押してください。",
       "FAQLogout": "どうやったらDIMからログアウト出来ますか？",
       "FAQLogoutAnswer": "あなたのセッションはBungie.netと繋がっています。Bungie.netからログアウトするとDIMからもログアウトする事になります。",
       "FAQLostItem": "このツールを使っている間にアイテムを紛失してしまった！",
       "FAQLostItemAnswer": "アイテムの転送が失敗した可能性があります。保管庫か他のキャラクターに無いか確かめて下さい。DIMで検索してみて下さい。もし見つからないなら、ブラウザーの更新を。(F5かCommand+R) それでも見つからない場合は、Bungie.net かゲームで直接、探してみてください。どこかに必ず在るはずです。",
       "GitHub": "ギットハブ",
       "GitHubHelp": "もし、このプロジェクトに協力していただけるなら、このリンクからGitHubへ。",
       "GitHubRepo": "DIM Git Repo",
       "Header": "デスティニー・アイテム・マネージャー「DIM」 について",
       "HowItsMade": "DIMはBungie.netとDestinyコンパニオンアプリが使っている同じサービスを素にして作られたクロームエクステンションです。DIMはPlayStationとXboxのアカウント両方対応で、キャラクターや保管庫に入っているアイテムにアクセスすることができます。アイテムはドラッグアンドドロップで自由自在に移動できます。",
       "Reddit": "レディット",
       "RedditHelp": "質問、コメント、提案があればレディットで教えてください！",
       "Twitter": "ツイッター",
       "TwitterHelp": "ツイッターで最新情報やアプリのリアルタイムステータスなどが確かめられます。フォローよろしくお願いします。",
       "Version": "バージョン",
       "Transifex": "翻訳チームに参加してください！",
       "TransifexText": "私達は 「Transifex」 を使用して簡単に翻訳できます。 あなたの言語にローカライズされたDIMを見たい場合は、チームに参加してください。"
     },
     "Support": {
       "Support": "DIMを支援する",
<<<<<<< HEAD
       "FreeToDownload": "DIMは、無料でダウンロードして使用できる製品です。DIMのソースコードはオープンソースであり、誰でも自由に拡張することができます。あなたはDIMで広告を見ることはありません。それが私たちのコミットメントです。"
=======
       "FreeToDownload": "DIMは、無料でダウンロードして使用できる製品です。DIMのソースコードはオープンソースであり、誰でも自由に拡張することができます。あなたがDIMで広告を見ることはありません。それが私たちのコミットメントです。",
       "Fans": "私たちはデスティニーの大ファンです。DIMは何時間ものゲームプレイ中にキャラクター間のギア伝達が難しいと感じたため作成されました。1つのアイテムを忘れたり、タワーに何度も行ったり、ストライクをしてアイテムを毎回保管するのは面倒です。DIMは、より多くのゲーム時間を得るのに役立つツールです。",
       "Contribute": "私はどのように貢献できますか？",
       "Paypal":"DIMにチップを贈る！",
       "PaypalText": "私達はチップの受け取りにPayPalを使用しています。 DIMがあなたのゲーム時間をより楽しくするなら、プロジェクトに取り組むチームをサポートすることを検討してください。",
       "Transifex": "翻訳チームに参加してください！",
       "TransifexText": "私達はTransifexを使用して翻訳しています。 あなたの言語にローカライズされたDIMを見たい場合は、チームに参加してください。",
       "Share": "あなたの友達とDIMを共有してください。",
       "ShareText": "ロードアウトを装備するのがいかに簡単か経験したら、決して止められないでしょう。 あなたの友人と楽しく共有しましょう！",
       "Reddit": "DIMへのアイデアはありますか？",
       "RedditText": "DIMのホームページ /r/destinyitemmanager であなたのアイデアを聞かせてください。DIMの周りのコミュニティだけでなく、私たちからもお聞きします。アイデアの反復と改善に最適な方法です。",
       "GitHub": "私はデベロッパーかデザイナーか熱狂者です。 ソースに貢献したいと思っています。"
>>>>>>> c12511f3
     },
     "UpgradeChrome": "古いバージョンのクロームはDIMに対応していません。クロームのアップデートをしてください。"
   },
   "TrialsCard": {
      "FiveWins": "5勝目の報酬 (防具)",
      "SevenWins": "7勝目の報酬 (武器)",
      "Flawless": "完全勝利"
   }
}<|MERGE_RESOLUTION|>--- conflicted
+++ resolved
@@ -70,8 +70,6 @@
          "Stable": "DIM v{version} がリリースされました"
       }
    },
-<<<<<<< HEAD
-=======
    "Help": {
       "BackToDIM": "DIMに戻る",
       "CannotMove": "キャラクターからこのアイテムを外せません",
@@ -85,7 +83,6 @@
          "Stable": "DIM v{version} がリリースされました"
       }
    },
->>>>>>> c12511f3
    "Infusion": {
       "TransferItems": "アイテムの転送"
     },
@@ -188,22 +185,7 @@
      },
      "Support": {
        "Support": "DIMを支援する",
-<<<<<<< HEAD
        "FreeToDownload": "DIMは、無料でダウンロードして使用できる製品です。DIMのソースコードはオープンソースであり、誰でも自由に拡張することができます。あなたはDIMで広告を見ることはありません。それが私たちのコミットメントです。"
-=======
-       "FreeToDownload": "DIMは、無料でダウンロードして使用できる製品です。DIMのソースコードはオープンソースであり、誰でも自由に拡張することができます。あなたがDIMで広告を見ることはありません。それが私たちのコミットメントです。",
-       "Fans": "私たちはデスティニーの大ファンです。DIMは何時間ものゲームプレイ中にキャラクター間のギア伝達が難しいと感じたため作成されました。1つのアイテムを忘れたり、タワーに何度も行ったり、ストライクをしてアイテムを毎回保管するのは面倒です。DIMは、より多くのゲーム時間を得るのに役立つツールです。",
-       "Contribute": "私はどのように貢献できますか？",
-       "Paypal":"DIMにチップを贈る！",
-       "PaypalText": "私達はチップの受け取りにPayPalを使用しています。 DIMがあなたのゲーム時間をより楽しくするなら、プロジェクトに取り組むチームをサポートすることを検討してください。",
-       "Transifex": "翻訳チームに参加してください！",
-       "TransifexText": "私達はTransifexを使用して翻訳しています。 あなたの言語にローカライズされたDIMを見たい場合は、チームに参加してください。",
-       "Share": "あなたの友達とDIMを共有してください。",
-       "ShareText": "ロードアウトを装備するのがいかに簡単か経験したら、決して止められないでしょう。 あなたの友人と楽しく共有しましょう！",
-       "Reddit": "DIMへのアイデアはありますか？",
-       "RedditText": "DIMのホームページ /r/destinyitemmanager であなたのアイデアを聞かせてください。DIMの周りのコミュニティだけでなく、私たちからもお聞きします。アイデアの反復と改善に最適な方法です。",
-       "GitHub": "私はデベロッパーかデザイナーか熱狂者です。 ソースに貢献したいと思っています。"
->>>>>>> c12511f3
      },
      "UpgradeChrome": "古いバージョンのクロームはDIMに対応していません。クロームのアップデートをしてください。"
    },
