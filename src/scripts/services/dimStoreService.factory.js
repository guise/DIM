--- conflicted
+++ resolved
@@ -322,15 +322,9 @@
       }
     }
 
-<<<<<<< HEAD
-    console.time('Load stores (Bungie API)');
     _reloadPromise = $q.all([
       dimDefinitions.getDefinitions(),
       dimBucketService.getBuckets(),
-=======
-    _reloadPromise = $q.all([dimDefinitions,
-      dimBucketService,
->>>>>>> ba3766b4
       loadNewItems(activePlatform),
       dimItemInfoService(activePlatform),
       dimBungieService.getStores(activePlatform)])
