import angular from 'angular';
import _ from 'underscore';

angular.module('dimApp').controller('dimSettingsCtrl', SettingsController);

function SettingsController(loadingTracker, dimSettingsService, $scope, SyncService, dimCsvService, dimStoreService, dimInfoService, $window, $timeout) {
  var vm = this;

  vm.featureFlags = {
    importExport: $featureFlags.importExport,
    qualityEnabled: $featureFlags.qualityEnabled,
<<<<<<< HEAD
    reviewsEnabled: $featureFlags.reviewsEnabled,
=======
    tagsEnabled: $featureFlags.tagsEnabled
>>>>>>> d60ffc2b
  };
  vm.loadingTracker = loadingTracker;

  $scope.$watchCollection('vm.settings', function() {
    dimSettingsService.save();
  });

  vm.charColOptions = _.range(3, 6).map((num) => ({ id: num, name: num }));
  vm.vaultColOptions = _.range(5, 21).map((num) => ({ id: num, name: num }));
  vm.vaultColOptions.unshift({ id: 999, name: 'Auto' });

  vm.languageOptions = {
    de: 'Deutsch',
    en: 'English',
    es: 'Español',
    fr: 'Français',
    it: 'Italiano',
    'pt-br': 'Português (Brasil)',
    ja: '日本語'
  };

  vm.settings = dimSettingsService;

  // Edge doesn't support these
  vm.supportsCssVar = window.CSS && window.CSS.supports && window.CSS.supports('width', 'var(--fake-var)', 0);

  vm.showSync = function() {
    return SyncService.drive();
  };

  vm.driveSync = function() {
    SyncService.authorize();
  };

  vm.downloadWeaponCsv = function() {
    dimCsvService.downloadCsvFiles(dimStoreService.getStores(), "Weapons");
    _gaq.push(['_trackEvent', 'Download CSV', 'Weapons']);
  };

  vm.downloadArmorCsv = function() {
    dimCsvService.downloadCsvFiles(dimStoreService.getStores(), "Armor");
    _gaq.push(['_trackEvent', 'Download CSV', 'Armor']);
  };

  vm.resetHiddenInfos = function() {
    dimInfoService.resetHiddenInfos();
  };

  vm.resetItemSize = function() {
    vm.settings.itemSize = window.matchMedia('(max-width: 1025px)').matches ? 38 : 44;
    vm.save();
  };

  vm.exportData = function() {
    // Function to download data to a file
    function download(data, filename, type) {
      var a = document.createElement("a");
      var file = new Blob([data], { type: type });
      var url = URL.createObjectURL(file);
      a.href = url;
      a.download = filename;
      document.body.appendChild(a);
      a.click();
      $timeout(function() {
        document.body.removeChild(a);
        window.URL.revokeObjectURL(url);
      });
    }

    SyncService.get().then((data) => {
      download(JSON.stringify(data), 'dim-data.json', 'application/json');
    });
  };

  vm.importData = function() {
    var reader = new FileReader();
    reader.onload = function() {
      // TODO: we're kinda trusting that this is the right data here, no validation!
      SyncService.set(JSON.parse(reader.result), true);
      $window.alert("Imported DIM data!");
      $scope.$apply();
    };
    reader.readAsText(angular.element('#importFile')[0].files[0]);
  };
}<|MERGE_RESOLUTION|>--- conflicted
+++ resolved
@@ -9,11 +9,8 @@
   vm.featureFlags = {
     importExport: $featureFlags.importExport,
     qualityEnabled: $featureFlags.qualityEnabled,
-<<<<<<< HEAD
     reviewsEnabled: $featureFlags.reviewsEnabled,
-=======
     tagsEnabled: $featureFlags.tagsEnabled
->>>>>>> d60ffc2b
   };
   vm.loadingTracker = loadingTracker;
 
