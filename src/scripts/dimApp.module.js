--- conflicted
+++ resolved
@@ -20,11 +20,8 @@
 import inventoryModule from './store/inventory.module';
 import recordBooksModule from './record-books/record-books.module';
 import vendorsModule from './vendors/vendors.module';
-<<<<<<< HEAD
 import loadoutBuilderModule from './loadout-builder/loadout-builder.module';
-=======
 import oauthModule from './oauth/oauth.module';
->>>>>>> 0fd4c712
 
 import config from './dimApp.config';
 import routes from './dimApp.routes';
@@ -51,11 +48,8 @@
     inventoryModule,
     recordBooksModule,
     vendorsModule,
-<<<<<<< HEAD
     loadoutBuilderModule,
-=======
     oauthModule,
->>>>>>> 0fd4c712
     'angularUUID2',
     'ajoslin.promise-tracker',
     'cfp.hotkeys'
