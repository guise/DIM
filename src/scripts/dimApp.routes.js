--- conflicted
+++ resolved
@@ -16,14 +16,6 @@
     template: best,
     url: '/best'
   }, {
-<<<<<<< HEAD
-    name: 'vendors',
-    parent: 'content',
-    template: vendors,
-    url: '/vendors'
-  }, {
-=======
->>>>>>> 3456dd4d
     name: 'materials-exchange',
     parent: 'content',
     url: '/materials-exchange',
