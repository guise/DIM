<<<<<<< HEAD
import content from 'app/views/content.html';
=======
>>>>>>> 4120fa89
import best from 'app/views/best.template.html';
import vendors from 'app/views/vendors.template.html';
import materialExchange from 'app/views/mats-exchange.template.html';
import debugItem from 'app/views/debugItem.template.html';
import developer from 'app/scripts/developer/developer.template.html';
import login from 'app/scripts/login/login.template.html';

function routes($stateProvider, $urlRouterProvider) {
  'ngInject';

  const states = [{
    name: 'root',
    abstract: true
  }, {
<<<<<<< HEAD
    name: 'content',
    parent: 'shell',
    abstract: true,
    templateUrl: content
  }, {
=======
>>>>>>> 4120fa89
    name: 'best',
    parent: 'content',
    templateUrl: best,
    url: '/best'
  }, {
    name: 'vendors',
    parent: 'content',
    templateUrl: vendors,
    url: '/vendors'
  }, {
    name: 'materials-exchange',
    parent: 'content',
    url: '/materials-exchange',
    templateUrl: materialExchange
  }, {
    name: 'debugItem',
    parent: 'content',
    url: '/debugItem/:itemId',
    templateUrl: debugItem
  }, {
    name: 'developer',
    parent: 'content',
    url: '/developer',
    templateUrl: developer
  }, {
    name: 'login',
    parent: 'shell',
    url: '/login',
    templateUrl: login
  }];

  states.forEach((state) => {
    $stateProvider.state(state);
  });

  $urlRouterProvider.otherwise('/inventory');
}

export default routes;<|MERGE_RESOLUTION|>--- conflicted
+++ resolved
@@ -1,7 +1,3 @@
-<<<<<<< HEAD
-import content from 'app/views/content.html';
-=======
->>>>>>> 4120fa89
 import best from 'app/views/best.template.html';
 import vendors from 'app/views/vendors.template.html';
 import materialExchange from 'app/views/mats-exchange.template.html';
@@ -16,14 +12,6 @@
     name: 'root',
     abstract: true
   }, {
-<<<<<<< HEAD
-    name: 'content',
-    parent: 'shell',
-    abstract: true,
-    templateUrl: content
-  }, {
-=======
->>>>>>> 4120fa89
     name: 'best',
     parent: 'content',
     templateUrl: best,
