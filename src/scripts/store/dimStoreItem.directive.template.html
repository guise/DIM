--- conflicted
+++ resolved
@@ -17,13 +17,8 @@
        class="item-stat item-quality"
        ng-style="::vm.item.quality.min | qualityColor">{{ ::vm.item.quality.min }}%</div>
   <div ng-if="vm.item.dtrRating"
-<<<<<<< HEAD
        class="item-stat item-review"
        ng-style="vm.item.dtrRating | dtrRatingColor">{{ vm.item.dtrRating }}<i class='fa fa-star'></i></div>
-=======
-       class="item-dtr-rating"
-       ng-style="vm.item.dtrRating | dtrRatingColor">{{ vm.item.dtrRating }}</div>
->>>>>>> 17270a04
   <div class="item-element"
        ng-class="::vm.item.dmg"></div>
   <div ng-class="vm.item.dimInfo.tag | tagIcon"></div>
