--- conflicted
+++ resolved
@@ -32,18 +32,12 @@
           <span class="header-right">
             <div dim-platform-choice class="header-right"></div>
             <div class="header-right" id="actions">
-<<<<<<< HEAD
-              <span class="link" ng-click="app.refresh($event)" title="Refresh Destiny Data"><i ng-class="{'fa-spin': loadingTracker.active()}" class="fa fa-refresh"></i></span>
-              <span class="link" ng-click="app.toggleMinMax($event)" title="Loadout Builder"><i class="fa fa-bar-chart"></i></span>
-              <span class="link" ng-if="app.featureFlags.materialsExchangeEnabled" ui-sref="materials-exchange" title="Available faction ranks"><i class="fa fa-list-alt"></i></span>
-              <span class="link" ng-click="app.showSetting($event)" title="Settings"><i class="fa fa-cog"></i></span>
-              <span class="link" ng-click="app.showFilters($event)" title="Filters"><i class="fa fa-filter"></i></span>
-=======
+
               <span class="link" ng-click="app.refresh($event)" translate-attr="{ title: 'Header.Refresh'}"><i ng-class="{'fa-spin': loadingTracker.active()}" class="fa fa-refresh"></i></span>
               <span class="link" ng-click="app.toggleMinMax($event)" translate-attr="{ title: 'LB'}"><i class="fa fa-bar-chart"></i></span>
+              <span class="link" ng-if="app.featureFlags.materialsExchangeEnabled" ui-sref="materials-exchange" title="Available faction ranks"><i class="fa fa-list-alt"></i></span>
               <span class="link" ng-click="app.showSetting($event)" translate-attr="{ title: 'Settings'}"><i class="fa fa-cog"></i></span>
               <span class="link" ng-click="app.showFilters($event)" translate-attr="{ title: 'Header.Filters'}"><i class="fa fa-filter"></i></span>
->>>>>>> 6b8bb28f
               <span class="link" title="Search"><span focus-on="clicked" dim-search-filter=""></span></span>
             </div>
           </span>
@@ -156,11 +150,8 @@
     <script src="scripts/minmax/dimMinMaxLocks.directive.js?v=$DIM_VERSION"></script>
     <script src="scripts/minmax/dimMinMaxCharSelect.directive.js?v=$DIM_VERSION"></script>
     <script src="scripts/debug/dimDebugItem.controller.js?v=$DIM_VERSION"></script>
-<<<<<<< HEAD
     <script src="scripts/materials-exchange/dimCollapsible.directive.js?v=$DIM_VERSION"></script>
-=======
     <script src="scripts/apiKey.js?v=$DIM_VERSION"></script>
->>>>>>> 6b8bb28f
     <!-- end app scripts -->
 
     <!-- <script src="scripts/scripts.min.js?v=$DIM_VERSION"></script> -->
