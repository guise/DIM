(function() {
  'use strict';

  angular.module('dimApp')
    .value('dimPlatformIds', {
      xbl: null,
      psn: null
    })
    .value('dimState', {
      membershipType: -1,
      active: null,
      debug: true
    })
    .value('dimItemTier', {
      exotic: 'Exotic',
      legendary: 'Legendary',
      rare: 'Rare',
      uncommon: 'Uncommon',
      basic: 'Basic'
    })
    .value('dimCategory', {
      Weapons: [
        'Class',
        'Primary',
        'Special',
        'Heavy',
      ],
      Armor: [
        'Helmet',
        'Gauntlets',
        'Chest',
        'Leg',
        'ClassItem'
      ],
      General: [
        'Artifact',
        'Ghost',
        'Consumable',
        'Material',
        'Emblem',
        'Shader',
        'Emote',
        'Ship',
        'Vehicle',
        'Horn',
      ],
      Progress: [
        'Bounties',
        'Quests',
        'Missions',
      ],
      Postmaster: [
        'Lost Items',
        'Special Orders',
        'Messages'
      ]
    })
    .factory('loadingTracker', ['promiseTracker', function(promiseTracker) {
      return promiseTracker();
    }]);


  angular.module('dimApp')
    .run(['$window', '$rootScope', 'loadingTracker', '$timeout', 'toaster', '$http', 'SyncService', 'dimInfoService',
      function($window, $rootScope, loadingTracker, $timeout, toaster, $http, SyncService, dimInfoService) {
        $rootScope.loadingTracker = loadingTracker;

        //1 Hour
        $rootScope.inactivityLength = 60 * 60 * 1000;

        $rootScope.isUserInactive = function() {
          var currentTime = Date.now();

          //Has This User Been Inactive For More Than An Hour
          return ((currentTime) - $rootScope.lastActivity) > $rootScope.inactivityLength;
        };

        $rootScope.trackActivity = function() {
          $rootScope.lastActivity = Date.now();
        };

        //Track Our Initial Activity of Starting the App
        $rootScope.trackActivity();

<<<<<<< HEAD
        $window.initgapi = function() {
          SyncService.init();
        }
        dimInfoService.show('20160411v35', {
          title: 'DIM v3.5.5 Released',
          view: 'views/changelog-toaster.html?v=v3.5.5',
=======
        dimInfoService.show('20160411v36', {
          title: 'DIM v3.6.0 Released',
          view: 'views/changelog-toaster.html?v=v3.6.0',
>>>>>>> 29d25e59
        });
      }
    ]);

  angular.module('dimApp')
    .config([
      'hotkeysProvider',
      function(hotkeysProvider) {
        hotkeysProvider.includeCheatSheet = false;
      }
    ])
    .config([
      '$compileProvider',
      function($compileProvider) {
        // Allow chrome-extension: URLs in ng-src
        $compileProvider.imgSrcSanitizationWhitelist(/^\s*((https?|chrome-extension):|data:image\/)/);
      }
    ])
    .config(["rateLimiterConfigProvider", function(rateLimiterConfigProvider) {
      // Bungie's API will start throttling an API if it's called more than once per second. It does this
      // by making responses take 2s to return, not by sending an error code or throttling response. Choosing
      // our throttling limit to be 1 request every 1100ms lets us achieve best throughput while accounting for
      // what I assume is clock skew between Bungie's hosts when they calculate a global rate limit.
      rateLimiterConfigProvider.addLimiter(/www\.bungie\.net\/Platform\/Destiny\/TransferItem/, 1, 1100);
      rateLimiterConfigProvider.addLimiter(/www\.bungie\.net\/Platform\/Destiny\/EquipItem/, 1, 1100);
    }])
    .config(["$httpProvider", function($httpProvider) {
      $httpProvider.interceptors.push("rateLimiterInterceptor");
    }])
    .config(function($stateProvider, $urlRouterProvider) {
      $urlRouterProvider.otherwise("/inventory");

      $stateProvider
        .state('inventory', {
          url: "/inventory",
          templateUrl: "views/inventory.html"
        }).state('best', {
          url: "/best",
          templateUrl: "views/best.html"
        });
    });
})();

if (typeof window.onerror == "object") {
  window.onerror = function(err, url, line) {};
}

(function(window) {
  // Retain a reference to the previous global error handler, in case it has been set:
  var originalWindowErrorCallback = window.onerror;

  window.onerror = function customErrorHandler(errorMessage, url, lineNumber, columnNumber, errorObject) {
    var exceptionDescription = errorMessage;
    if (typeof errorObject !== 'undefined' && typeof errorObject.message !== 'undefined') {
      exceptionDescription = errorObject.message;
    }
    //
    // _gaq.push([
    //   'errorTracker._trackEvent',
    //   'DIM - Chrome Extension - v3.3',
    //   exceptionDescription,
    //   ' @ ' + url + ':' + lineNumber + ':' + columnNumber,
    //   0,
    //   true
    // ]);

    // If the previous "window.onerror" callback can be called, pass it the data:
    if (typeof originalWindowErrorCallback === 'function') {
      return originalWindowErrorCallback(errorMessage, url, lineNumber, columnNumber, errorObject);
    }
    // Otherwise, Let the default handler run:
    return false;
  };
})(window);<|MERGE_RESOLUTION|>--- conflicted
+++ resolved
@@ -82,18 +82,12 @@
         //Track Our Initial Activity of Starting the App
         $rootScope.trackActivity();
 
-<<<<<<< HEAD
         $window.initgapi = function() {
           SyncService.init();
         }
-        dimInfoService.show('20160411v35', {
-          title: 'DIM v3.5.5 Released',
-          view: 'views/changelog-toaster.html?v=v3.5.5',
-=======
         dimInfoService.show('20160411v36', {
           title: 'DIM v3.6.0 Released',
           view: 'views/changelog-toaster.html?v=v3.6.0',
->>>>>>> 29d25e59
         });
       }
     ]);
