(function() {
  'use strict';

  angular.module('dimApp').controller('dimAppCtrl', DimApp);

  DimApp.$inject = ['ngDialog', '$rootScope', 'dimPlatformService', 'dimStoreService', '$interval', 'hotkeys'];

  function DimApp(ngDialog, $rootScope, dimPlatformService, storeService, $interval, hotkeys) {
    var vm = this;
    var aboutResult = null;
    var settingResult = null;
    var supportResult = null;
    var filterResult  = null;

    hotkeys.add({
      combo: ['f'],
      callback: function(event, hotkey) {
        $rootScope.$broadcast('dim-focus-filter-input');

        event.preventDefault();
        event.stopPropagation();
      }
    });

    hotkeys.add({
      combo: ['esc'],
      allowIn: ['INPUT', 'SELECT', 'TEXTAREA'],
      callback: function(event, hotkey) {
        $rootScope.$broadcast('dim-escape-filter-input');
      }
    });

    hotkeys.add({
      combo: ['r'],
      callback: function(event, hotkey) {
        vm.refresh();
      }
    });

    vm.settings = {
      itemDetails: false,
      condensedItems: false,
      characterOrder: 'mostRecent'
    };

    vm.showSetting = function(e) {
      e.stopPropagation();

      if (!_.isNull(settingResult)) {
        settingResult.close();
      } else {
        ngDialog.closeAll();

        settingResult = ngDialog.open({
          template: 'views/setting.html',
          overlay: false,
          className: 'setting',
          scope: $('body > div').scope()
        });
        $('body').addClass('setting');

        settingResult.closePromise.then(function() {
          settingResult = null;
          $('body').removeClass('setting');
        });
      }
    };

    vm.showAbout = function(e) {
      e.stopPropagation();

      if (!_.isNull(aboutResult)) {
        aboutResult.close();
      } else {
        ngDialog.closeAll();

        aboutResult = ngDialog.open({
          template: 'views/about.html',
          overlay: false,
          className: 'about',
          scope: $('body > div').scope()
        });
        $('body').addClass('about');

        aboutResult.closePromise.then(function() {
          aboutResult = null;
          $('body').removeClass('about');
        });
      }
    };

    vm.refresh = function refresh() {
      (function(activePlatform) {
        if (!_.isNull(activePlatform)) {
          $rootScope.$broadcast('dim-active-platform-updated', { platform: activePlatform });
        }
      })(dimPlatformService.getActive());
    };

    vm.showSupport = function(e) {
      e.stopPropagation();

      if (!_.isNull(supportResult)) {
        supportResult.close();
      } else {
        ngDialog.closeAll();

        supportResult = ngDialog.open({
          template: 'views/support.html',
          overlay: false,
          className: 'support',
          scope: $('body > div').scope()
        });
        $('body').addClass('support');

        supportResult.closePromise.then(function() {
          supportResult = null;
          $('body').removeClass('support');
        });
      }
    };

    vm.showFilters = function(e) {
      e.stopPropagation();

      if (!_.isNull(filterResult)) {
        filterResult.close();
      } else {
        ngDialog.closeAll();

        filterResult = ngDialog.open({
          template: 'views/filters.html',
          overlay: false,
          className: 'filters',
          scope: $('body > div').scope()
        });
        $('body').addClass('filters');

        setTimeout(function() {
          var spans = $('#filter-view span').each(function() {
            var item = $(this);
            var text = item.text();

            item.click(function() {
              addFilter(text);
            });
          });
          //<span onclick="addFilter('is:arc')">
        }, 250);

        filterResult.closePromise.then(function() {
          filterResult = null;
          $('body').removeClass('filters');
        });
      }
    };

    vm.closeLoadoutPopup = function closeLoadoutPopup() {
      if (!_.isNull(aboutResult) || !_.isNull(settingResult) || !_.isNull(supportResult) || !_.isNull(filterResult)) {
        ngDialog.closeAll();
      }
    };

    vm.startAutoRefreshTimer = function () {
      var secondsToWait = 360;

      $rootScope.autoRefreshTimer = $interval(function () {
       //Only Refresh If We're Not Already Doing Something
       //And We're Not Inactive
       if (!$rootScope.loadingTracker.active() && !$rootScope.isUserInactive()) {
         vm.refresh();
       }
      }, secondsToWait * 1000);
    };

    vm.startAutoRefreshTimer();

    $rootScope.$on('dim-settings-updated', function(event, arg) {
      if (_.has(arg, 'characterOrder')) {
        vm.refresh();
      } else if (_.has(arg, 'condensed')) {
        vm.refresh();
<<<<<<< HEAD
      } else if (_.has(arg, 'itemDetails')) {
=======
      } else if (_.has(arg, 'hideFilteredItems')) {
>>>>>>> 2e56aaab
        vm.refresh();
      }
    });
  }
})();


function addFilter(filter) {
  var input = $('input[name=filter]');
  var itemNameFilter = false;

  if (filter === 'item name') {
    itemNameFilter = true;
    filter = prompt("Enter an item name:");
    filter = filter.trim();
  }

  var text = input.val();


  if (itemNameFilter) {
    input.val(filter + ((text.length > 0) ? ' ' + text : ''));
  } else if ((text + ' ').indexOf(filter + ' ') < 0) {
    if (text.length > 0) {
      input.val(text + ' ' + filter);
    } else {
      input.val(filter);
    }
  }

  input.change();
}<|MERGE_RESOLUTION|>--- conflicted
+++ resolved
@@ -180,11 +180,9 @@
         vm.refresh();
       } else if (_.has(arg, 'condensed')) {
         vm.refresh();
-<<<<<<< HEAD
       } else if (_.has(arg, 'itemDetails')) {
-=======
+        vm.refresh();
       } else if (_.has(arg, 'hideFilteredItems')) {
->>>>>>> 2e56aaab
         vm.refresh();
       }
     });
