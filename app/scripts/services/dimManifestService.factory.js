--- conflicted
+++ resolved
@@ -68,11 +68,8 @@
               });
           })
           .catch((e) => {
-<<<<<<< HEAD
-            service.statusText = $translate.instant('Manifest.Error1') + e.message + ". " + $translate.instant('Manifest.Error2');
-=======
-            service.statusText = "Error loading Destiny info: " + (e.message || e) + ". Reload to retry.";
->>>>>>> 934b86ca
+
+            service.statusText = $translate.instant('Manifest.Error1') + (e.message || e) + ". " + $translate.instant('Manifest.Error2');
             manifestPromise = null;
             service.isError = true;
             return deleteManifestFile().finally(() => $q.reject(e));
