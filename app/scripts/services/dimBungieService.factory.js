--- conflicted
+++ resolved
@@ -186,25 +186,6 @@
       };
     }
 
-<<<<<<< HEAD
-    function processBnetPlatformsRequest(response) {
-      if (response.data.ErrorCode === 99) {
-        openBungieNetTab();
-        return $q.reject(new Error('Please log into Bungie.net before using this extension.'));
-      } else if (response.data.ErrorCode === 5) {
-        return $q.reject(new Error('Bungie.net servers are down for maintenance.'));
-      } else if (response.data.ErrorCode > 1) {
-        return $q.reject(new Error(response.data.Message));
-      }
-      return (response);
-    }
-
-    function rejectBnetPlatformsRequest(error) {
-      return $q.reject(new Error('Message missing.'));
-    }
-
-=======
->>>>>>> 1c9e1399
     /************************************************************************************************************************************/
 
     function getMembership(platform) {
