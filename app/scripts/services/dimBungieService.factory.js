--- conflicted
+++ resolved
@@ -89,7 +89,7 @@
       return a;
     }
 
-<<<<<<< HEAD
+
     function openBungieNetTab(tabs) {
       if (_.size(tabs) === 0) {
         chrome.tabs.create({
@@ -99,8 +99,7 @@
       }
     }
 
-=======
->>>>>>> 4b800b9c
+
     /************************************************************************************************************************************/
 
     function getBnetCookies() {
@@ -171,7 +170,6 @@
       };
     }
 
-<<<<<<< HEAD
     function processBnetPlatformsRequest(response) {
       if (response.data.ErrorCode === 99) {
         openBungieNetTab();
@@ -184,8 +182,6 @@
       return (response);
     }
 
-=======
->>>>>>> 4b800b9c
     function rejectBnetPlatformsRequest(error) {
       return $q.reject(new Error('Message missing.'));
     }
