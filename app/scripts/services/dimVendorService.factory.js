(function() {
  'use strict';

  angular.module('dimApp')
    .factory('dimVendorService', VendorService);

  VendorService.$inject = ['$rootScope', '$q', 'dimBungieService', 'dimItemDefinitions', 'dimPlatformService', 'dimVendorDefinitions', 'dimStoreService'];

  function VendorService($rootScope, $q, dimBungieService, dimItemDefinitions, dimPlatformService, dimVendorDefinitions, dimStoreService) {
    function getBuckets(items) {
      return {
        Helmet: items.filter(function(item) { return item.type === 'Helmet'; }),
        Gauntlets: items.filter(function(item) { return item.type === 'Gauntlets'; }),
        Chest: items.filter(function(item) { return item.type === 'Chest'; }),
        Leg: items.filter(function(item) { return item.type === 'Leg'; }),
        ClassItem: items.filter(function(item) { return item.type === 'ClassItem'; }),
        Ghost: items.filter(function(item) { return item.type === 'Ghost'; })
      };
    }

    function initBuckets(items) {
      return {
        Titan: getBuckets(items.filter(function(item) { return item.classType === 0 || item.classType === 3; })),
        Hunter: getBuckets(items.filter(function(item) { return item.classType === 1 || item.classType === 3; })),
        Warlock: getBuckets(items.filter(function(item) { return item.classType === 2 || item.classType === 3; }))
      };
    }

    function initVanguardBuckets(vendors) {
      if (!vendors || !vendors.length) { return null; }

      var titan = _.findWhere(vendors, { vendorHash: '1990950' });
      var hunter = _.findWhere(vendors, { vendorHash: '3003633346' });
      var warlock = _.findWhere(vendors, { vendorHash: '1575820975' });
      titan.items = { Titan: getBuckets(titan.items.filter(function(item) { return item.classType === 0 || item.classType === 3; })) };
      hunter.items = { Hunter: getBuckets(hunter.items.filter(function(item) { return item.classType === 1 || item.classType === 3; })) };
      warlock.items = { Warlock: getBuckets(warlock.items.filter(function(item) { return item.classType === 2 || item.classType === 3; })) };

      return {
        Titan: titan,
        Hunter: hunter,
        Warlock: warlock
      };
    }

    function initFactionBuckets(vendors) {
      if (!vendors || !vendors.length) { return null; }

      var deadorbit = _.findWhere(vendors, { vendorHash: '3611686524' });
      var futurewar = _.findWhere(vendors, { vendorHash: '1821699360' });
      var newmon = _.findWhere(vendors, { vendorHash: '1808244981' });
      deadorbit.items = initBuckets(deadorbit.items);
      futurewar.items = initBuckets(futurewar.items);
      newmon.items = initBuckets(newmon.items);

      return {
        DeadOrbit: deadorbit,
        FutureWarCult: futurewar,
        NewMonarchy: newmon
      };
    }

    function initMiscBuckets(vendors) {
      if (!vendors || !vendors.length) { return null; }

      var eris = _.findWhere(vendors, { vendorHash: '174528503' });
      var speaker = _.findWhere(vendors, { vendorHash: '2680694281' });
      var variks = _.findWhere(vendors, { vendorHash: '1998812735' });
      eris.items = initBuckets(eris.items);
      speaker.items = initBuckets(speaker.items);
      variks.items = initBuckets(variks.items);

      return {
        Eris: eris,
        Speaker: speaker,
        Variks: variks
      };
    }

    function initBanner(vendors) {
      if (!vendors || !vendors.length) { return null; }

      var banner = _.findWhere(vendors, { vendorHash: '242140165' });
      banner.items = initBuckets(banner.items);

      return {
        Banner: banner
      };
    }

    function initCrucible(vendors) {
      if (!vendors || !vendors.length) { return null; }

      var cruc = _.findWhere(vendors, { vendorHash: '3746647075' });
      cruc.items = initBuckets(cruc.items);

      return {
        Crucible: cruc
      };
    }

    function initExotics(vendors) {
      var exotics = _.findWhere(vendors, { vendorHash: '3902439767' });
      exotics.items = initBuckets(exotics.items);

      return {
        Exotics: exotics
      };
    }

    function mergeMaps(o, map) {
      _.each(map, function(val, key) {
        if (!o[key]) {
          o[key] = map[key];
        }
      });
      return o;
    }

    return {
      vendorItems: null,
      vanguardHashes: ['1990950', '3003633346', '1575820975'], // Titan, Hunter, Warlock
      factionHashes: ['3611686524', '1821699360', '1808244981'], // Dead orbit, Future war, New mon
      miscHashes: ['174528503', '2680694281', '1998812735'], // Eris, Speaker, Variks
      crucibleHash: '3746647075',
      bannerHash: '242140165',
      exoticsHash: '3902439767',
      updateVendorItems: function() {
        var self = this;

        return dimBungieService.getVendors(dimPlatformService.getActive())
          .then(function(vendors) {
            // Get vendor metadata
            return dimVendorDefinitions.then(function(vendorDefs) {
              _.each(vendors, function(vendor) {
<<<<<<< HEAD
                vendor.vendorName = vendorDefs[vendor.vendorHash].summary.vendorName;
                vendor.vendorIcon = vendorDefs[vendor.vendorHash].summary.factionIcon || vendorDefs[vendor.vendorHash].summary.vendorIcon;
=======
                if (vendor) {
                  vendor.vendorName = vendorDefs[vendor.vendorHash].vendorName;
                  vendor.vendorIcon = vendorDefs[vendor.vendorHash].factionIcon || vendorDefs[vendor.vendorHash].vendorIcon;
                }
>>>>>>> 8b6e4332
              });
              return vendors;
            });
          })
          .then(function(vendors) {
            // Add items that are buyable to vendors
            var vendorsWithItems = [];
            _.each(vendors, function(vendor) {
              if (vendor && vendor.enabled) {
                var items = [];
                _.each(vendor.saleItemCategories, function(categoryData) {
                  var filteredSaleItems = _.filter(categoryData.saleItems, function(saleItem) { return saleItem.item.isEquipment && saleItem.costs.length; });
                  items.push(...filteredSaleItems);
                });
                vendorsWithItems.push({ vendorHash: vendor.vendorHash, vendorName: vendor.vendorName, vendorIcon: vendor.vendorIcon, items: items });
              }
            });

            // Get the costs and currency types of the items
            return dimItemDefinitions.then(function(itemDefs) {
              _.each(vendorsWithItems, function(vendorWithItems) {
                var rawItems = _.pluck(vendorWithItems.items, 'item');
                var costs = _.reduce(vendorWithItems.items, function(o, saleItem) {
                  o[saleItem.item.itemHash] = { cost: saleItem.costs[0].value, currency: _.pick(itemDefs[saleItem.costs[0].itemHash], 'itemName', 'icon', 'itemHash') };
                  return o;
                }, {});
                vendorWithItems.items = rawItems;
                vendorWithItems.costs = costs;
              });
              return vendorsWithItems;
            });
          })
          .then(function(vendorsWithItems) {
            // Up to this point we have a vendor for each character on the account
            // Let's combine the items today by vendorHash and filter out weapons and < 280 light gear
            var grouped = _.groupBy(vendorsWithItems, 'vendorHash');
            var mergedVendors = _.map(_.keys(grouped), function(key) {
              var combinedItems = _.filter(_.uniq(_.flatten(_.pluck(grouped[key], 'items')), function(item) { return item.itemHash; }), function(item) {
                return item.primaryStat &&
                  item.primaryStat.statHash === 3897883278 && // has defence hash
                  item.primaryStat.value >= 280 && // only 280+ light items
                  item.stats;
              });
              // Merge the costs of the items here too
              return { vendorHash: key, vendorName: grouped[key][0].vendorName, vendorIcon: grouped[key][0].vendorIcon, costs: _.reduce(_.pluck(grouped[key], 'costs'), mergeMaps, {}), items: combinedItems };
            });

            // Now get the actual items from dimStoreService and add the costs/currency to the items
            var promises = [];
            _.each(mergedVendors, function(vendorWithItems) {
              promises.push(dimStoreService.processItems({ id: null }, vendorWithItems.items)
                .then(function(processedItems) {
                  _.each(processedItems, function(processedItem) {
                    processedItem.cost = vendorWithItems.costs[processedItem.hash];
                  });
                  vendorWithItems.items = processedItems;
                  return vendorWithItems;
                })
              );
            });
            return $q.all(promises);
          })
          .then(function(vendorsWithProcessedItems) {
            var vendorItems = {};
            vendorItems.vanguard = initVanguardBuckets(_.filter(vendorsWithProcessedItems, function(vendor) { return _.contains(self.vanguardHashes, vendor.vendorHash); }));
            vendorItems.factions = initFactionBuckets(_.filter(vendorsWithProcessedItems, function(vendor) { return _.contains(self.factionHashes, vendor.vendorHash); }));
            vendorItems.misc = initMiscBuckets(_.filter(vendorsWithProcessedItems, function(vendor) { return _.contains(self.miscHashes, vendor.vendorHash); }));
            vendorItems.crucible = initCrucible(_.filter(vendorsWithProcessedItems, function(vendor) { return self.crucibleHash === vendor.vendorHash; }));
            vendorItems.banner = initBanner(_.filter(vendorsWithProcessedItems, function(vendor) { return self.bannerHash === vendor.vendorHash; }));
            vendorItems.exotics = initExotics(_.filter(vendorsWithProcessedItems, function(vendor) { return self.exoticsHash === vendor.vendorHash; }));
            self.vendorItems = vendorItems;
          });
      }
    };
  }
})();<|MERGE_RESOLUTION|>--- conflicted
+++ resolved
@@ -133,15 +133,10 @@
             // Get vendor metadata
             return dimVendorDefinitions.then(function(vendorDefs) {
               _.each(vendors, function(vendor) {
-<<<<<<< HEAD
-                vendor.vendorName = vendorDefs[vendor.vendorHash].summary.vendorName;
-                vendor.vendorIcon = vendorDefs[vendor.vendorHash].summary.factionIcon || vendorDefs[vendor.vendorHash].summary.vendorIcon;
-=======
                 if (vendor) {
-                  vendor.vendorName = vendorDefs[vendor.vendorHash].vendorName;
-                  vendor.vendorIcon = vendorDefs[vendor.vendorHash].factionIcon || vendorDefs[vendor.vendorHash].vendorIcon;
+                  vendor.vendorName = vendorDefs[vendor.vendorHash].summary.vendorName;
+                  vendor.vendorIcon = vendorDefs[vendor.vendorHash].summary.factionIcon || vendorDefs[vendor.vendorHash].summary.vendorIcon;
                 }
->>>>>>> 8b6e4332
               });
               return vendors;
             });
