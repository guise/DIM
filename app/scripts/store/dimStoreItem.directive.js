--- conflicted
+++ resolved
@@ -29,11 +29,8 @@
         "    'complete': vm.item.complete",
         '  }">',
         '    <div class="img" dim-bungie-image-fallback="::vm.item.icon" ng-click="vm.clicked(vm.item, $event)">',
-<<<<<<< HEAD
         '    <div ng-if="vm.itemQuality && vm.quality > 0" class="item-stat item-quality" style="background-color: {{vm.getColor(vm.quality)}};">{{ vm.quality > 0 ? vm.quality + "%" : "" }}</div>',
-=======
         '    <img class="element" ng-if=":: vm.item.dmg && vm.item.dmg !== \'kinetic\'" ng-src="/images/{{::vm.item.dmg}}.png"/>',
->>>>>>> a6a98eb3
         '    <div ng-class="vm.badgeClassNames" ng-if="vm.showBadge">{{ vm.badgeCount }}</div>',
         '  </div>',
         '</div>'
