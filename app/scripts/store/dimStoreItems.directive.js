(function() {
  'use strict';

  angular.module('dimApp')
<<<<<<< HEAD
    .directive('dimStoreItems', StoreItems);
=======
    .directive('dimStoreItems', StoreItems)
    .filter('equipped', function() {
      return function(items, isEquipped) {
        return _.select(items || [], function (item) {
          return item.equipped === isEquipped;
        });
      };
    })
    .filter('sortItems', function() {
      return function(items, sort) {
        items = _.sortBy(items || [], 'name');
        if (sort === 'primaryStat' || sort === 'rarityThenPrimary' || sort === 'quality') {
          items = _.sortBy(items, function(item) {
            return (item.primStat) ? (-1 * item.primStat.value) : 1000;
          });
        }
        if (sort === 'quality') {
          items = _.sortBy(items, function(item) {
            return item.quality && item.quality.min ? -item.quality.min : 1000;
          });
        }
        if (sort === 'rarity' || sort === 'rarityThenPrimary') {
          items = _.sortBy(items, function(item) {
            switch (item.tier) {
            case 'Exotic':
              return 0;
            case 'Legendary':
              return 1;
            case 'Rare':
              return 2;
            case 'Uncommon':
              return 3;
            case 'Common':
              return 4;
            default:
              return 5;
            }
          });
        }
        return items;
      };
    });
>>>>>>> e13b1d86

  StoreItems.$inject = ['dimStoreService', '$window'];

  function StoreItems(dimStoreService, $window) {
    return {
      controller: StoreItemsCtrl,
      controllerAs: 'vm',
      bindToController: true,
      replace: true,
      scope: {
        'store': '=storeData'
      },
      template: [
        '<div>',
        '  <div class="items {{::vm.store.id }}" data-type="item" data-character="{{::vm.store.id }}">',
        '    <div ng-repeat="(category, buckets) in ::vm.categories track by category" class="section" ng-class="::category | lowercase">',
        '      <div class="title">',
        '        <span>{{ ::category }}</span>',
        '        <span class="bucket-count" ng-if="::vm.store.id === \'vault\'">{{ vm.sortSize[category] ? vm.sortSize[category] : 0 }}/{{::vm.store.capacityForItem({sort:category})}}  </span>',
        '      </div>',
        '      <dim-store-bucket ng-repeat="bucket in ::buckets track by bucket.id" store-data="vm.store" bucket-items="vm.data[bucket.type]" bucket="bucket"></dim-store-bucket>',
        '    </div>',
        '    <div ng-if="::vm.store.id !== \'vault\'" class="title">',
        '      <span>Reputation</span>',
        '    </div>',
        '    <div class="sub-section sort-progression">',
        '      <div class="unequipped">',
        '        <span class="item" ng-if="faction.color" ng-repeat="faction in vm.store.progression.progressions | orderBy:\'order\' track by $index" title="{{faction.label}}\n{{faction.progressToNextLevel}}/{{faction.nextLevelAt}}\nLevel: {{faction.level}}">',
        '          <svg width="48" height="48">',
        '            <polygon stroke-dasharray="130" fill="{{faction.color}}" points="24,1 47,24 24,47 1,24"/>',
        '            <image xlink:href="" ng-attr-xlink:href="{{faction.icon | bungieIcon}}" ng-attr-x="{{faction.scale === \'.8\' ? 6 : 48-(faction.scale*48)}}" ng-attr-y="{{faction.scale === \'.8\' ? 6 : 48-(faction.scale*48)}}" width="48" height="48" ng-attr-transform="scale({{faction.scale}})" />',
        '            <polygon fill-opacity="0" stroke="#666" stroke-width="2" points="24,1 47,24 24,47 1,24" stroke-linecap="square"/>',
        '            <polygon stroke-dasharray="130" ng-if="faction.progressToNextLevel > 0" style="stroke-dashoffset:{{130-(130*faction.progressToNextLevel/faction.nextLevelAt)}}" fill-opacity="0" stroke="#FFF" stroke-width="2" points="24,1 47,24 24,47 1,24" stroke-linecap="square"/>',
        '          </svg>',
        '          <span class="item-stat item-faction" ng-bind="faction.level"></span>',
        '        </span>',
        '      </div>',
        '    </div>',
        '  </div>',
        '</div>'
      ].join('')
    };
  }


  StoreItemsCtrl.$inject = ['$scope', 'dimStoreService', 'dimCategory', 'dimInfoService', 'dimBucketService'];

  function StoreItemsCtrl($scope, dimStoreService, dimCategory, dimInfoService, dimBucketService) {
    var vm = this;

<<<<<<< HEAD
    vm.sortSize = _.countBy(vm.store.items, 'sort');

    function resetData() {
      dimBucketService.then(function(buckets) {
        vm.categories = buckets.byCategory; // Grouping of the types in the rows.
=======
    // Detect when we're hovering a dragged item over a target
    var dragTimer = null;
    var hovering = false;
    var dragHelp = document.getElementById('drag-help');
    var entered = 0;
    vm.onDragEnter = function($event) {
      if ($rootScope.dragItem && $rootScope.dragItem.owner !== vm.store.id) {
        entered = entered + 1;
        if (entered === 1) {
          dragTimer = $timeout(function() {
            if ($rootScope.dragItem) {
              hovering = true;
              dragHelp.classList.add('drag-dwell-activated');
            }
          }, 1000);
        }
      }
    };
    vm.onDragLeave = function($event) {
      if ($rootScope.dragItem && $rootScope.dragItem.owner !== vm.store.id) {
        entered = entered - 1;
        if (entered === 0) {
          hovering = false;
          dragHelp.classList.remove('drag-dwell-activated');
          $timeout.cancel(dragTimer);
        }
      }
    };
    vm.onDrop = function(id, $event, equip) {
      vm.moveDroppedItem(angular.element('#' + id).scope().item, equip, $event, hovering);
      hovering = false;
      dragHelp.classList.remove('drag-dwell-activated');
      $timeout.cancel(dragTimer);
    };

    vm.categories = angular.copy(dimCategory); // Grouping of the types in the rows.

    vm.moveDroppedItem = dimActionQueue.wrap(function(item, equip, $event, hovering) {
      var target = vm.store;
>>>>>>> e13b1d86

        dimStoreService.updateProgression();

        if (_.any(vm.store.items, {type: 'Unknown'})) {
          vm.categories['Unknown'] = [{
            type: 'Unknown',
            id: 'BUCKET_UNKNOWN'
          }];
        }

        if (vm.store.isVault) {
          vm.sortSize = _.countBy(vm.store.items, function(item) {
            return item.location.sort;
          });
        }

        vm.data = _.groupBy(vm.store.items, function(item) {
          return item.location.type;
        });

        if (count(vm.store.items, {type: 'Lost Items'}) >= 20) {
          dimInfoService.show('lostitems', {
            type: 'warning',
            title: 'Postmaster Limit',
            body: 'There are 20 lost items at the Postmaster on your ' + vm.store.name + '. Any new items will overwrite the existing.',
            hide: 'Never show me this type of warning again.'
          });
        }
      });
<<<<<<< HEAD
=======

      loadingTracker.addPromise(promise);

      return promise;
    });

    function resetData() {
      dimStoreService.updateProgression();

      if (_.any(vm.store.items, {type: 'Unknown'})) {
        vm.categories['Unknown'] = ['Unknown'];
      }

      if (vm.store.isVault) {
        vm.sortSize = _.countBy(vm.store.items, function(i) {
          return i.location.sort;
        });
      }

      vm.data = _.groupBy(vm.store.items, function(item) {
        return item.location.type;
      });

      if (count(vm.store.items, {type: 'Lost Items'}) >= 20) {
        dimInfoService.show('lostitems', {
          type: 'warning',
          title: 'Postmaster Limit',
          body: 'There are 20 lost items at the Postmaster on your ' + vm.store.name + '. Any new items will overwrite the existing.',
          hide: 'Never show me this type of warning again.'
        });
      }
>>>>>>> e13b1d86
    }

    $scope.$watchCollection('vm.store.items', resetData);
  }
})();<|MERGE_RESOLUTION|>--- conflicted
+++ resolved
@@ -2,52 +2,7 @@
   'use strict';
 
   angular.module('dimApp')
-<<<<<<< HEAD
     .directive('dimStoreItems', StoreItems);
-=======
-    .directive('dimStoreItems', StoreItems)
-    .filter('equipped', function() {
-      return function(items, isEquipped) {
-        return _.select(items || [], function (item) {
-          return item.equipped === isEquipped;
-        });
-      };
-    })
-    .filter('sortItems', function() {
-      return function(items, sort) {
-        items = _.sortBy(items || [], 'name');
-        if (sort === 'primaryStat' || sort === 'rarityThenPrimary' || sort === 'quality') {
-          items = _.sortBy(items, function(item) {
-            return (item.primStat) ? (-1 * item.primStat.value) : 1000;
-          });
-        }
-        if (sort === 'quality') {
-          items = _.sortBy(items, function(item) {
-            return item.quality && item.quality.min ? -item.quality.min : 1000;
-          });
-        }
-        if (sort === 'rarity' || sort === 'rarityThenPrimary') {
-          items = _.sortBy(items, function(item) {
-            switch (item.tier) {
-            case 'Exotic':
-              return 0;
-            case 'Legendary':
-              return 1;
-            case 'Rare':
-              return 2;
-            case 'Uncommon':
-              return 3;
-            case 'Common':
-              return 4;
-            default:
-              return 5;
-            }
-          });
-        }
-        return items;
-      };
-    });
->>>>>>> e13b1d86
 
   StoreItems.$inject = ['dimStoreService', '$window'];
 
@@ -98,90 +53,6 @@
   function StoreItemsCtrl($scope, dimStoreService, dimCategory, dimInfoService, dimBucketService) {
     var vm = this;
 
-<<<<<<< HEAD
-    vm.sortSize = _.countBy(vm.store.items, 'sort');
-
-    function resetData() {
-      dimBucketService.then(function(buckets) {
-        vm.categories = buckets.byCategory; // Grouping of the types in the rows.
-=======
-    // Detect when we're hovering a dragged item over a target
-    var dragTimer = null;
-    var hovering = false;
-    var dragHelp = document.getElementById('drag-help');
-    var entered = 0;
-    vm.onDragEnter = function($event) {
-      if ($rootScope.dragItem && $rootScope.dragItem.owner !== vm.store.id) {
-        entered = entered + 1;
-        if (entered === 1) {
-          dragTimer = $timeout(function() {
-            if ($rootScope.dragItem) {
-              hovering = true;
-              dragHelp.classList.add('drag-dwell-activated');
-            }
-          }, 1000);
-        }
-      }
-    };
-    vm.onDragLeave = function($event) {
-      if ($rootScope.dragItem && $rootScope.dragItem.owner !== vm.store.id) {
-        entered = entered - 1;
-        if (entered === 0) {
-          hovering = false;
-          dragHelp.classList.remove('drag-dwell-activated');
-          $timeout.cancel(dragTimer);
-        }
-      }
-    };
-    vm.onDrop = function(id, $event, equip) {
-      vm.moveDroppedItem(angular.element('#' + id).scope().item, equip, $event, hovering);
-      hovering = false;
-      dragHelp.classList.remove('drag-dwell-activated');
-      $timeout.cancel(dragTimer);
-    };
-
-    vm.categories = angular.copy(dimCategory); // Grouping of the types in the rows.
-
-    vm.moveDroppedItem = dimActionQueue.wrap(function(item, equip, $event, hovering) {
-      var target = vm.store;
->>>>>>> e13b1d86
-
-        dimStoreService.updateProgression();
-
-        if (_.any(vm.store.items, {type: 'Unknown'})) {
-          vm.categories['Unknown'] = [{
-            type: 'Unknown',
-            id: 'BUCKET_UNKNOWN'
-          }];
-        }
-
-        if (vm.store.isVault) {
-          vm.sortSize = _.countBy(vm.store.items, function(item) {
-            return item.location.sort;
-          });
-        }
-
-        vm.data = _.groupBy(vm.store.items, function(item) {
-          return item.location.type;
-        });
-
-        if (count(vm.store.items, {type: 'Lost Items'}) >= 20) {
-          dimInfoService.show('lostitems', {
-            type: 'warning',
-            title: 'Postmaster Limit',
-            body: 'There are 20 lost items at the Postmaster on your ' + vm.store.name + '. Any new items will overwrite the existing.',
-            hide: 'Never show me this type of warning again.'
-          });
-        }
-      });
-<<<<<<< HEAD
-=======
-
-      loadingTracker.addPromise(promise);
-
-      return promise;
-    });
-
     function resetData() {
       dimStoreService.updateProgression();
 
@@ -207,7 +78,6 @@
           hide: 'Never show me this type of warning again.'
         });
       }
->>>>>>> e13b1d86
     }
 
     $scope.$watchCollection('vm.store.items', resetData);
