--- conflicted
+++ resolved
@@ -410,11 +410,7 @@
   }
 
   ::-webkit-scrollbar-thumb {
-<<<<<<< HEAD
     background: $orange;
-=======
-    background: #E4E4E4;
->>>>>>> 759efb60
     border-radius: 3px;
   }
 }
