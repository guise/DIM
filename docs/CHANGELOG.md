--- conflicted
+++ resolved
@@ -1,12 +1,9 @@
 ## Next
 
-<<<<<<< HEAD
-* Added a "is:statlower" search that shows armor that has strictly worse stats than another piece of armor of the same type. This does not take into account special mod slots, element, or masterworked-ness. "is:customstatlower" is the same thing but only pays attention to the stats in each class' custom total stat.
-=======
 * The item popup has a toggle to choose between list-style perks (easier to read!) and grid-style perks (matches in game). No, we will not add an option to change the order of the list-style perks.
 * List-style perks in the item popup have a hover tooltip on desktop so you don't have to click them if you don't want to.
 * The item popup has a button to select all the wishlisted perks if they aren't already the active perks, so you can preview the wishlisted version of the item quickly.
->>>>>>> d8e4aa3a
+* Added a "is:statlower" search that shows armor that has strictly worse stats than another piece of armor of the same type. This does not take into account special mod slots, element, or masterworked-ness. "is:customstatlower" is the same thing but only pays attention to the stats in each class' custom total stat.
 
 ## 6.87.0 <span class="changelog-date">(2021-10-17)</span>
 
