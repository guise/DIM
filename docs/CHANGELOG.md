## Next

* Again fixed unsaving previously saved, now invalid search queries.
* The "Titles" section on the Records page now shows the corresponding title instead of the seal name (e.g. Dredgen and Rivensbane instead of "Gambit" and "Raids").
* Added vendor engrams to the materials tooltip/sheet accessible through or near the vault emblem.
<<<<<<< HEAD
* The "Search History" table can now be sorted by its columns (times used, last used) just like the Organizer.
=======
* DIM now detects the Clarity browser extension and recommends uninstalling it. Clarity is no longer developed by its authors and it causes excessive system resource usage.
>>>>>>> a49587a9

## 7.81.0 <span class="changelog-date">(2023-08-13)</span>

## 7.80.0 <span class="changelog-date">(2023-08-06)</span>

* Fixed "Fill in using equipped" in a Loadout's subclass section failing to copy Aspects and Fragments.

## 7.79.0 <span class="changelog-date">(2023-07-30)</span>

* You can now search for Emotes and Ghost Projections on the Records page.
* Added button to sort triumphs by completion.
* Greatly expanded the "Randomize Loadout" feature. You can now randomize a Loadout's subclass and its configuration, weapons, armor, cosmetics, and armor mods.
  * Randomize them individually through the three dots in a Loadout section.
  * Randomize the entire Loadout using the "Randomize" button at the bottom of the Loadout drawer.
  * The existing "Randomize Loadout" button to immediately generate and apply a random Loadout now allows you to choose which parts of your current loadout to randomize
  * If you have an active search query, weapons and armor will be restricted to those matching the query.
* DIM should automatically log you out if you need to log back in manually at Bungie.net, rather than just not working.
* The "Optimize Armor" button on loadouts changes to "Pick Armor" when you don't have a complete armor set.
* In Armory and Collections, un-rollable perks are sorted to the bottom, and we no longer show enhanced options for uncraftable perks.
* Tier 1 Powerful Exotic engrams are now counted as Powerful rewards on the Progress page.
* The Quests section on the Progress page now has filtering pills that match the quest categories in game (e.g. Exotics, Lightfall, The Past).
* Artifact unlocks on loadouts no longer show a "1" in the corner.

## 7.78.0 <span class="changelog-date">(2023-07-23)</span>

* The "Clear other items" setting in Loadouts has been split into a separate option for clearing weapons and clearing armor.

### Beta Only

* We've now got some experimental new themes for DIM - you can choose one in settings. These aren't final designs but they show off what can be changed.

## 7.77.3 <span class="changelog-date">(2023-07-18)</span>

## 7.77.2 <span class="changelog-date">(2023-07-17)</span>

* Slow down updates to the Bungie Day Giving Festival Banner.

## 7.77.1 <span class="changelog-date">(2023-07-17)</span>

* Moved the Bungie Day Giving Festival Banner.

## 7.77.0 <span class="changelog-date">(2023-07-16)</span>

* Fixed Harmonic mods ex. "Harmonic Siphon" from having no description
* DIM now considers breech-loaded (special) Grenade Launchers and Heavy Grenade Launchers completely separate item types. This means Special Grenade Launchers now have their own Organizer tab, Triage for Heavy Grenade Launchers will no longer show "similar" Special Grenade Launchers, and Compare will not include them when comparing Heavy Grenade Launchers.
* When opening the Compare view from the Triage tab of a Vendor item, this Vendor item will now be included in the compared items.
* New versions of the Last Wish weapons now appear in collections.
* Added Bungie Day Giving Festival Banner.

## 7.76.0 <span class="changelog-date">(2023-07-09)</span>

* Fixed Fashion Loadouts being unable to store an Ornament for the Titan exotic Loreley Splendor Helm.

## 7.75.0 <span class="changelog-date">(2023-07-02)</span>

* Organizer's "Loadouts" column now sorts items by the number of Loadouts using them.
* Added `memento:none` filter to highlight weapons with an empty memento socket.
* `deepsight:harmonizable` highlights weapons where Deepsight Resonance can be activated using a Deepsight Harmonizer.

## 7.74.0 <span class="changelog-date">(2023-06-25)</span>

* You may now include vendors' items in loadout optimizer, in case they have a better roll available than what you have.

## 7.73.0 <span class="changelog-date">(2023-06-18)</span>

* DIM should no longer show a popup to enable DIM Sync before you've logged in.
* Fixed drag and drop on Android.
* Fixed scroll bar behaving weirdly on the sidebar of certain pages.

## 7.72.0 <span class="changelog-date">(2023-06-11)</span>

* Fixed showing the item under your finger while you're dragging it on iOS/iPadOS. As a reminder, on touchscreen devices you need to press the item for a little bit to "pick it up". And as a reminder for everyone, any time you see an item in DIM, pretty much wherever it is, you can drag it around to move the item or add it to a Loadout you're editing. This works from the Inventory, Item Feed, Loadouts screen, etc.
* The Loadouts page now has a filter pill to find Loadouts with empty Fragment sockets.
* The popup shown on the refresh button when Bungie.net is down no longer has buttons you can't click, and no longer exceeds the width of the screen on mobile.
* DIM will not update itself in the background if you're in the middle of editing a loadout or doing many other tasks.
* Removed references to Reddit.
* Improved performance of viewing lots of loadouts, especially on iOS. The Loadouts page should no longer hang on load on iOS.
* The tab title includes the name of the current page you're on.
* Fixed the keyboard automatically appearing on the iOS App Store version.
* Removed support for old Loadout Optimizer share links.
* Fixed showing catalyst perk descriptions.

## 7.71.0 <span class="changelog-date">(2023-06-04)</span>

* Added Community Insights for the impact of various stat tiers on ability cooldowns, etc. This takes into account your current subclass config and equipped exotic. For loadouts, it uses the subclass config and exotic that are saved in the loadout to display details. This information comes from the Clarity database, and like all Community Insights is sourced from lots of manual investigation.
* Automatic stat mods in Loadout Optimizer have graduated from Beta! We now remember this setting, and we ignore any manually chosen stat mods when auto stat mods are on. Enabling auto stat mods allows Loadout Optimizer to automatically assign stat mods to potential loadouts in order to hit the stats you've requested, in the priority order that you've chosen.
* Fixed an issue where DIM might not properly force you to re-login with Bungie.net, and would instead continually throw errors trying to talk to Bungie.net.
* The loadout dropdown in the "Compare Loadouts" sheet from Loadout Optimizer can no longer be taller than the screen.
* Added `is:iningameloadout` search to find items that are in an in-game loadout.
* In-game loadouts now appear above the "Max Power" loadout in the loadouts menu.
* Fixed an issue with farming mode where it would show a bunch of error notifications.
* `is:inloadout:` searches now autocomplete hashtags in loadout names and descriptions.
* Fixed plugging Harmonic Resonance mods when using a Strand subclass.
* You can now drag and drop subclasses into the loadout editor, including from other loadouts.
* When DIM is installed as a PWA on desktop, you can now choose to hide the title bar.
* Removed loadout sharing buttons from Loadout Optimizer. You can share from the Loadouts screen.
* Hid the Artifact Unlocks section from loadouts until Bungie.net starts returning artifact info again.
* Improved highlighting and selection styles for item perks.
* Improved layout for mods in the Compare drawer - they stay in a line now.
* Vendors will now show your current count of Engrams and other resources needed for focusing in their currencies section.
* Added `is:focusable` search to find items that can be focused at a vendor.
* Fixed DIM not showing Leviathan's Breath catalyst progress in the item popup.
* Cleaned up the design of Loadout Optimizer stats, mod picker, exotic picker, and subclass editor.

## 7.70.0 <span class="changelog-date">(2023-05-28)</span>

* Fixed an issue where equipping classified titles (e.g. Ghoul), or ornaments would crash DIM.
* Fixed the sizing and spacing of abilities in the subclass picker.
* Fixed the display of the "Fishing Tackle" item to show current values and not show an ugly placeholder icon.
* Updated information used to detect which season an item is from, after changes in the Bungie.net data since Season of the Deep.
* Improved the hover indication for the search field buttons.
* Fixed tracking crafted date for loadouts - they were not saving crafted date for items as intended, and were thus losing crafted items when they got reshaped.

## 7.69.0 <span class="changelog-date">(2023-05-21)</span>

## 7.68.0 <span class="changelog-date">(2023-05-14)</span>

* Item tiles for armor on the Vendors page will now show their stat total instead of power level.
* Refreshing your profile data no longer blocks item moves.
* DIM now correctly handles mods that have mutually exclusive rules - e.g. you can't have multiple finisher mods on your class item.

## 7.67.0 <span class="changelog-date">(2023-05-07)</span>

* Fixed an issue where sometimes the stat bonuses shown on perks was wrong.

## 7.66.0 <span class="changelog-date">(2023-04-30)</span>

* Changed the wording when you need to visit a postmaster to pull an item.
* Added an `is:adept` search filter. This allows you to find weapons which can equip Adept mods.
* `:` and `-` are now allowed in hashtags.

## 7.65.1 <span class="changelog-date">(2023-04-28)</span>

* Enhanced adept weapons from Root of Nightmares should now show with correct stats.

## 7.65.0 <span class="changelog-date">(2023-04-23)</span>

* Fixed Adept Draw Time marking the draw time stat as negatively affected (red) instead of positively affected (blue).
* Loadout Optimizer and Loadouts now consistently allow you to choose not yet unlocked Fragments and Aspects. Previously this was only working for some characters.
* Fixed an issue where the DIM Loadout apply notification was sometimes not showing that it performed changes to subclass abilities.

## 7.64.1 <span class="changelog-date">(2023-04-16)</span>

* In-Game Loadouts are now represented as save slots. Click them for details on which items and selections they contain.
  * Change icon/name/color, save as a DIM loadout, clear the save slot, and more, from the dropdown menu or the slot's details popup.
  * The overview In-Game Loadouts strip now shows whether each slot matches a DIM loadout, is equipped, or is equippable.
  * Loadouts have a Prepare Equip button, to move items to a character and ensure clicking the in-game equip button succeeds.
  * If you're in orbit or a social space, or offline, the Equip button can move items appropriately, then apply the in-game loadout.
* Fixed issue where selected mods would not scroll on mobile in the mod sheet.
* Items can now be dragged and dropped from within the loadout edit screen.
* Loadout Optimizer and Loadouts now include Armor Charge-based "Font of ..." mods in stat calculations. For example, if you are using the Font of Focus armor mod, Loadout Optimizer will assume the +30 points to Discipline when holding Armor Charge are active and not waste stat points on exceeding T10 Discipline.

## 7.64.0 <span class="changelog-date">(2023-04-09)</span>

* Updated DIM's Smart Moves logic for how to choose which items to move when a bucket is full.
* The bulk note tool has gotten a major upgrade and now allows adding and removing to existing notes.
* Undo and redo in loadout editor and loadout optimizer have the keyboard shortcuts you'd expect.
* Added some extra information to the randomize popup to explain how to use it with searches.
* Fixed the "L" hotkey inadvertantly working in Compare and when items should not be lockable.
* Added new hotkeys for opening Armory (A) and Infusion Fuel Finder (I) from the item popup.
* Added a "Compare" button to the Organizer to allow focused comparison of selected items.
* Added hotkeys to organizer - bulk tag, note, compare, or move selected items easily.
* Added a new "N" hotkey for editing notes on an item.

## 7.63.3 <span class="changelog-date">(2023-04-06)</span>

* Fixed equipping in game loadouts
* DIM now tries to keep your device from sleeping while an item is moving or a loadout is applying.

## 7.63.2 <span class="changelog-date">(2023-04-03)</span>

## 7.63.1 <span class="changelog-date">(2023-04-03)</span>

## 7.63.0 <span class="changelog-date">(2023-04-02)</span>

* The "Show Mod Placement" sheet will now show the required armor energy capacity upgrades to make all mods fit (and the total upgrade costs).
* Loadout Optimizer sets will now show energy capacity bars below armor pieces, similar to the "Show Mod Placement" sheet.
* Loadouts created before Lightfall with deprecated stat mods now have their stat mods restored.
* Mods in the loadout mods picker are now more logically ordered by matching the in-game order.
* Autocompletion in the search bar now succeeds for terms with umlauts even if you didn't enter any (suggests "jötunn" when typing "jot...").
* Fixed the `modslot:any`/`modslot:none` filters.
* Fixed an issue where some subclass fragments and armor mods would be missing descriptions in Loadout Optimizer and the Loadout editor.
* The minor boosts to all stats that enhanced crafted and masterworked adept weapons have are now ignored in Organizer's "Masterwork Stat" column and by the `masterwork:statname` filter. Only the primary +10 boost is considered.
* Sharing build settings directly from Loadout Optimizer will now also include subclass configuration.
* DIM now saves Artifact configuration in Loadouts. Note that DIM cannot reconfigure your artifact automatically, but you can use this information to keep track of which artifact unlocks are important for a Loadout.
* Search autocomplete should be smarter, with the ability to complete item and perk names even when you type multiple words.
* In-game loadouts' icon, color, and name can now be changed through DIM.
* You can create an in-game loadout from your currently equipped items through DIM.
* Added quick clear buttons to each section of the loadout editor.

## 7.62.0 <span class="changelog-date">(2023-03-26)</span>

* Items in the "Focused Decoding" and "Legacy Gear" screens within the Vendors page will now correctly show collection and inventory checkmarks.
* The current power caps and power floor are now displayed on the Milestones section of the Progress screen.
* Display the current and max Postmaster count at all times.
* Armor mods descriptions now include their stacking behavior.
* Added tooltips for the loadout optimizer settings shown on saved loadouts.
* The "mod assignment" screen displays better on mobile.
* The icons for weapon slots have been changed to reflect how they work in game. What was the "kinetic" slot now shows kinetic, stasis, and strand icons while the "energy" slot shows solar, arc, and void icons.
* On mobile, you can no longer accidentally scroll the whole page while viewing search results.
* Clicking "Manage Loadouts" from the character menu will bring you to the Loadouts screen for that character instead of your active character.

## 7.61.0 <span class="changelog-date">(2023-03-19)</span>

* Hashtags for items and loadouts can now contain emoji.
* Removed # from loadout filter pills.
* Overloaded range filters (e.g. season:>outlaw) now autocomplete.
* Stat effects for mods/aspects in the mod picker are now both more accurate and more attractive.
* Fixed the color of Strand movement and class abilities on Loadouts screen.
* Fixed an issue where DIM Sync data might not be available when Bungie.net is down.
* Added `source:rootofnightmares`/`source:ron` and `modslot:rootofnightmares` searches.
* DIM now correctly allows you to unsave previously saved queries that later became invalid.
* Fixed the `is:curated` filter never matching weapons without an equipped kill tracker.

## 7.60.1 <span class="changelog-date">(2023-03-14)</span>

* Custom stat fixes
  * Fixed the `stat`/`basestat` filters for weapon stats.
  * Fixed custom stat columns unchecking themselves in Organizer.
* Loadout Optimizer improvements:
  * The tooltip for stat mods now explains when a mod was picked automatically.
  * Mins/Maxes displayed in the stat tier picker now better match the stat rangees found in results.

## 7.60.0 <span class="changelog-date">(2023-03-12)</span>

* Fixed deepsight border showing up for weapons whose pattern has already been unlocked.
* DIM now correctly handles reduced mod costs via artifact unlocks.
* Support added for named and multiple custom total stats. Sort and judge your your armor pieces by multiple situations, like a PVE and PVP stat. Sort by these values in Compare and Organizer, and search by them with stat filters like `stat:pve:>40`.
* Fixed powerful and pinnacle reward calculations.

## 7.59.0 <span class="changelog-date">(2023-03-05)</span>

## 7.58.1 <span class="changelog-date">(2023-03-02)</span>

* DIM supports displaying and equipping in-game loadouts.
* Triage tab is now available outside of DIM Beta. This feature provides information to help quickly compare and judge a new (or old) item.
  * Whether am armor piece is high or low among your others, or is completely better or worse than another.
  * How many other similar weapons you have, and weapon Wishlist status.
  * Whether an item is included in loadouts, and which.
* Bright Dust and XP have been added to the filter pills on bounties and seasonal challenges.
* `is:statlower` knows about the new artifice armor rules and will consider the artifice +3 stat boost in a single stat when comparing against other armor.
* Sorting in the Organizer is a bit more reliable.
* DIM should be more resistant to being logged out during API maintenance.
* Loadout Optimizer will now automatically use Artifice mod slots to improve build stats, and the arrows point the right way.
* The tooltip for enhanced intrinsics or adept masterworks will now only show the stat boosts actually relevant to the item.
* The materials popup has been updated for Lightfall.
* Deepsight weapons once again appear with a red border. The deepsight search terms have been collapsed into just `is:deepsight` as there is no longer deepsight progress on items.
* Removed useless energy indicators on armor.

### Beta Only

* Loadout Optimizer's toggle to include required stat mods has been changed to optimize all builds using as many stat mods as possible. This is a consequence of the artifice changes.

## 7.58.0 <span class="changelog-date">(2023-02-26)</span>

* The `inloadout` filter now finds hashtags in Loadout notes.
* Support for non-English hashtags.
* Added a popup on crafted weapons that shows all their kill tracker stats at once.
* Switched D2Gunsmith link to D2Foundry.

## 7.57.0 <span class="changelog-date">(2023-02-19)</span>

* Add `is:retiredperk` search that highlights items that have a perk which can no longer drop for that item.
* You can now click a Loadout name in Organizer's Loadouts column to quickly bring up this loadout for editing.
* When hovering over subclass Aspects in Loadouts and Loadout Optimizer, the tooltip will now show the number of Fragment slots granted.
* You can now bring up the Armory page for a weapon directly from the search bar by typing a weapon name there and clicking the corresponding entry.
* Improved the logic for choosing what item to equip when de-equipping an item. DIM will now generally avoid equipping exotics as replacements, and will pay attention to the type of item and your tags.

## 7.56.0 <span class="changelog-date">(2023-02-12)</span>

* Fixed the Compare tool for items with quotation marks in their name.

## 7.55.0 <span class="changelog-date">(2023-02-05)</span>

## 7.54.0 <span class="changelog-date">(2023-01-29)</span>

## 7.53.0 <span class="changelog-date">(2023-01-22)</span>

* On the Records and Armory pages, perks only shown on the collections/"curated" roll will now correctly be marked as unavailable on randomly rolled versions.
* Added a `crafteddupe` search filter. This allows you to find duplicate weapons where at least one of the duplicates is crafted.
* Added shaped date to the organizer, and a shaped overlay to more easily pick out shaped weapons.
* DIM will remember where you were linked to when you log in - you no longer have to log in then open that loadout link again.
* Bounties and seasonal challenges now show their base XP value (before any bonuses). This is community sourced data which may not remain accurate with subsequent game updates.

## 7.52.0 <span class="changelog-date">(2023-01-15)</span>

* Loadout hashtags are now auto-completed in the Loadout name and notes fields. Type `#` to suggest tags used in other Loadouts.
* Destiny symbols are now available in Loadout names and notes, and item notes. Type `:` for symbol suggestions or use the symbols picker in the text fields.
* The "Sync item lock state with tag" setting now excludes crafted weapons, as DIM would otherwise re-lock crafted weapons during reshaping.
* In accordance with all standard armor mods being unlocked in-game, DIM now also considers these mods unlocked.

## 7.51.0 <span class="changelog-date">(2023-01-08)</span>

* If you add hashtags to your loadouts' names or notes, DIM will show buttons for quickly filtering down to loadouts that include that hashtag.
* Fixed a bug where the "Show Older Items" button in the Item Feed would not permanently show all old items.
* The Armor and Weapons CSV export in Organizer and Settings now includes a Loadouts column.
* Fixed universal ornament unlock detection.
* Opening the Armory view from a Vendor focusing item now shows the correct weapon with all available perks, not a dummy item.

## 7.50.3 <span class="changelog-date">(2023-01-04)</span>

## 7.50.2 <span class="changelog-date">(2023-01-04)</span>

## 7.50.1 <span class="changelog-date">(2023-01-03)</span>

* Removed the "2x" tag on Crucible rank.

## 7.50.0 <span class="changelog-date">(2023-01-01)</span>

* DIM now loads a saved copy of your inventory even when it is offline or Bungie.net is down. The saved copy is whatever information Bungie.net last successfully provided on that device.
  * The refresh button now has a tooltip showing how recently DIM was able to load your inventory from Bungie.net. This can help identify when DIM's view is out of date, relative to the in-game state.
* If DIM Sync is down, the Export Backup button will save a copy of your local data instead of just failing.
* DIM can now automatically sync an item's log state to its tag - favorite, keep, and archive tags auto lock the item, and junk or infuse tags unlock the item. This option needs to be enabled in settings, and when it's on the item tile will no longer show the lock icon for tagged items.
* Crafted items will no longer lose their tags/notes or be missing from loadouts after being reshaped. This only affects items that are newly tagged or added to loadouts - crafted weapons that were already tagged or in loadouts will not be preserved when reshaping them.
* Worked around an issue where class item mods from the fourth artifact column would be missing for some players.

### Beta Only

* If you add hashtags to your loadouts' names or notes, DIM will show buttons for quickly filtering down to loadouts that include that hashtag.

## 7.49.0 <span class="changelog-date">(2022-12-25)</span>

* The filter help menu item is now keyboard accessible.
* Fixed a bug where opening a loadout link could result in the loadout reopening later.
* DIM should be better at ignoring when Bungie.net sends back outdated inventory data.

## 7.48.0 <span class="changelog-date">(2022-12-18)</span>

* Using the "Import Loadout" button on the Loadouts page, you can now paste loadout share links (like `dim.gg` links or links generated by other community sites) to open these loadouts directly in DIM.
  * This should make it easier to open shared loadouts where you're using DIM instead of opening those loadouts in a new browser tab every time.
* Added a "Clear Feed" button to the Item Feed.

## 7.47.0 <span class="changelog-date">(2022-12-11)</span>

## 7.46.1 <span class="changelog-date">(2022-12-07)</span>

* Fix an error preventing Collections from being displayed.

## 7.46.0 <span class="changelog-date">(2022-12-04)</span>

## 7.45.0 <span class="changelog-date">(2022-11-27)</span>

## 7.44.1 <span class="changelog-date">(2022-11-22)</span>

* A Rising Tide community event: Updates for new declassified items, and support for new dynamic values in the titles of Items and Vendor Categories.

## 7.44.0 <span class="changelog-date">(2022-11-20)</span>

* When using the Compare tool with weapons, enabling the "Assume Masterworked" toggle will show weapon stats as if their masterwork was upgraded to T10.

## 7.43.0 <span class="changelog-date">(2022-11-13)</span>

* Gilding Triumphs for Seals are now denoted with a background, darker colors, and label text.
* Loadout Optimizer now has Undo/Redo buttons covering all configuration options.
* When Loadout Optimizer can't find any builds, it will now recommend configuration changes that could allow it to find builds.

## 7.42.3 <span class="changelog-date">(2022-11-10)</span>

* Telesto has been reprimanded.

## 7.42.2 <span class="changelog-date">(2022-11-09)</span>

## 7.42.1 <span class="changelog-date">(2022-11-09)</span>

* Fixed an issue where DIM Sync data (loadouts, tags, etc) could appear missing for 10 minutes after loading DIM.

## 7.42.0 <span class="changelog-date">(2022-11-06)</span>

* Applying a Loadout with subclass configuration should now avoid pointless reordering of Aspects and Fragments in their slots.
* When selecting a subclass in Loadout Optimizer, it will now start configured with your currently equipped super and abilities (but not aspects or fragments).
* Fixed Compare drawer closing when clicking the button to compare all of a certain weapon type.
* The Materials menu now includes Transmog currencies (Synthweave Bolts/Straps/Plates).

## 7.41.0 <span class="changelog-date">(2022-10-30)</span>

* On first visit, DIM will prompt you to select a platform instead of automatically selecting the most recently played one. Also, DIM will no longer fall back to your D1 account when Bungie.net is down.
* Invalid search queries are now detected more reliably and DIM will not show search results if the query is invalid.
* Loadout Optimizer will now remember stat priorities and enabled stats per Guardian class.

## 7.40.0 <span class="changelog-date">(2022-10-23)</span>

* Catalyst progress shows up in the item popup for exotic weapons that still need their catalyst finished.
* Firefox users should notice fewer cases where their data is out of sync with the game.
* DIM will warn you if you have DIM Sync off and try to save Loadouts or Tags that could be lost without DIM Sync.

## 7.39.1 <span class="changelog-date">(2022-10-18)</span>

* You can now undo and redo changes to loadouts while editing them.
* Fix for an error displaying new vendor inventories when definitions are still old.
* Fix the Progress page's event section to properly detect the new Festival of the Lost event card.
* Removed a now-unnecessary workaround for incorrect subclass ability colors.

## 7.39.0 <span class="changelog-date">(2022-10-16)</span>

* Added `is:armorintrinsic` to find Artifice Armor, armor with seasonal perks, etc.
* Compare suggestion buttons now offer comparison to similar armor intrinsics.
* Added perks to Light.gg links. See your weapon's popularity rating without having to reselect its perks.
* Vendor items now show pattern unlock progress.
* Removed the "streak" boxes from Trials rank.
* Added browser info on the About page

## 7.38.0 <span class="changelog-date">(2022-10-09)</span>

### Beta Only

* Added an experimental Loadout Optimizer setting that automatically adds +10 and +5 stat mods to hit specified stat minimums.

## 7.37.0 <span class="changelog-date">(2022-10-02)</span>

* Add `foundry` search term. Try `foundry:hakke` for all your items brought to you by Hakke.

## 7.36.0 <span class="changelog-date">(2022-09-25)</span>

## 7.35.0 <span class="changelog-date">(2022-09-18)</span>

* Fixed an issue where emblems that were not transferrable across characters were being shown in the loadout drawer.
* DIM now identifies more intrinsic breakers, added `breaker:any`

## 7.34.0 <span class="changelog-date">(2022-09-11)</span>

* Season of Plunder Star Chart upgrades are now shown in the right order on the Vendors page.

## 7.33.0 <span class="changelog-date">(2022-09-04)</span>

* Progress page now correctly classifies the Star Chart weekly challenge as a powerful reward source instead of a pinnacle.
* Visual adjustments to power level tooltips.
* Loadout Optimizer is now aware of King's Fall mods.
* Deprecated mods no longer appear in the Seasonal Artifact preview.
* Made an experimental change to how we sequence Bungie.net API calls that may make their performance more consistent.

## 7.32.0 <span class="changelog-date">(2022-08-28)</span>

* If the DIM API is down and you have pending updates, DIM will load correctly instead of spinning forever. We also do a better job of keeping changes you make while the API is down.
* If the DIM API is not returning some info (e.g. searches), we'll fall back to your locally cached data instead of wiping it out.
* Updating/overwriting a Loadout using Loadout Optimizer's "Compare Loadout" button will now correctly remove the placeholders for armor equipped in the Loadout that no longer exists.
* The item sort for Weapon Damage Type and Armor Element Type are now separate.
* Epic Games accounts should display properly in the menu.
* The loadout name editor will no longer offer system autocomplete.
* Fixed the subclass colors for arc subclass mods.

## 7.31.1 <span class="changelog-date">(2022-08-23)</span>

## 7.31.0 <span class="changelog-date">(2022-08-21)</span>

* Fixed Loadouts trying to clear Solstice sockets and Strip Sockets trying to remove Festival of the Lost helmet ornaments.
* Tooltips have been adjusted further. They now have more spacing around content, rounded corners and improved contrast.

## 7.30.0 <span class="changelog-date">(2022-08-14)</span>

* Tooltips have been redesigned:
  * They now use a darker color scheme that fits in better with the rest of DIM.
  * Perk and mod tooltips for enhanced weapon traits and Exotic catalysts have unique styles to help them stand out.
  * The energy cost of armor mods is displayed within tooltips.
* Fixed an issue where the energy meter on Ghosts was not displaying the amount of energy that had been used by inserted mods.
* Solar class ability and jump icons have had their colors adjusted to match other solar abilities (we couldn't handle it anymore).

## 7.29.1 <span class="changelog-date">(2022-08-07)</span>

* Fix a bug where you couldn't edit a search query from the middle.

## 7.29.0 <span class="changelog-date">(2022-08-07)</span>

* Fixed Armory perk grid showing arbitrary wish list thumbs, and fixed Collections offering wish list notes for unrelated weapons.
* Collections items will now be recognized as craftable. Try the search filter `is:craftable -is:patternunlocked` on the Records page to list craftable weapons you still need to unlock the pattern for, and click the weapons to see your pattern progress.
* When prioritizing where to place other Arc armor mods, DIM Loadout Mod assignment will now try to activate the secondary perks of all types of Arc Charged With Light mods.
* Fixed the "Remove other mods" toggle in Loadouts resetting when saving the Loadout as "Any Class".
* Fixed missing element icons in the Triage pane.
* Added a "Strip Sockets" search action to remove shaders, ornaments, weapon, armor, and artifact mods. This is available from the advanced actions dropdown to the right of the search field. Search for targeted items first, then choose what to remove.
* Eliminated an unnecessary 10 second pause when loading DIM if the DIM Sync service is down.
* Fixed search filter string disappearing when rotating or majorly resizing the DIM window.
* Integration for the [DIM Stream Deck extension](https://dim-stream-deck.netlify.app/) is now available outside DIM Beta.
* Fixed an issue with saving/syncing the Farming Mode slot count setting.
* Fixed a crash and improved the accuracy of the Loadout Optimizer's mod assignment behavior.

### Beta Only

* Added warnings about potential data loss when you save tags, notes, and loadouts but have DIM Sync off.
* Added an info bar when DIM Sync is not able to talk to the server.

## 7.28.0 <span class="changelog-date">(2022-07-31)</span>

* Hid Solstice armor rerolling sockets from Loadout Optimizer too.

## 7.27.0 <span class="changelog-date">(2022-07-24)</span>

## 7.26.1 <span class="changelog-date">(2022-07-23)</span>

* Added Solstice event challenges to the Progress page.

## 7.26.0 <span class="changelog-date">(2022-07-17)</span>

* Worked around a Bungie.net API bug where Vanguard reset count was reported under Strange Favor (Dares of Eternity) instead.
* DIM now has direct support for the [DIM Stream Deck extension](https://dim-stream-deck.netlify.app/). If you have a Stream Deck you can install this plugin and then enable the connection from DIM's settings to control DIM from your Stream Deck. Please note that the plugin is neither written by nor supported by the DIM team.

## 7.25.0 <span class="changelog-date">(2022-07-10)</span>

## 7.24.0 <span class="changelog-date">(2022-07-03)</span>

* Weapon perks now include community-sourced weapon and armor perk descriptions courtesy of [Clarity](https://d2clarity.page.link/websiteDIM) and [Pip1n's Destiny Data Compendium](https://docs.google.com/spreadsheets/d/1WaxvbLx7UoSZaBqdFr1u32F2uWVLo-CJunJB4nlGUE4/htmlview?pru=AAABe9E7ngw*TxEsfbPsk5ukmr0FbZfK8w#). These can be disabled in settings.
* DIM will now auto refresh while you're playing the game. You'll see a green dot when DIM notices you're online - if you're online and it doesn't notice, try refreshing manually by clicking the refresh icon or hitting the R key.
* If you have a title equipped on your character, it will replace your character's race in the character headers.
* Fixed a crash when trying to assign deprecated Combat Style mods.
* The "Move other items away" loadout toggle no longer clears ghosts, ships, or sparrows.
* Added filter for enhanced perks.

### Beta Only

* We have enabled experimental direct support for the [DIM Stream Deck extension](https://dim-stream-deck.netlify.app/). If you have a Stream Deck you can install this plugin and then enable the connection from DIM's settings to control DIM from your Stream Deck. Please note that the plugin is neither written by nor supported by the DIM team. **If you had installed the old Stream Deck Chrome extension, you need to uninstall it, or DIM will act weird (popups closing, etc).**

## 7.23.2 <span class="changelog-date">(2022-06-29)</span>

* Fixed an issue where fashion mods would not display in loadouts.
* Fixed the element icon displaying below the energy number in Compare.
* Somewhat worked around an issue with Bungie.net where on refresh you would see an older version of your inventory.
* Fixed the crafted weapon level progress bar going missing with some Operating System languages.
* Perk and mod tooltips should contain fewer duplicate lines of text.
* Exotic catalyst requirements are now hidden on tooltips if the catalyst is complete.
* Fixed an issue where stat modifications from Exotic catalysts were being displayed when the catalyst was incomplete.

### Beta Only

* Community-sourced perk descriptions have been made more visually distinct.

## 7.23.1 <span class="changelog-date">(2022-06-27)</span>

* Fix missing icons in the subclass and mod menus.

## 7.23.0 <span class="changelog-date">(2022-06-26)</span>

* The links on the top of the page will now show for narrower screens. All links are always available in the menu.
* Improved performance of switching characters and opening item picker or search results on iOS. Something had gotten slower with Safari in one of the recent iOS updates, so we had to do a lot of work to get back to a responsive UI.
* Fixed the tooltip in the mod assignment page not showing the correct energy usage.

## 7.22.0 <span class="changelog-date">(2022-06-19)</span>

* Fixed a rare edge case where Loadout Optimizer would miss certain valid elemental mod assignments with locked armor energy types.
* When moving multiple items, DIM will transfer them in a more consistent order e.g. Kinetic weapons are moved before Heavy weapons, helmets before chest armor etc.
* Fixed Organizer redundantly showing enhanced weapon intrinsics in multiple columns.
* Vendor items once again show wish list thumbsup icons.
* Weapon attunement and leveling progress now shows a single digit of additional precision.

## 7.21.0 <span class="changelog-date">(2022-06-12)</span>

* The [DIM User Guide](https://github.com/DestinyItemManager/DIM/wiki) has moved back to GitHub from Fandom, so you can read about DIM without intrusive ads.
* When making automatic moves, DIM will always avoid filling in your last open Consumables slot. An item can still be manually moved into your character's pockets as the 50th consumable.
* Loadout Optimizer will now suggest class items with an elemental affinity matching the mods even when allowing changes to elemental affinity.
* Fixed an issue where the item popup could appear partly offscreen.
* Items sorted by tag will re-sort themselves immediately after their tag changes.
* DIM now loads full inventory information on load and doesn't require an inventory refresh for certain info including crafting status.

### Beta Only

* Weapon perks now include community-sourced weapon and armor perk descriptions courtesy of [Clarity](https://d2clarity.page.link/websiteDIM) and [Pip1n's Destiny Data Compendium](https://docs.google.com/spreadsheets/d/1WaxvbLx7UoSZaBqdFr1u32F2uWVLo-CJunJB4nlGUE4/htmlview?pru=AAABe9E7ngw*TxEsfbPsk5ukmr0FbZfK8w#). These can be disabled in settings.

## 7.20.1 <span class="changelog-date">(2022-06-06)</span>

* Fixed some items showing the wrong popup.

## 7.20.0 <span class="changelog-date">(2022-06-05)</span>

* The top level comment of a saved search filter is now displayed separately from the filter query.
* Support for new loot: `source:duality` and `source:haunted`.
* Little clearer warning when you have hidden a major section of your inventory.
* Moved the currencies (glimmer, legendary shards, etc) from the "Armor" tab to the "Inventory" tab on mobile, and also included them in the material counts sheet (accessible from Vault header dropdown).

## 7.19.0 <span class="changelog-date">(2022-05-29)</span>

* Enhanced intrinsics on crafted weapons are now treated as a masterwork internally. As a result, you can use e.g. `is:crafted -masterwork:any` to find crafted weapons without an enhanced intrinsic. The golden border additionally requires two enhanced traits, just like in-game.
* Resonant Element search filters such as `deepsight:ruinous` have been removed as these currencies are now deprecated.
* Selected Super ability is now displayed on Solar subclass icons.
* Features around managing crafting patterns:
  * Items that have a pattern to unlock will show the progress to that pattern in the item popup - even on items that do not have deepsight resonance.
  * Items that can be attuned to make progress in unlocking a pattern have a little triangle on the bottom right of their tile to set them apart.
  * Search filter `deepsight:pattern` finds those items.
  * The search `is:patternunlocked` finds items where the pattern for that item has already been unlocked (whether or not that item is crafted).
  * Don't forget that `is:craftable` highlights any items that can be crafted.
* Fixed Triage tab's similar items search for slug Shotguns.

## 7.18.1 <span class="changelog-date">(2022-05-24)</span>

* Added seasonal info for Season of the Haunted and fixed some bugs with new items.
* Loadouts with a Solar subclass will automatically be upgraded to Solar 3.0.
* Show Airborne Effectiveness stat on weapons.

## 7.18.0 <span class="changelog-date">(2022-05-22)</span>

* In Loadout Optimizer, the option to lock Masterworked armor to its current element has been replaced with an option to lock the element on armor equipped in other DIM Loadouts.
  * The Witch Queen had reduced the cost of changing the element on a fully masterworked armor piece to 10,000-20,000 Glimmer and one Upgrade Module, making it cheaper than changing the element on a not fully masterworked armor piece.
  * Selecting this option means Loadout Optimizer will suggest changes to armor elements as needed but avoid breaking other Loadouts where mod assignments rely on particular elements.
  * Clicking the "Optimize Armor" button in a Loadout to open Loadout Optimizer excludes this Loadout from consideration because you're actually looking to make changes to this Loadout.
* Loadouts list opened from Vault emblem now won't erroneously warn that Loadouts with subclasses or emblems are missing items.

## 7.17.0 <span class="changelog-date">(2022-05-15)</span>

* Fixed Organizer not showing some legendary armor intrinsic perks.
* Fixed a glitch in Loadout Optimizer where legendary armor intrinsic perks could be clicked to lock that piece as an exotic.
* Fixed double zeroes on armor in Compare.
* Fixed bad stat coloring in Compare when stats are more than 100 points apart (this only really affected power level).
* Popups and tooltips are a bit snappier.
* The close button in the Armory view (click an item's title) no longer overlaps the scrollbar.
* Inventory size stat no longer shows on any item - it used to show on Bows only.

## 7.16.1 <span class="changelog-date">(2022-05-09)</span>

* Fix "lower is better" stats not being masterworked gold in the item popup.

## 7.16.0 <span class="changelog-date">(2022-05-08)</span>

* Stat bonuses granted to crafted weapons by an enhanced intrinsic are now distinguished in the stat bars similarly to masterwork effects.
* Make sure DIM displays the scoring thresholds on the Shoot To Score quest.
* The recoil direction stat has been tweaked to show a much wider spread as the recoil stat value decreases.

## 7.15.0 <span class="changelog-date">(2022-05-01)</span>

## 7.14.1 <span class="changelog-date">(2022-04-26)</span>

* Reverted Deepsight workaround, so weapon attunement displays correctly.

### Beta Only

* Enabled the Triage tab of the item popup. Find some information here to help decide if an item is worth keeping. Let us know what helps and what could help more!

## 7.14.0 <span class="changelog-date">(2022-04-24)</span>

* Work around an issue where Bungie.net is not highlighting completed Deepsight weapons.

## 7.13.0 <span class="changelog-date">(2022-04-17)</span>

* If an armor piece doesn't have enough mod slots to fit the requested mods (e.g. three resist mods but no artifice chest piece), DIM will notice this earlier and show them as unassigned in the Show Mod Placement menu.
* Added text labels to "icon-only" columns (lock icon, power icon, etc.) in dropdowns on the Organizer page. Only show label in dropdowns, columns show icon only.
* Echo of Persistence Void Fragment now indicates that it has a stat penalty depending on the Guardian class.
* We no longer auto-refresh inventory if you "overfill" a bucket, as refreshing too quickly was returning out-of-date info from Bungie.net and making items appear to "revert" to an earlier location. Make sure to refresh manually if DIM is getting out of sync with the game state.
* Using the Mod Picker to edit loadout mods should now correctly show all picked mods.
* Selecting a different weapon masterwork tier for previewing should now correctly preview the final value of the changed stat in the masterwork picker.
* Fixed a case where the "Gift of the Lighthouse" item might be in your inventory but not show up in DIM. Allowed some items with missing names to appear in your inventory.

## 7.12.0 <span class="changelog-date">(2022-04-10)</span>

* If a wish list contains only non-enhanced perks, DIM will mark a roll as matching if it has the Enhanced versions of those perks.
* Fixed a rare edge case where Loadout Optimizer would not consider legendary armor if you own an exotic with strictly better stats.
* Glaive symbol now shows up in bounties, challenges, etc.
* `is:extraperk` filter finds weapons with additional toggleable perks, from pinnacle activities and Umbral Focusing.
* Fixed perk grouping for some perk-only wish lists.
* Armory wish list view now shows perks, magazines, barrels, etc. in a similar order to the in-game view.
* Re-added the D2Gunsmith link to the weapons armory page.
* `memento:any`, `memento:nightfall` etc. filters find crafted weapons with a memento inserted.

## 7.11.0 <span class="changelog-date">(2022-04-03)</span>

* The Item Popup's header now opens the Armory view when clicked, and has some cursor/link styling as a reminder.
* Deprecated Black Armory Radiance slots are now hidden, to make space for other weapon data.
* Material Counts tooltip now fits onscreen better on desktop. On mobile, it's available under the banner dropdown of the Vault inventory page.
* Wishlist combinations now collapse themselves into manageable groups in the Armory view.
* Enhanced Elemental Capacitor no longer adds all its stat bonuses to weapons on which it's selected.
* Fynch rank is now showing the correct number on the Vendors page.
* Fixed loadouts with Void 3.0 subclasses accidentally including empty fragment or aspect sockets.
* Fixed loadouts failing to remove mods from some armor or inadvertently changing the Aeon sect mod.
* Invalid search terms no longer cause the entire search to match every item.
* Searches do better with quoted strings, and allow for escaping quotes in strings (e.g. `"My \"Cool\" Loadout"`)
* Item moves are better about allowing a move if you really have space on a character, even if DIM hasn't refreshed its view of inventory. That said, DIM will always work best when its view of your inventory is up to date, so continue to refresh data after deleting items in game. DIM will now refresh automatically if we "overfill" a bucket because clearly we're out of date in that circumstance.
* Mod Picker will now properly register Shadowkeep Nightmare Mods as activity mods.
* Selected Super ability is now displayed on Void and Stasis subclass icons.
* Mod position selector avoids invalid sockets a little better.

## 7.10.0 <span class="changelog-date">(2022-03-27)</span>

* Dragging horizontally on items in Compare will scroll the list - even on iOS.
* Mobile users can now access Material Counts under the banner dropdown of the Vault inventory page.
* In the Armory and Collection views, craftable weapons now show their required Weapon Level in their tooltip.
* DIM should no longer get visually mangled by Android's auto-dark-mode.
* Fixed an incorrect item count in non-English inventory searches.
* Try a little harder to re-fetch item definitions data, if Bungie.net sends back an invalid response.
* Searches that can't be saved (because they're too long, or invalid) won't show a save ⭐️ button.
* Search filters can contain comments. Only the top level comment gets saved. e.g. `/* My Cool Search */ is:handcannon perkname:firefly`.
* Loadouts
  * The loadout search field has been moved to the top of the loadout menu, which should prevent iOS from going crazy. Filtering loadouts hides the other buttons as well.
  * Sharing a loadout now shows an explanation of what's being shared.
  * Fixed the loadout drawer not opening when "+ Create Loadout" is selected from the vault.
  * Fixed "Fill from Equipped" going a little overboard on what it tried to add to the loadout, and spamming notifications.

## 7.9.0 <span class="changelog-date">(2022-03-20)</span>

* When loading your inventory, DIM now alerts you if your items might be misplaced, affecting your drops' Power Level.
* New inventory sorting options. Check [Settings](/settings) to view and rearrange your sort strategy.
  * Reverse the order of any individual sorting method.
  * Sort items by whether they are crafted, and whether they have Deepsight Attunement available.
* Fix organizer stats header alignment
* Added Vow of the Disciple raid mods to Loadout Optimizer and search filters.
* Deepsight weapons' attunement progress is now shown on the item popup. Tap and hold, or hover the progress bar to see extractable Resonant Elements.
* Fixed some weird spacing in the item popup perk list when a gun could but doesn't have an origin perk.
* The Progress page properly distinguishes between +1 and +2 pinnacles.

## 7.8.3 <span class="changelog-date">(2022-03-15)</span>

* Fixed loadout search filter to include notes

## 7.8.2 <span class="changelog-date">(2022-03-14)</span>

## 7.8.1 <span class="changelog-date">(2022-03-14)</span>

## 7.8.1 <span class="changelog-date">(2022-03-14)</span>

* Fixed D1 loadout editor not appearing.
* Fixed loadout editor not disappearing after saving/deleting.

## 7.8.1 <span class="changelog-date">(2022-03-13)</span>

* Assume armor masterwork and lock armor energy options will now be saved correctly when saving a loadout from the Loadout Optimizer and loaded correctly when Optimizing Armor.
* Obsolete consumable mods hidden in the Vault are now detected. They should show up on the Inventory page, and DIM should count vault space more accurately.
* Prevent iOS from popping up the keyboard automatically so often.
* Prevent crafting socket from showing up in the Armory.
* Clearer, prettier Enhanced Perk icons.
* Raid crafting materials are now included in the currency counter. Tap and hold, or hover, the consumables count in the vault header to check them.
* Many fixes for how classified items show up, and how they count toward the power level of each Guardian class. Can't see these fixes now, but maybe next time there's a new Raid.
* New search support for `source:vow` (Vow of the Disciple) and `source:grasp` (Grasp of Avarice) and `season:16`.

## 7.8.0 <span class="changelog-date">(2022-03-06)</span>

### Changes

* The "Pull From Postmaster" button no longer requires a second tap to confirm. For those who dislike this button, it may be removed entirely via a setting in the Settings page.
* Removed D2Gunsmith link from the item details popup while they work on revamping the site for all the new changes.
* Removed the `level:` filter for D2 accounts, as Guardians no longer have a Level and items no longer require one.
* Season of the Risen War Table Upgrades are now in the right order and show their acquired status.
* Loadout Optimizer Mod picker will now correctly update when switching between mod slots without closing Mod Picker.
* Loadout Optimizer now correctly takes Echo of Persistence's class-specific stat reductions into account when generating sets.
* The "Kinetic Slot" icon in Compare sheet now looks different from the "Kinetic Damage" icon.
* Added `catalyst:` filter which accepts the following parameters `missing`, `complete`, and `incomplete`.

### Features

* `is:wishlistunknown` highlights items that have no rolls in the currently loaded wishlist.
* When you have 10 or more loadouts, a search box will appear in the Inventory page loadout dropdown, allowing you to search names just like on the Loadouts page.
* The Item Feed is available on both desktop and mobile. It shows your gear in the order it dropped, and gives you quick controls to tag incoming loot. Click on the item tile to get the full item popup.
  * Item Feed also got better at identifying relevant weapon perks.
  * Tagging an item from the Item Feed also marks it as not-new.
  * Items can be dragged out of the feed into inventory locations (or into the loadout editor).
* We have brand new Loadout Editor! Check it out from the character menu or the Loadouts page.
  * The layout mirrors the Loadout page's new design which has clear areas for different types of items. Each section also has a menu of additional actions like re-syncing from your currently equipped items, or clearing out a whole section.
  * As part of this change, we're removing support for "multi-class" loadouts. Loadouts will either be tied to one class, or can be toggled to "Any Class". "Any Class" loadouts cannot contain Subclass, Armor, or Fashion. If you edit an existing "Any Class" loadout and save it, those items will be removed unless you turn off "Any Class".
  * Double-click items to toggle between equipped and unequipped instead of single clicking. We'll be continuing to improve how you choose items and specify whether they're equipped in the future.
  * A new setting allows you to clear out all other mods from your armor when applying a loadout. This works even if you've chosen no mods in your loadout, so you can make a "Reset mods" loadout.
  * With this new design we have space to add even more loadout editing tools over the next few seasons.
  * The loadout editor stays open if you navigate to the Inventory or Loadouts screen while it's already open.
  * The new Loadout Editor is not available for D1.

### Witch Queen updates

* Crafted and Deepsight weapons are now more in line with how they look in-game.
* Old loadouts containing void subclasses will upgrade automatically to the new Void 3.0 version, instead of telling you the loadout is missing an item.
* Enhanced perks are now visually distinct in the Item Popup.
* The Organizer page now includes a selector for Glaives.
* Glaives now show their Shield Duration stat.
* New search filters:
  * `deepsight:complete` and `deepsight:incomplete` to check the status of weapons' Deepsight attunement.
  * `deepsight:ruinous`, `deepsight:adroit`, `deepsight:mutable` and `deepsight:energetic` to identify Deepsight Resonance weapons that can provide specific Resonant Elements.
  * `is:craftable` for any weapons which could be crafted at the Relic.
  * `weaponlevel:` to filter by a crafted weapon's level.
  * `is:glaive` ... finds Glaives!

## 7.7.0 <span class="changelog-date">(2022-02-28)</span>

* Increased the strings we search through when filtering by mods/perks.
* Crafted weapons' levels and level progress are now shown on the item popup.
* Added `is:crafted` and `is:deepsight` filters.
* Crafting materials are now included in the currency counter. Tap and hold, or hover, the consumables count in the vault header to check them.
* Fixed a bug where "Use Equipped" would not update fashion in existing loadout.

## 7.6.0 <span class="changelog-date">(2022-02-21)</span>

* Fix applying D1 loadouts.
* `inloadout:` filter now matches partial loadout names -- use `inloadout:"pvp"` for items in loadouts where "pvp" is in the loadout's name.
* If your loadout includes ornaments, items are shown as if they had the loadout applied in the loadout page and loadout editor.
* You can now change the Aeon sect mod through the item popup.
* You can now edit your equipped Emotes from DIM. You can't add them to loadouts... yet.
* Fix issue where Loadout Optimizer armor upgrade settings were not being migrated from existing loadouts.
* Clan Banners are no longer shown in DIM.
* Weapon compare sheet now includes a button to compare with other legendary weapons of the same category, excluding exotics.
* Armor in collections now displays its collections stat roll.
* Fix issues with button text wrapping in some languages.
* Fix potential element blurriness in Edge browser.
* Fix for Loadout Optimizer suggesting armor with insufficient energy.
* Fix a clash between `power:1234` and `is:power` filters.
* Loadout Optimizer is now a little more thorough in preventing an item from being both pinned and excluded.

### Witch Queen updates

* There's a good chance crafted items will display correctly in DIM. No promises though.
* Prepare Records page for a new section featuring craftable items.

### Beta Only

* Loadout Editor
  * Fix issue where subclasses were counted as general items when dropping into a loadout or filling general from equipped.
  * Allow removal of a single mod through the editor display.

## 7.5.1 <span class="changelog-date">(2022-02-14)</span>

### Beta Only

* We're testing a brand new Loadout Editor. Check it out from the character menu or the Loadouts page.
  * The layout mirrors the Loadout page's new design which has clear areas for different types of items. Each section also has a menu of additional actions like re-syncing from your currently equipped items, or clearing out a whole section.
  * As part of this change, we're removing support for "multi-class" loadouts. Loadouts will either be tied to one class, or can be toggled to "Any Class". "Any Class" loadouts cannot contain Subclass, Armor, or Fashion. If you edit an existing "Any Class" loadout and save it, those items will be removed unless you turn off "Any Class".
  * Double-click items to toggle between equipped and unequipped instead of single clicking. We'll be continuing to improve how you choose items and specify whether they're equipped in the future.
  * A new setting allows you to clear out all other mods from your armor when applying a loadout. This works even if you've chosen no mods in your loadout, so you can make a "Reset mods" loadout.
  * With this new design we have space to add even more loadout editing tools over the next few seasons.
  * The loadout editor stays open if you navigate to the Inventory or Loadouts screen while it's already open.
  * The new Loadout Editor is not available for D1.

## 7.5.0 <span class="changelog-date">(2022-02-13)</span>

* Collect Postmaster now requires an additional click to confirm.
* Transferring ships via search query should now reliably transfer all selected items.
* Filters Help now groups stat comparison operators for a more compact page.
* Milestones are grouped by how much power bonus their rewards can provide.
* On the Loadouts page, you can now drag existing items on the page, into the current Loadout Editor, just like you can on the Inventory page. Use it to grab a couple of your favorite pieces from another loadout!
* Loadout armor stat tiers now include the total tier.
* Changed the Loadout Optimizer's Armor Upgrade options for Assume Masterwork and Lock Element options. All armor will now have an assumed minimum energy capacity of 7. The new settings have the following options,
  * Assumed Masterwork
    * None - Armor will use their current stats.
    * Legendary - Only legendary armor will have assumed masterwork stats and energy capacity
    * All - Legendary and exotic armor will have masterwork stats and energy capacity
  * Lock Element
    * None - No armor will have its element locked
    * Masterworked - Only armor that is already masterworked will have their element locked
    * All - All armor will have element locked

## 7.4.0 <span class="changelog-date">(2022-02-06)</span>

* Masterwork picker now only shows higher tiers of the current masterwork and full masterworks compatible with the weapon type.
* Sharing a build from the Loadouts page or Loadout Optimizer now uses our dim.gg links which are easier to share and show a preview.
* If you prefer reduced motion (in your operating system preferences), sheets like the compare and loadout dialogs now appear and disappear instantly.
* Clearer feedback when uploading a wishlist file.
* Expanded Organizer categories to account for Fusions and LFRs in unusual weapon slots.
* Visual fixes for Organizer categories and Vendor page toggles.

## 7.3.0 <span class="changelog-date">(2022-01-30)</span>

* Organizer drill-down buttons now show a more accurate armor count.
* Delete Loadout button now looks more warning-ish, and asks for confirmation without using a popup.
* DIM will now try to recover from a state where the browser has a corrupted storage database.
* DIM will now try to avoid overwriting shaders you don't own and thus couldn't apply back.
* Removing subclass from loadout will now enable "Add Equipped" button.
* "Add Equipped" button will no longer cause multiple items in the same slot to be listed as equipped.
* Widened and reorganized the Loadouts menu.
  * Pull from Postmaster (and its lesser known cousin, Make room for Postmaster) are removed in favor of the button next to your Postmaster items.
  * Randomize loadout is now at the end of the list of loadouts.

## 7.2.0 <span class="changelog-date">(2022-01-23)</span>

* Weapons CSV download now includes a Zoom stat column.
* Shaders, ornaments, and mods can now be searched in their choosers.
* Trials passages now show the number of rounds won and the progress of completion is now tied to the number of wins.

## 7.1.0 <span class="changelog-date">(2022-01-16)</span>

* Applying a loadout *without* fashion will no longer remove shaders and ornaments from your armor.
* The shader picker now filters invalid shaders more consistently and won't call shaders "mods".
* Fixed Records page sometimes duplicating Triumphs or Seals section while missing Collections.
* When provided multiple wish lists, Settings page now shows info about all loaded wish lists, not just the first one.
* Compare Drawer should no longer refuse valid requests to add an item to comparison.

## v6 CHANGELOG

* v6 CHANGELOG available [here](https://github.com/DestinyItemManager/DIM/blob/master/docs/OLD_CHANGELOG/OLD_CHANGELOG_6.X.X.md)<|MERGE_RESOLUTION|>--- conflicted
+++ resolved
@@ -3,11 +3,8 @@
 * Again fixed unsaving previously saved, now invalid search queries.
 * The "Titles" section on the Records page now shows the corresponding title instead of the seal name (e.g. Dredgen and Rivensbane instead of "Gambit" and "Raids").
 * Added vendor engrams to the materials tooltip/sheet accessible through or near the vault emblem.
-<<<<<<< HEAD
 * The "Search History" table can now be sorted by its columns (times used, last used) just like the Organizer.
-=======
 * DIM now detects the Clarity browser extension and recommends uninstalling it. Clarity is no longer developed by its authors and it causes excessive system resource usage.
->>>>>>> a49587a9
 
 ## 7.81.0 <span class="changelog-date">(2023-08-13)</span>
 
