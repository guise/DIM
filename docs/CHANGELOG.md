# Next

<<<<<<< HEAD
* Add stat:handling as a synonym for stat:equipspeed, to match the name shown in displays.
=======
# 5.16.0 (2019-02-24)
>>>>>>> 2ebbcc7f

# 5.15.0 (2019-02-17)

* Remember the last direction the infusion fuel finder was left in.
* Remember the last option (equip or store) the "pull item" tool was left in.
* Updated notification style. You can still click the notification to dismiss it.
* Search filter will now show button to add matching filtered items to compare (if they're comparable)

# 5.14.0 (2019-02-10)

# 5.13.0 (2019-02-03)

* Fixed search queries that include the word "and".
* Updated inventory style to reduce the visual impact of category headers.
* Added is:reacquirable to show items that can potentially be pulled from your Collection
* Redesigned infusion fuel finder to work better on mobile, and support search filtering.

# 5.12.0 (2019-01-27)

# 5.11.0 (2019-01-20)

# 5.10.0 (2019-01-13)

* Move Random Loadout into the Loadout menu and add a "Random Weapons Only" option.
* Restyle the alternate options in the loadout menu.
* Removed the quick consolidate buttons and engram counter from D1 farming mode.
* Remove the setting to "Show full item details in the item popup". DIM now just remembers the last state of the popup, and you can expand/collapse with the arrow in the top right corner of the popup.
* Fix showing which perks are highly rated by the community.
* Fix for getting stuck on the reviews tab when clicking on items that can't be reviewed.
* Fix highlighting of subclass perks.
* Add source:blackarmory & source:scourge.
* Fix CSV to always include the masterwork column.
* Add id: and hash: searches.
* Improve the performance of the notes field and fix a bug where sometimes a note from another item would show up.
* Fix some cases where the manifest wouldn't load.
* Fix crash when searching is:inloadout with no loadouts.

# 5.9.0 (2019-01-06)

* Click the plus icon under an equipped item to search for and transfer items in that slot from anywhere in your inventory.
* Import a CSV file of items with tags and notes to bulk update the tags/notes for all of those items.
* CSV - Wrap ID in quotes such that its value is not rounded.

# 5.8.3 (2019-01-02)

* More fixes to popup swiping on Android.
* Fix perk searching in non-latin languages.
* Added a key for the ratings symbols.

# 5.8.2 (2019-01-01)

* Make it easier to swipe away the item popup on Android.

# 5.8.1 (2018-12-31)

* Fix a bug where some Android phones couldn't see weapon details.
* Fix a bug where the wrong item's details would show up in the item popup.
* Show "Make Room for Postmaster" if there's anything in the postmaster, not just if there's pullable items.

# 5.8.0 (2018-12-30)

* Add the option to sort inventory by tag in custom sort options.
* No longer showing community ratings for ornaments/catalysts.
* Fixed a long-standing bug where you couldn't transfer some stacks to a full inventory.
* Item popup is nicer on mobile.
* Wider item popups on desktop.
* Larger buttons for transfers.
* Wish lists allow you to create and import lists of items or perks that will be highlighted in your inventory.
* Dropped support for iOS 10.
* Prevent the vault from getting really narrow, at the expense of some scrolling.
* Armor in the vault is now organized by class, in the same order as your characters.
* Disabled pull-to-reload on Android.
* Improved treatment of expert mode wish list items.
* Fixed perk searches to keep the whole search term together, so "machine gun reserves" won't match "machine gun scavenger" anymore.

# 5.7.0 (2018-12-23)

* Show kill trackers for items with in-progress masterwork catalysts.
* You can specify item categories to be specific about your expert wish list items.
* Hide ratings on items with fewer than 3 reviews.
* Fix some DIM functionality in the Edge browser.

# 5.6.0 (2018-12-17)

* Updated Crucible and Gambit ranks to reflect new multi-stage ranks.
* DIM loads faster and uses less memory.
* Ratings are now displayed on item tiles as an icon indicating whether they are perfect rolls (star), good (arrow up), neutral (dash), or bad (arrow down). The exact rating is still available in the item popup.
* The mobile view now defaults to 4 items across (5 including equipped), which fits more on the screen at once. You can still choose other display options in Settings.
* Masterwork info is now included in the CSV exports.
* Added season info for Dawning items.
* Include non-selected perk options while searching perks.
* Load the new Simplified Chinese Destiny database when that language is selected.
* Show a warning when perks/mods are missing because of a Bungie.net deployment.

# 5.5.2 (2018-12-10)

* Changed search behavior of perk:. It now tries to match the start of all words.
* Added "expert mode" for more complex wish list expressions.
* Allow selecting text on the progress page.
* Some redacted items now have a picture and some description, pulled from their collection record.

# 5.5.1 (2018-12-09)

* Fixed display of stackables badges in D1.

# 5.5.0 (2018-12-09)

* New items, when enabled, now show a red dot instead of an animated shine.
* Fixed center column emblem color on Safari.
* Loadout and compare popups now use a draggable "Sheet" UI.

# 5.4.0 (2018-12-02)

* Moved is:yearX and is:seasonX searches to year:# and season:#.
* Fixed a bug where Inventory would not appear on mobile for non-current characters.
* On mobile, the search box is now full-width.
* Unopened engrams are shown in a small row similar to how they appear in-game, instead of looking like they are in the postmaster.
* Engrams no longer appear to be pullable from the postmaster.
* Shaders are now sorted by whats defined in the settings.
* Fixed the display of tag dropdowns.
* Support simplified Chinese (for DIM text only - Destiny items are still in Traditional).
* New loading animation.
* New look for the Vault tile.
* Light cap raised to 650 for Season of the Forge.

# 5.3.2 (2018-11-27)

* Fix crash on Progress page caused by redacted Triumphs.
* Fix URL not updating while navigating.
* Fix display of faction levels.
* Fix The Drifter showing an error because of a redacted item.
* Fix a case where the Google Drive data file would not be created.
* Prevent moving partial stacks of Ghost Fragments, because that doesn't work.
* Fix display of vendor checkmark.
* Fix horizontal scrolling slop on the mobile header.

# 5.3.1 (2018-11-26)

* Fix some settings that weren't quite working right.

# 5.3.0 (2018-11-25)

* Remove the ability to set a specific vault width. Vault always takes all remaining space.
* Inventory columns are shaded to match the equipped emblem.
* DIM has been darkened to provide better contrast with the items.
* Fit and finish changes to the new tiles and inventory display.
* Add id and hash column to exported csv for ghosts, armor, and weapons.
* Add event and season column to exported csv for Destiny 2.
* D2 subclasses now show which path, grenade, etc. are chosen.

# 5.2.1 (2018-11-20)

* Fix comparing masterworks

# 5.2.0 (2018-11-20)

* New item tiles that show more information and don't hide the picture.
* Updated storage settings to show Google Drive usage and signed in user.
* New D1 Vendors page that resembles the D2 Vendors page.

# 5.1.0 (2018-11-18)

* Fix display of exotic catalysts in the item popup.
* Restore kill tracker for all items.
* Loadouts now sort by type then name.
* Global loadouts are now indicated by a globe icon in the LoadoutPopup.
* Loadouts of the same type can no longer have a clashing name.
* Add count: filters to search for items you have a certain number (or more or less) of. i.e. count:>3 to find all your Edge Transits.
* Improve display of your Ranks.
* Show progress towards completing cache keys.
* Work around a memory leak bug in MS Edge.
* Update titles on item popups to display closer to what's in game.
* Added community curations (a way to look for god rolls).

# 4.77.0 (2018-11-11)

* Completed bounties now sort to the bottom of the Pursuits.
* Return mods to the compare view.
* Item popup background now indicates rarity rather than burn type.
* Triumphs are now displayed on the Progress page.
* Infusion dialog now separates out duplicate items.
* The Progress page now shows progress towards reset.
* Added some sources to the search dialog.
* source:
* edz, titan, nessus, io, mercury, mars, tangled, dreaming
* crucible, trials, ironbanner
* zavala, ikora, gunsmith, gambit, eververse, shipwright
* nm, do, fwc
* leviathan, lastwish, sos, eow, prestige, raid
* prophecy, nightfall, adventure
* In Chrome you can now Install DIM from the hamburger menu and use it as a standalone app. Chrome will support macOS later.

# 4.76.0 (2018-11-04)

# 4.75.0 (2018-10-28)

* DIM now supports searching by season, event and year in Destiny 2.
* is:season1, is:season2, is:season3, is:season4
* is:dawning, is:crimsondays, is:solstice, is:fotl
* Performance improvements

# 4.74.1 (2018-10-21)

* We no longer support searching D1 vendor items.
* Added support for showing ratings and reviews based on the item roll in Destiny 2.
* Fix for missing class names in the loadout builder in Firefox.
* Added item search to D2 vendors.
* Collections now include the in-game Collections.
* D2 Vendors and Progress page now have collapsible sections.
* Catalysts are sorted above Ornaments on the Collections page.
* Fix a bug that could accidentally erase loadouts. Don't forget you can restore your data from old Google Drive backups from the Settings page.
* is:hasmod now includes Backup Mag.
* is:ikelos now includes Sleeper Simulant.

# 4.74.0 (2018-10-14)

* Added negative search. Prefix any search term with `-` and it will match the opposite.
* Added `perk:"* **"` search filter to match any keywords against perks on an item
* Added some missing `stat:`
* Lock and unlock items matching your current search from the same menu you use for tagging them.
* Updated icons across the app.

# 4.73.0 (2018-10-07)

* Added `is:heroic` search filter for armor with heroic resistance.
* New option to manually sort your characters.
* No longer forgetting what perks we recommended.
* Fix mods/perks on items - there was a bug that affected both display and searches.
* Fix is:hasmod search to include some more mods.
* You can now drag items into the loadout drawer.
* D2 spreadsheet export (in settings) covers perks now.
* You can also export ghosts (with perks) for D1/D2.
* Filters can now be combined with "or" to match either filter. For example: "is:shotgun or is:handcannon".

# 4.72.0 (2018-09-30)

* Add searches `is:transmat`, `is:armormod`, `is:weaponmod`, and `is:transmat`, and removed D1 `is:primaryweaponengram`, `is:specialweaponengram`, and `is:heavyweaponengram`.
* Show daily gambit challenge and daily heroic adventure in milestones.

# 4.71.0 (2018-09-23)

* Removed a bunch of help popups.
* Added information about unique stacks.
* Added `is:maxpower` search to return highest light items.
* Added `is:modded` search to return items that have a mod applied.
* Bounties with expiration times are now shown, and are sorted in front in order of expiration time.
* Added masterwork tier range filter.
* Highlight the stat that is boosted by masterwork in item details.
* Masterwork mod hover now shows the type/name of masterwork.

# 4.70.2 (2018-09-17)

* Fix some instances where DIM wouldn't load.
* Fix the About and Backers pages.
* Hide classified pursuits.

# 4.70.1 (2018-09-17)

# 4.70.0 (2018-09-16)

* Display armor resistance type on item icon and include in search filters.
* Giving more weight to ratings with reviews than ratings alone. Also, hiding lone ratings.
* Custom loadouts now display below our special auto loadouts.
* Added inverse string search for items and perks (prefix with minus sign)
* Postmaster is now on top of the screen (but disappears when empty).
* Individual inventory buckets are no longer collapsible, but disappear when empty.
* D1 vault counts are removed from their section headers.
* Fixed an issue where the display would be messed up when colorblind mode is on.
* Restored the keyboard shortcut cheat sheet (press ?).
* The max light loadout prefers legendaries over rares.
* Unclaimed engrams are shown up in the Postmaster section.
* Infusion transfer button is now visible on mobile devices.

# 4.69.1 (2018-09-10)

* Max power value in 'Maximum Power' loadout is now calculated correctly.

# 4.69.0 (2018-09-09)

* Max power updated to 600 for Forsaken owners.
* Fixed Year 1 weapons not having an elemental damage type.
* Many bugfixes post-Forsaken launch.
* Add Infamy rank to progress page.
* Bounties now show their rewards on the Progress and Vendors pages.
* The Progress page has been cleaned up to better reflect the state of the game since Forsaken.
* Pursuits are sorted such that bounties are displayed together.
* Add "is:randomroll" search for items that have random rolls.
* Added "is:bow" and "is:machinegun" searches.
* Remove "is:powermod" and "basepower:" searches.
* Masterworks now have a gold border. Previously items with a power mod had a gold border, but there are no more power mods.
* Added Bow stats "Draw Time" and "Inventory Size".
* Disabled vendorengrams.xyz integration until they are back online.
* Review modes - say hello to Gambit (and goodbye to Trials, at least for a little while).
* Ratings platform selection changes made easier.
* Added Etheric Spiral and Etheric Helix to the list of reputation items.

# 4.68.3 (2018-09-03)

# 4.68.2 (2018-09-03)

# 4.68.1 (2018-09-03)

# 4.68.0 (2018-09-02)

* Fixed: Destiny 2 - Sort by character age.
* Item popup shows the ammo type of D2 weapons.
* New is:primary, is:special, and is:heavy search terms for ammo types.
* Add is:tracerifle and is:linearfusionrifle searches.
* Added Korean as a language option.
* We have a new Shop selling enamel pins and T-shirts.
* Ratings system understands random rolls in D2.
* Search help added for searching by # of ratings.

# 4.67.0 (2018-08-26)

# 4.66.0 (2018-08-19)

* DIM now refreshes your inventory automatically every 30 seconds, rather than every 5 minutes.
* Clicking "transfer items" in the Infusion tool will now always move them to the active character.
* The infusion tool will now include locked items as potential infusion targets even if the checkbox isn't checked (it still affects what can be a source item).
* If you are at maximum light, DIM now alerts you when vendors are selling maximum light gear and engrams, courtesy of VendorEngrams.xyz.

# 4.65.0 (2018-08-12)

# 4.64.0 (2018-08-05)

# 4.63.0 (2018-07-29)

* Fixed a bug that could cause iOS Safari to hang.

# 4.62.0 (2018-07-22)

* Xur has been removed from the header in D1. Find him in the Vendors page.

# 4.61.0 (2018-07-15)

* Fix a bug that would leave behind stackable items when moving certain loadouts like "Gather Reputation Items".
* The is:haspower search works once again.
* The is:cosmetic search will now work for Destiny 2.
* Added is:prophecy search which will return all prophecy weapons from CoO.
* Added is:ikelos search which will return all ikelos weapons from Warmind.

# 4.60.0 (2018-07-08)

* Farming mode won't try to move unmovable reputation tokens.
* Filters like stat:recovery:=0 now work (they couldn't match stat values of zero before).
* Checking with VendorEngrams.xyz to see if 380 drops may be right for you.

# 4.59.0 (2018-07-01)

* New iOS app icons when you add to home screen.
* Ornaments now show additional reasons why you can't equip them.
* The is:inloadout search works once again.
* Fix a bug where the item popup could hang iOS Safari in landscape view.
* Add a link to lowlines' Destiny map for collecting ghost scannables, latent memories, and sleeper nodes.

# 4.58.0 (2018-06-24)

* Factions now show seasonal rank instead of lifetime rank.
* Vendors show their faction rank next to their reward engrams.
* Factions in the progress page also link to their vendor.
* Quest keys in your Pursuits now show their quantity. They're still on the Progress page.

# 4.57.0 (2018-06-17)

* Item sizing setting works in Edge.
* Lock and unlock won't get "stuck" anymore.

# 4.56.5 (2018-06-11)

* Fix for item popups not working

# 4.56.0 (2018-06-10)

* Add "is:hasshader" search filter to select all items with shaders applied.
* Fixed some bugs in older Safari versions.
* Errors on Progress, Collections, and Vendors pages won't take out the whole page anymore, just the section with the error.
* Fix bugs where a stray "0" would show up in odd places.
* Align Progress columns better for accounts with fewer than 3 characters.

# 4.55.0 (2018-06-03)

* Displaying available rating data in spreadsheet export.
* Correctly display masterwork plug objectives - check the "Upgrade Masterwork" plug for catalyst updates.
* The Collections page now shows progress towards unlocking ornaments. Due to restrictions in the API, it can only show ornaments that go with items you already have.

# 4.54.0 (2018-05-27)

* Fix the display of crucible rank points.
* Fix faction rank progress bars on D1.
* Compare view includes perks and mods for D2 items.

# 4.53.0 (2018-05-20)

* Add previews for engrams and other preview-able items.
* Display Crucible ranks on the progress page.
* Add emotes back to the collections page.
* Remove masterwork objectives that never complete.
* Fix loading loadouts the first time you open a character menu.
* Fix exporting CSV inventories in Firefox.

# 4.52.0 (2018-05-13)

* Collection exotics are no longer duplicated. They are also sorted by name.
* Updated max power to 380.
* Vendors and collections will no longer show items exclusive to platforms other than the current account's platform.
* Fix masterworks not showing as masterworks.
* Set the max base power depending on which DLC you own.

# 4.51.2 (2018-05-09)

* Handle the Warmind API bug better, and provide helpful info on how to fix it.

# 4.51.1 (2018-05-08)

* Fix progress page not displaying after the Warmind update.

# 4.51.0 (2018-05-06)

* Fix a bug where having mods, shaders, or materials in the postmaster might make it impossible to move any mod/shader/material into or out of the vault.
* Add links to Ishtar Collective on items with lore.

# 4.50.0 (2018-04-30)

* The settings page now shows how much of your local storage quota is being used by DIM (if your browser supports it).
* Add search filters based on character location on dim (is:inleftchar / inmiddlechar / inrightchar) and for vault (is:invault) and current/last logged character (incurrentchar), that is marked with a yellow triangle.
* Fixed a bug where the "Restore Old Versions" tool wouldn't actually let you see and restore old versions.

# 4.49.1 (2018-04-23)

* Fix loadouts.

# 4.49.0 (2018-04-22)

* The DIM changelog popup has moved to a "What's New" page along with Bungie.net alerts and our Twitter feed. We also moved the "Update DIM" popup to the "What's New" link.
* Fix moving mods and shaders from the postmaster.
* Remove "Take" button from stackables in the postmaster.
* The Collections page now has a link to DestinySets.com.

# 4.48.0 (2018-04-15)

* You can specify game modes for reading and making ratings and reviews.
* Full General Vault, Mods, and Shaders buckets are highlighted in red.
* Adding DIM to your home screen on iOS was broken for iOS 11.3. It's fixed now!

# 4.47.0 (2018-04-09)

# 4.46.0 (2018-04-02)

* Added a page to browse and restore old revisions of Google Drive data.
* Emblems now show a preview of their nameplate in the item details popup.
* New Vendors page shows all the items you can buy from various vendors.
* New Collections page shows your exotics, emotes, and emblems kiosks.
* Engram previews from the faction display and vendors pages show what could be in an engram.
* Keyword search now includes item descriptions and socket perk names and descriptions.

# 4.45.0 (2018-03-26)

* Searching mods and perks in D2 now searches non-selected perks as well.
* Perks are in the correct order again (instead of the selected one being first always).
* Non-purchasable vendor items are displayed better.
* Storage settings break out loadouts and tags/notes between D1 and D2 items.
* A new revisions page allows you to restore old versions of settings from Google Drive.
* Emblems show a preview of the nameplate graphic.
* Fix "is:dupelower" to only affect Weapons/Armor
* Add armor stats to the "stat:" filter (in D2 only)
* Add ":=" comparison to the text complete tooltip

# 4.44.0 (2018-03-19)

* Fixed the "recommended perk" being wrong very often.
* Improved the display of perks, shaders, and mods on items. Improved the popup details for those items as well - this includes ornament unlock progress.
* Stackable items like mods and shaders have less chance of being left behind during search transfers.
* Put back "Make Room for Postmaster" in D1 - it was removed accidentally.
* Items matching a search are now more highlighted. Removed "Hide Unfiltered Items" setting.

# 4.43.0 (2018-03-12)

* Fix some cases where moving stacks of items would fail.
* Fix "Gather Reputation Items" from not gathering everything.
* More items can be successfully dragged out of the postmaster.

# 4.42.0 (2018-03-05)

* Compare tool shows ratings, and handles missing stats better.
* Fixed display of masterwork mod and ornaments.
* Remove Auras from inventory since they're part of Emblems now.
* Fancy new emblems show all their counters correctly.
* Improved moving mods, shaders, and consumables via search loadouts. They can now go to any character (not just the active one) and aren't limited to 9 items.
* Pausing over a drop zone to trigger the move-amount dialog works every time now, not just the first time.

# 4.41.1 (2018-02-19)

* Fix dupelower logic.
* Fixed bugs preventing DIM from loading in some browsers.
* See previews of the items you'll get from faction packages and Xur from links on the Progress page.

# 4.41.0 (2018-02-19)

* Mobile on portrait mode will be able to set the number of inventory columns (the icon size will be resized to accommodate).
* You can now check your emblem objectives.
* Armor mods show more info.
* Destiny 1 transfers are faster.
* DIM is better at equipping exotics when you already have exotic ghosts, sparrows, and ships equipped.
* Pulling an item from the postmaster updates the list of items quickly now.
* Navigation from "About" or "Backers" back to your inventory works.
* is:dupelower breaks ties more intelligently.

# 4.40.0 (2018-02-12)

# 4.39.0 (2018-02-05)

* Fixed random loadout feature taking you to a blank page.

# 4.38.0 (2018-01-31)

* Fixed display of Clan XP milestone.
* DIM's logic to automatically move aside items to make room for what you're moving is smarter - it'll leave put things you just moved, and it'll prefer items you've tagged as favorites.
* In D2, "Make room for Postmaster" has been replaced with "Collect Postmaster" which pulls all postmaster items we can onto your character. You can still make room by clicking "Space".
* Fix pull from postmaster to clear exactly enough space, not too many, but also not too few.
* Accounts with no characters will no longer show up in the account dropdown.
* Item tagging via keyboard should be a little more international-friendly. Calling the help menu (via shift+/) is too.
* Fixed XP required for well-rested perk after the latest Destiny update.

# 4.37.0 (2018-01-29)

* Masterwork differentiation between Vanguard / Crucible, highlight of stat being affected by MW.
* The "Well Rested" buff now appears as a Milestone on your Progress page.
* Nightfall modifiers are shown on the Progress page.
* Storage (Google Drive) settings have moved to the Settings page.
* You can configure a custom item sorting method from the Settings page.
* Improved display of the account selection dropdown.

# 4.36.1 (2018-01-22)

* Attempt to fix error on app.
* Moving an item from the postmaster will now only clear enough space for that one item.

# 4.36.0 (2018-01-22)

* Attempt to fix error on app.

# 4.35.0 (2018-01-22)

* The Settings page has been redesigned.
* Your character stats now update live when you change armor.
* New settings to help distinguish colors for colorblind users.
* DIM should load faster.
* DIM won't try to transfer Faction tokens anymore.

# 4.34.0 (2018-01-15)

* Sorting characters by age should be correct for D2 on PC.
* The infusion fuel finder now supports reverse lookups, so you can choose the best thing to infuse a particular item _into_.
* Labeled the Infusion Fuel Finder button.
* Trace Rifles are highlighted again on is:autorifle search.
* Factions that you can't turn in rewards to are now greyed out. We also show the vendor name, and the raw XP values have moved to a tooltip.
* The settings page has been cleaned up and moved to its own page.

# 4.33.1 (2018-01-09)

* Fix DIM loading on iOS 11.2.2.

# 4.33.0 (2018-01-08)

* A brand new Progress page for Destiny 2 displays your milestones, quests, and faction reputation all in one place. That information has been removed from the main inventory screen.
* We've changed around the effect for masterworks a bit more.

# 4.32.0 (2018-01-02)

* Added hotkey for search and clear (Shift+F).
* Masterworks show up with an orange glow like in the game, and gold borders are back to meaning "has power mod".
* Mercury reputation items are now handled by farming mode and gather reputation items.
* Tweak max base power / max light calculations to be slightly more accurate.
* Display D2 subclass talent trees. We can't show which ones are selected/unlocked yet.
* Moving items on Android should work better.
* Rotating to and from landscape and portrait should be faster.
* Fix quest steps showing up in the "haspower" search.
* Do a better job of figuring out what's infusable.
* Added a reverse lookup to Infusion Fuel Finder.

# 4.31.0 (2017-12-25)

* "is:complete" will find completed rare mod stacks in Destiny 2.

# 4.30.0 (2017-12-18)

* NEW - Revamped rating algorithm for D2 items.
* Fixed a bug trying to maximize power level (and sometimes transfer items) in Destiny 2.
* When hovering over an icon, the name and type will be displayed
* Allowing more exotic item types to be simultaneously equipped in Destiny 2
* Initial support for masterworks weapons.
* Fixed reporting reviews in Destiny 2.
* Fixed item filtering in Destiny 2.

# 4.29.0 (2017-12-13)

* Added Mercury reputation.
* Added Crimson Exotic Hand Canon.

# 4.28.0 (2017-12-11)

* NEW - Move items from the postmaster in DIM!

# 4.27.1 (2017-12-05)

* Key for perk hints in D2.
* Fixed bug loading items with Destiny 2 v1.1.0.

# 4.27.0 (2017-12-04)

* Added setting to pick relevant platforms for reviews.
* Fix review area not collapsing in popup.
* Fix display of option selector on reviews tab when detailed reviews are disabled.

# 4.26.0 (2017-11-27)

* Don't show community best rated perk tip if socket's plugged.
* is:haslevel/haspower (D1/D2) fix in cheatsheet.
* Fix mobile store pager width

# 4.25.1 (2017-11-22)

* Added Net Neutrality popup.

# 4.25.0 (2017-11-20)

# 4.24.1 (2017-11-13)

# 4.24.0 (2017-11-13)

* Bungie has reduced the throttling delay for moving items, so you may once again move items quickly.

# 4.23.0 (2017-11-06)

# 4.22.0 (2017-10-30)

* Add a 'bulk tag' button to the search filter.
* Add basepower: filter and is:goldborder filter.
* Fix filtering in D1.
* Add a button to clear the current search.
* Fix moving partial stacks of items.
* Fixed "transfer items" in the Infusion Fuel Finder.
* Giving hints about the community's favorite plugs on D2 items.

# 4.21.0 (2017-10-23)

* Community reviews (for weapons and armor) are in for Destiny 2 inventory.
* Charting weapon reviews.
* Fixed the shadow under the sticky characters bar on Chrome.
* Add an option to farming mode that stashes reputation items in the vault.
* Add a new smart loadout to gather reputation items for redemption.
* Scroll the loadout drawer on mobile.
* Show character level progression under level 20 for D2.
* Stacks of three or more rare mods now have a yellow border

# 4.20.1 (2017-10-16)

* Fixed an error when trying to space to move items.

# 4.20.0 (2017-10-16)

* Sort consumables, mods, and shaders in a more useful way (generally grouping same type together, alphabetical for shaders).
* Show the hidden recoil direction stat.
* Link to DestinyDB in your language instead of always English.
* Updated documentation for search filters.
* Fixed logic that makes room for items when your vault is full for D2.

# 4.19.2 (2017-10-11)

* Keyword searches now also search on mod subtitles, so `is:modifications helmet void` will bring only Helmet Mods for Void subclass.
* Add Iron Banner reputation.

# 4.19.1 (2017-10-10)

* Fix landscape orientation not working on mobile.
* Fix D1 stats in loadout builder and loadout editor.

# 4.19.0 (2017-10-09)

* Added `stack:` to search filters for easier maintenance of modifications.
* Add missing type filters for D2 (try `is:modifications`)!
* Bring back keyboard shortcuts for tagging (hit ? to see them all).
* The "Max Light" calculation is even more accurate now.
* Added `PowerMod` column to CSV export indicating whether or not a weapon or piece of armor has a power mod
* Support sorting by base power.
* Hide "split" and "take" button for D2 consumables.
* OK really really fix the vault count.
* Fix showing item popup for some D1 items.
* Changed how we do Google Drive log-in - it should be smoother on mobile.
* Completed objectives will now show as "complete".
* Bring back the yellow triangle for current character on mobile.
* Updated `is:dupelower` search filter for items to tie break by primary stat.

# 4.18.0 (2017-10-02)

* Updated `is:dupelower` search filter for items with the same/no power level.
* Fix some issues with Google Drive that might lead to lost data.
* Really fix vault counts this time!

# 4.17.0 (2017-09-29)

* Fix bug that prevented pinned apps in iOS from authenticating with Bungie.net.

# 4.16.2 (2017-09-29)

* Added `is:dupelower` to search filters for easier trashing.
* Added missing factions to the reputation section for Faction Rally.
* Fix in infusion calculator to correctly consider +5 mod
* Fix for CSV export (e.g.: First In, Last Out in 2 columns)

# 4.16.1 (2017-09-26)

* Bugfixes for iOS 10.0 - 10.2.

# 4.16.0 (2017-09-25)

* Added item type sort to settings group items by type (e.g. all Sniper Rifles together).
* Reputation emblems are the same size as items now, however you have item size set.
* Shaders show up in an item's mods now.
* Transfering search loadouts is more reliable.
* Fixed a serious bug with storage that may have deleted your tags and notes. It's fixed now, but hopefully you had a backup...
* Highlight mods that increase an item's power with a gold border. New 'is:powermod' search keyword can find them all.
* Phone mode should trigger even on really big phones.
* More places can be pressed to show a tooltip.
* Fixed showing quality for D1 items.
* D2 subclasses are diamonds instead of squares.
* Max Base Power, Mobility, Resilience, and Recovery are now shown for each character.
* Legendary shards have the right icon now.
* Fix newly created loadouts showing no items.
* Inventory (mods, shaders, and consumables) in your vault now show up separated into the vault, and you can transfer them to and from the vault.
* Search keywords are now case-insensitive.
* You can now lock and unlock D2 items.
* Equipping an exotic emote won't unequip your exotic sparrow and vice versa.
* Item popups aren't weirdly tall on Firefox anymore.
* Armor stats now match the order in the game.
* Infusion calculator now always gives you the full value of your infusion.
* Show a warning that your max light may be wrong if you have classified items.
* CSV export for D2 weapons and armor is back.
* Add text search for mods and perks.
* Add "Random Loadout" to D2. You gotta find it though...

# 4.15.0 (2017-09-18)

* D2 items with objectives now show them, and quests + milestones are displayed for your characters.
* Custom loadouts return for D2.
* D2 items now display their perks and mods.
* DIM won't log you out if you've been idle too long.
* Swipe left or right anywhere on the page in mobile mode to switch characters.
* If you have lots of inventory, it won't make the page scroll anymore.
* Power level will update when you change equipment again.
* Searches will stay searched when you reload info.
* Max light loadout won't try to use two exotics.
* Farming mode looks better on mobile.
* If you're viewing a non-current character in mobile, it won't mess up on reload anymore.
* You can tag and write notes on classified items to help remember which they are.
* The Infusion Fuel Finder is back for D2.
* The "Max Light" calculation is more accurate now.
* Mods now show more detail about what they do.

# 4.14.0 (2017-09-14)

* Added back in Reputation for D2.
* Max Light Loadout, Make Room for Postmaster, Farming Mode, and Search Loadout are all re-enabled for D2.
* Classified items can be transferred!
* Fixed search filters for D2.
* Show hidden stats on D2 items.
* D2 inventory (mods, shaders, etc) now take the full width of the screen.

# 4.13.0 (2017-09-09)

* DIM will remember whether you last used D2 or D1.
* Lots of DIM functionality is back for D2.
* We now highlight the perks from high community reviews that you don't have selected.

# 4.12.0 (2017-09-05)

* Early Destiny 2 support! We have really basic support for your Destiny 2 characters. Select your D2 account from the dropdown on the right. This support was built before we even got to start playing, so expect some rough edges.
* There's a new phone-optimized display for your inventory. See one character at a time, with larger items. Swipe between characters by dragging the character header directly.
* Info popups aren't gigantic on mobile anymore.
* Fix a case where changes to preferences may not be saved.

# 4.11.0 (2017-09-02)

* Fix a case where DIM wouldn't work because auth tokens had expired.

# 4.10.0 (2017-08-26)

* You can flag reviews for being offensive or arguing or whatever. Be helpful but also be nice.
* Remove the browser compatibility warning for Opera and prerelease Chrome versions.

# 4.9.0 (2017-08-19)

* No changes!

# 4.8.0 (2017-08-12)

* No changes!

# 4.7.0 (2017-08-05)

* Made loadout builder talent grids tiny again.
* If you autocomplete the entire filter name and hit enter, it will no longer hang the browser.
* Updated the About page and FAQ.
* Fixed a case where DIM would fail to load the latest version, or would load to a blank page unless force-reloaded.
* Added some helpful info for cases where DIM might fail to load or auth with Bungie.net.
* Added a warning when your browser is not supported by DIM.
* DIM no longer supports iOS 9.

# 4.6.0 (2017-07-29)

* Fix a bug where the popup for Xur items was below Xur's own popup.
* Hiding community rating for items with only one (non-highlighted) review.
* The first item in the search autocompleter is once again selected automatically.
* If you don't have the vault width set to "auto", the inventory is once again centered.

# 4.5.0 (2017-07-22)

* Added "reviewcount" filter to filter on the number of reviews on an item.
* Fix slight horizontal scroll on inventory view.
* On mobile, tapping outside of dialogs and dropdowns to dismiss them now works.
* The item detail popup now does a better job of fitting itself onto the screen - it may appear to the left or right of an item now!
* Press on a talent grid node to read its description. The same goes for the stats under your character.
* Subclasses now have the correct elemental type in their header color.
* Drag and drop should be much smoother now.
* You can select Destiny 2 accounts from the account dropdown now - but won't do much until Destiny 2 is released and we have a chance to update DIM to support it!

# 4.4.0 (2017-07-15)

* New filters for ornaments - is:ornament, is:ornamentmissing, is:ornamentunlocked
* Fixed a bug where item data would not respect your language settings.
* Weapon reviews now show up immediately, and can be edited.
  - If you have been less than friendly, now would be a very good time to edit yourself and put a better foot forward.
* Sorting reviews to support edits and highlighted reviews.
* Logging out now brings you to Bungie's auth page, where you can choose to change account or not.
* Fixed "Clear New Items" not working.
* Adjusted the UI a bunch to make it work better on mobile. Just a start - there's still a long way to go.
* The announcement about DIM being a website won't show more than once per app session.
* Google Drive syncing is a bit smoother.
* Fixed a case where you couldn't create a new class-specific loadout.
* On Firefox, the new-item shines don't extend past the item anymore.
* Do a better job of refreshing your authentication credentials - before, we'd sometimes show errors for a few minutes after you'd used DIM for a while.
* The filters help page has been localalized.
* Separate the light: and level: filters. level now returns items matching required item level, light returns items matching the light level.

# 4.3.0 (2017-07-08)

* DIM is now just a website - the extension now just sends you to our website. This gives us one, more cross-platform, place to focus on and enables features we couldn't do with just an extension. Don't forget to import your data from the storage page!
* Scrolling should be smoother overall.
* Vendor weapons now show reviews.
* Add a "sort by name" option for item sorting.
* In Google Chrome (and the next version of Firefox), your local DIM data won't be deleted by the browser in low storage situations if you visit DIM frequently.
* Ratings will no longer disappear from the item details popup the second time it is shown.
* Info popups should do a better job of hiding when you ask them to hide.

# 4.2.4 (2017-07-03)

* Work around a Chrome bug that marked the extension as "corrupted".

# 4.2.3 (2017-07-03)

* Fix log out button.
* Put back the accidentally removed hotkeys for setting tags on items.
* Fixed some visual goofs on Firefox.
* Fix a case where DIM would never finish loading.

# 4.2.2 (2017-07-02)

* Fix DIM being invisible on Firefox
* Fix a case where DIM would never finish loading.
* Put back the accidentally removed hotkeys for setting tags on items.

# 4.2.1 (2017-07-01)

* Actually turn on Google Drive in prod.

# 4.2.0 (2017-07-01)

* Exclude all variants of 'Husk of the Pit' from 'Item Leveling' loadout.
* Add a new storage page (under the floppy disk icon) for managing your DIM data. Import and export to a file, and set up Google Drive storage to sync across machines (website only). You can import your data from the Chrome extension into the website from this page as well.
* The settings page has been cleaned up and reworded.
* Added missing Trials emblems and shaders to the is:trials search.
* DIM should look more like an app if you add it to your home screen on Android.
* DIM will show service alerts from Bungie.

# 4.1.2 (2017-06-25)

* Add a "Log Out" button in settings.

# 4.1.1

* Fixed changelog popup too large to close.

# 4.1.0 (2017-06-24)

* Fixed the logic for deciding which items can be tagged.
* Fix "Make room for postmaster".
* Record books have been moved out of the inventory into their own page. Get a better look at your records, collapse old books, and narrow records down to only those left to complete.
* Fix changing new-item shine, item quality display, and show elemental damage icon preferences. They should apply immediately now, without a reload.x
* Localization updates.
* Fixed objective text in the record book floating above stuff.
* Fixed displaying record objectives that are time-based as time instead of just a number of seconds.
* When pinned to the iOS home screen, DIM now looks more like a regular browser than an app. The upside is you can now actually authorize it when it's pinned!
* Loadouts with a complete set of equipped armor now include a stat bar that will tell you the stat tiers of the equipped loadout pieces.
* Loadouts with non-equipping items now won't _de-equip_ those items if they're already equipped. #1567
* The count of items in your loadout is now more accurate.
* DIM is now better at figuring out which platforms you have Destiny accounts on.
* DIM is faster!
* Added Age of Triumph filters is:aot and is:triumph
* Add gunsmith filter is:gunsmith
* Updated filters to remove common items for specific filters (e.g. is:wotm no longer shows exotic items from xur, engrams, and planetary materials)
* Loadout Builder's equip button now operates on the selected character, not your last-played character.
* Loadout Builder no longer has equip and create loadout buttons for loadouts that include vendor items.
* Loadout Builder is faster.
* DIM has a new logo!
* Elemental damage color has been moved to a triangle in the upper-left corner of your weapon.
* See community weapon ratings in DIM, and submit your own! Weapon ratings can be turned on in Settings, and will show up on your individual weapons as well as in the details popup. You can submit your own reviews - each review is specific to the weapon roll you're looking at, so you know whether you've got the god roll.

# 3.17.1

* Fixed a bug with the display of the amount selection controls in the move popup for stackable items.
* Localization updates
* Moved the "VCR" controls for stackable item amount selection to their own row.

# 3.17.0

* Fixed the perk selection in Loadout Builder. #1453
* Integrated Trials-centric weapon reviews (and the ability to rate your own gear (and make comments about your gear)). Done in conjunction with destinytracker.com.
* Fixed the logic for artifact bonuses to compute the right number. #1477
* Restore some missing images from our build system changes.
* Don't allow engrams to be tagged. #1478
* Add home screen icons (and Safari tab icons, and Windows tile icons) for the website.
* Fixed "is:locked" filters to be consistent for engrams. #1489
* The Beta website is now updated automatically for every PR.
* If you're not logged in to the website, we show the login screen.
* Better error messages for when you have the wrong platform selected, plus the error doesn't cover the platform selector.
* Improved website compatibility with Firefox, Safari, and Edge.
* Many style fixes for Safari.
* Drag and drop is now supported on touch devices. Press and hold an item to drag it. #1499
* Armsday packages can no longer be dragged. #1512
* Add tags and notes to items! This has been in Beta forever but now it's official. Hit ? to see the keyboard shortcuts, and use "tag:" searches to find your tagged gear.
* Remove Materials Exchange from the beta.
* Vendors now show where they are, and are sorted better. All the cryptarchs now appear. Engrams waiting to be decrypted aren't shown in the vendor screen.
* Experimental iOS 9 Mobile Safari compatibility. May be removed in the future.
* Style updates to clean up DIM's look and make sure more screen space is being used for items.
* Gained the ability for us to fill in classified items, even if Bungie hasn't unclassified them. You still can't transfer them though.
* The "Hide Unfiltered Items while Filtering" preference now applies to vendor gear too. #1528
* When moving stacks of items through the popup, there are now buttons to max out the amount, and add and remove up to even stacks of items.
* Xur should disappear on Sundays again.

# 3.16.1

* Significantly increased the storage limit for tags and notes. It's still possible to go over (especially with long notes) but it should happen far less frequently - and it should notify you when it happens.

# 3.16.0

* Removed farming option to keep greens since they're disassembled by default now.
* Added stat search, for example: "stat:rof:>= 22"
* Fixed formatting for search loadouts when the search terms contain angle brackets.
* A new "Make room for Postmaster items" auto layout will clear out enough space on your character to pick up all the stuff you've accumulated at the Postmaster.
* Vendor items now explain what you need to do to get them.
* Xur looks like the other vendors, and correctly displays both heavies now.
* Compare tool styling updates.
* Compare tool shows attack/defense.
* In the compare tool, stats that are the same across all items are white instead of blue.
* There's now a picture of each item in the compare tool.
* Clicking the title of an item in the compare tool will scroll to that item and "pop" it so you know which one it is.
* Armor and items that don't match the equipping character will once again transfer in loadouts. You can still put multiple subclasses of the same damage type in a loadout.
* Empty space around talent grids has been eliminated.
* Memory of Felwinter's stat bar no longer overflows its container.

# 3.15.0

* Permit the same damage type of subclass in loadouts (#1067)
* Update record books to properly display time instead of a large number. (#1051)
* Moving an item into a full vault but an empty bucket (such as full General but the vault contains no Consumables) now works.
* Stacks of items are properly accounted for. They'll now combine as things are moved to make space - previously even a stack of 1 consumable would count as taking up the whole slot and would prevent a move of 2 more of that consumable.
* We now catch errors trying to move aside items and retry with a different item. You should see fewer failed moves!
* "Thrashing" in farming mode is fixed. When farming mode can't proceed (because moving anything off the character would result in something else being moved back on, because you're out of space), we now show a friendly info message. This message is throttled to show up no more than once a minute.
* Fixed a bug where a full vault would prevent farming mode from moving things to other characters.
* The move aside logic strongly prefers putting things on characters other than the original item's owner. This makes it much easier to move a bunch of stuff off of a character without other things bouncing right back in.
* Prefer putting engrams in the vault and not taking them out when choosing items to move aside.
* Farming mode now makes room to pick up artifacts, materials, and consumables.
* When making space in the "General" category or in Materials/Consumables buckets, we'll choose to move aside an item that can be combined with another stack somewhere without increasing the total number of stacks. This trends towards consolidation and can help free up a full vault, as well as getting rid of stray stacks.
* We swapped in "special ammo synth" and "primary ammo synth" instead of "motes of light" and "strange coins" for the farming mode quick gather buttons. They seemed more useful in the heat of battle.
* When dequipping an item, we try harder to find a good item to equip in its place. We also prefer replacing exotics with other exotics, and correctly handle The Life Exotic perk.
* Lots of new translations and localized strings.
* Vendors update when you reach a new level in their associated faction, or when you change faction alignment.
* Fixed a too-small perk selection box in the loadout builder, and properly handle when vendors are selling Memory of Felwinter.

# 3.14.1 (2016-12-06)

* Internationalization updates.
* Fix for Loadout Class Type bug.

# 3.14.0

* Compare Weapons and Armor side-by-side.
* Added `is:sublime` filter
* Added detailed information to the Trials of Osiris popup card.
* Added more detection for item years.
* The collapse button now no longer takes up the whole bucket height.
* Fixed marking which characters had access to vendor items.
* Fix tracking new items when the new-item shine is disabled.
* Added option to Farming Mode to not move weapons and armor to make space for engrams.
* About and Support pages are now translatable.
* Improved error handling and error messages.
* Vendors are collapsible.
* All vendor items (including duplicates with different rolls) will now show up.
* Added more translations.
* If you have more than one Memory of Felwinter, they are all excluded from loadout builder.
* Export correct quality rating for items in CSV.

# 3.13.0 (2016-10-31)

* The vendors page is back. It'll show all available vendors. It's now a lot faster, and combines vendor inventory across your characters. Consumables and Bounties are now shown. Item stats and quality will hopefully show up on 11/8.
* Loadout builder has option to load from equipped items.
* Added option to farm green engrams or not.
* When moving consumable stacks, you can now choose to fill up one stack's worth.
* Don't sort bounties (the API does not currently provide the in-game order.)
* Fix max-light rounding.
* Fix a bug in the new filters for source.
* Fix incognito mode launching
* More i18n.
* Classified items in the vault are now counted and shown.
* DIM is faster!
* Memory of Felwinter is now excluded from loadout builder by default.

# 3.11.1 (2016-10-04)

* Fixed an issue with farming mode where users without motes, 3oC, coins, or heavy could not use farming mode.
* Fixed an issue where classified items would not show up in the UI.

# 3.11.0 (2016-10-04)

##### New

* Added Quick Move items to farming mode.
* Farming mode now also moves glimmer items to vault.
* Added `is:inloadout` filter
* New filters: is:light, is:hasLight, is:weapon, is:armor, is:cosmetic, is:equipment, is:equippable, is:postmaster, is:inpostmaster, is:equipped, is:transferable, is:movable.
* New filters for items based on where they come from: is:year3, is:fwc, is:do, is:nm, is:speaker, is:variks, is:shipwright, is:vanguard, is:osiris, is:xur, is:shaxx, is:cq, is:eris, is:vanilla, is:trials, is:ib, is:qw, is:cd, is:srl, is:vog, is:ce, is:ttk, is:kf, is:roi, is:wotm, is:poe, is:coe, is:af.
* Added debug mode (ctrl+alt+shift+d) to view an item in the move-popup dialog.
* Added max light value to max light button in dropdown.
* Major loadout builder performance enhancements.
* Support rare (blue) items in loadout builder.

##### Tweaks

* Consumables and materials are now sorted by category.
* All other items in the General Bucket are sorted by Rarity.
* Move ornaments in between materials and emblems.
* Link to wiki for stat quality in the move-popup box.
* Full item details are shown in the move popup by default (they can still be turned off in settings).

##### Bugfixes

* Prevent double click to move item if loadout dialog is open.
* [#889](https://github.com/DestinyItemManager/DIM/issues/889) Fixed stats for Iron Banner and Trials of Osiris items.
* Fix infusion finder preview item not changing as you choose different fuel items. Also filter out year 1 items.
* Fix some green boots that would show up with a gold border.
* A bunch of consumables that can't be moved by the API (Treasure Keys, Splicer Keys, Wormsinger Runes, etc) now show up as non-transferable in DIM.
* Husk of the Pit will no longer be equipped by the Item Leveling loadout.
* Fixed equipping loadouts onto the current character from Loadout Builder.
* The default shader no longer counts as a duplicate item.
* DIM no longer tries to equip exotic faction class items where your character isn't aligned with the right faction.
* Fixed more cases where your loadouts wouldn't be applied because you already had an exotic equipped.
* Elemental Icons moved to bottom left to not cover the expansion symbol.
* Loadout builder no longer shows duplicate sets.
* Fix equip loadout builder equip to current character.

# 3.10.6 (2016-09-23)

* The DestinyTracker link in the item popup header now includes your perk rolls and selected perk. Share your roll easily!
* Fixed moving consumables in loadouts. Before, you would frequently get errors applying a loadout that included consumables. We also have a friendlier, more informative error message when you don't have enough of a consumable to fulfill your loadout.
* Fixed a bug where when moving stacks of items, the stack would disappear.
* The progress bar around the reputation diamonds is now more accurate.
* Enabled item quality.
* Item Quality is enabled by default for new installs.
* A new Record Books row in Progress has your Rise of Iron record book.
* Searches now work for all characters and the vault again.
* Can equip loadouts onto the current character from Loadout Builder.
* Added ability to feature toggle items between Beta + Release.

# 3.10.5

* Added Ornaments.

# 3.10.4

* We handle manifest download/cache errors better, by deleting the cached file and letting you retry.
* Date armor ratings end is on 9/20/2016 @ 2AM Pacific.
* Fixed issues with broken images by downloading from Bungie.net with https.
* Loadouts for multi-platform users will now save selected and equipped items for both platforms. Previously, when switching platforms, loadouts would remove items from the loadout for the opposite platform.

# 3.10.3

* Fixed a "move-canceled" message showing up sometimes when applying loadouts.
* Bugged items like Iron Shell no longer attempt to compute quality. They'll fix themselves when Bungie fixes them.
* Fixed "Aim assist" stat not showing up in CSV (and no stats showing up if your language wasn't English).
* We now catch manifest updates that don't update the manifest version - if you see broken images, try reloading DIM and it should pick up new info.
* Worked around a bug in the manifest data where Ornament nodes show up twice.
* DIM won't allow you to move rare Masks, because that'll destroy them.
* The "Random" auto loadout can now be un-done from the loadout menu.
* For non-variable items (emblems, shaders, ships, etc) in a loadout, DIM will use whichever copy is already on a character if it can, rather than moving a specific instance from another character.

# 3.10.2 (2016-09-10)

* Fixed error building talent grid for Hawkmoon.
* Don't attempt to build record books when advisors are not loaded.
* Dragged items now include their border and light level again.
* New-item overlays have been restored (enable in settings).
* Re-enable record book progress.
* Better handle errors when record book info isn't available.
* Show an error message if the manifest doesn't load.
* Fix an error when equipping loadouts.
* DIM usage tips will only show up once per session now. You can bring back previously hidden tips with a button in the settings page.

# 3.10.0

* Add ability to create loadouts by selecting sets of perks.
* [#823](https://github.com/DestinyItemManager/DIM/issues/823) Added 'current' property to stores.
* The DIM extension is now much smaller.
* DIM can now display item information in all supported Destiny languages. Choose your language in the settings then reload DIM.
* We now automatically pick up Destiny data updates, so DIM should work after patches without needing an update.
* The Reputation section should match the in-game logos better now.
* Disable new item overlays due to a bug.

# 3.9.2

* [#812](https://github.com/DestinyItemManager/DIM/issues/812) Removed rare masks from the items table used by the random item loadout.

# 3.9.1

* [#801](https://github.com/DestinyItemManager/DIM/issues/801) Resolved error with vendor page character sorting.
* [#792](https://github.com/DestinyItemManager/DIM/pull/792) Warning if user clicks on perks to notify them that they can only be changed in game.
* [#795](https://github.com/DestinyItemManager/DIM/pull/795) Updated strange coin icon for Xur.

# 3.9.0

* New glimmer-based filters, is:glimmeritem, is:glimmerboost, is:glimmersupply
* Add option for new item and its popup to be hidden
* Add ability to exclude items from loadout builder.
* Expand/collapse sections in DIM.
* Double clicking an item will equip it on the current character. 2x click on equipped, dequips.
* Show current vendor items being sold.
* Move popup won't pop up under the header anymore.
* If you have an open loadout, and you click "Create loadout", it switches to the new loadout now instead of leaving the previous loadout open.
* DIM is once again faster.
* The loadout editor won't stay visible when you change platforms.
* Fixed a lot of bugs that would show all your items as new.
* New-ness of items persists across reloads and syncs across your Chrome profile.
* New button to clear all new items. Keyboard shortcut is "x".
* Help dialog for keyboard shortcuts. Triggered with "?".
* When you have two characters of the same class, applying a loadout with a subclass will work all the time now.
* Item class requirements are part of the header ("Hunter Helmet") instead of in the stats area.
* You can search for the opposite of "is:" filters with "not:" filters. For example, "is:helmet not:hunter quality:>90".
* Clicking away from the Xur dialog will close any open item popups.
* Fixed an issue where you could not equip a loadout that included an exotic item when you already had an exotic equipped that was not going to be replaced by the loadout.
* Better handling of items with "The Life Exotic" perk.
* New aliases for rarity filters (is:white, is:green, is:blue, is:purple, is:yellow).
* An alternate option for the "Gather Engrams" loadout can exclude gathering exotic engrams.
* Removed popup notification for new items.
* #798 Keyword searches will now scan perk descriptions.
* #799 Randomize equipped items for current character. Don't look at us if you have to play a match using Thorn.

# 3.8.3

* Fix move popup not closing when drag-moving an item.
* Added ability to and filters for track or untrack quests and bounties.
* Fix issue where some sets would be missing from the loadout builder.
* Fixed #660 where postmaster items would not appear in the Postmaster section of DIM, ie Sterling Treasure after the reset.
* Fixed #697 where loadouts will no longer remove the loadouts for the opposite platform.
* Fix an issue where loadouts will not show any items, or transfer any items.
* Add option to show new item overlay animation

# 3.8.2

* Update filter list to include quality/percentage filters
* Add year column to CSV export scripts
* When you have filtered items with a search, you can select a new search loadout option in the loadout menu to transfer matching items.
* The screen no longer jumps around when clicking on items, and the item details popup should always be visible.
* Dialogs should be sized better now.
* Fix character order in move popup buttons.
* Restored the ability to set a maximum vault size. "Auto" (full width) is still an option, and is the default.
* Armor quality is shown in Xur, loadouts, and the infusion dialog if advanced stats is turned on.
* "Take" stackables works again.

# 3.8.1

* Added steps to Moments of Triumph popup (and other record books.)
* Fixed wobbly refresh icon.
* Fixed single item stat percentages.
* Fixed armor export script.
* Possible fix for loadout builder.

# 3.8.0

* Loadout builder redesign and major performance enchancements.
* Items in the postmaster now have quality ratings, can use the infusion fuel finder, show up in the infusion fuel finder, compare against currently equipped items, etc. They behave just like a normal item except you can't move them and they're in a different spot.
* The vault width preference has been removed - the vault now always takes up all the remaining space on the screen.
* Section headers don't repeat themselves anymore.
* Drop zones for items are larger.
* Returning from the min-max tool no longer greets you with a blank, item-less screen.
* Fixed a bug where loadouts were not properly restricted to the platform they were created for.
* Xur's menu item will properly disappear when he leaves for the week.
* New items are marked with a "shiny" animation, and there are notifications when new items appear.
* The loadout menu may expand to fill the height of the window, but no more. The scrollbar looks nicer too.
* Items can now be made larger (or smaller) in settings. Pick the perfect size for your screen!
* The item info popup has a new header design. Let us know what you think!
* Changing settings is faster.
* You can now download your weapon and armor data as spreadsheets for the true data nerds among us.
* The settings dialog is less spacious.
* Engrams and items in the postmaster can now be locked (and unlocked).
* The buttons on the move item popup are now grouped together by character.
* When the "Hide Unfiltered Items while Filtering" option is on, things look a lot nicer than they did.
* DIM is generally just a little bit snappier, especially when scrolling.
* Clicking the icon to open DIM will now switch to an active DIM tab if it's already running.
* Bungie.net will open in a new tab as a convenience for expired cookies.
* Items in the Postmaster are sorted by the order you got them, so you know what'll get bumped when your postmaster is full.
* Clicking the loadout builder button again, or the DIM logo, will take you back to the main screen.
* You may now order your characters by the reverse of the most recent, so the most recent character is next to the vault.

# 3.7.4

* Removed the option to hide or show the primary stat of items - it's always shown now.
* Add mode selection full/fast for users willing to wait for all best sets.
* Loadout menus are now scrollable for users with over 8 custom loadouts on a single character.
* Changing the character sort order now applies live, rather than requiring a refresh.
* Use most recently logged in player to start with loadout builder.
* Search queries will exclude the token `" and "` as some users were including that when chaining multiple filters.
* Fix UI issue on move popup dialog that had some numbers expanding outside the dialog.
* Consolidate beta icons to the icons folder.

# 3.7.3

* Fix rounding error that prevented some loadout sets from showing up.
* Added filter for quality rating, ex - quality:>90 or percentage:<=94

# 3.7.2

* Always show locked section in loadout builder.
* Fix NaN issue in loadout builder.
* Fix issues with 'create loadout' button in loadout builder.
* For item leveling don't prefer unlevelled equipped items on other characters.
* Various Loadout builder bug fixes and performance updates.

# 3.7.1

* Various Loadout builder bug fixes and performance updates.

# 3.7.0

* Added new armor/loadout tier builder.
* Fix for all numbers appearing red in comparison view.
* Updated to latest stat estimation formula.
* Use directive for percentage width.

# 3.6.5

* Fix an issue where warlocks would see loadouts for all the other classes.

# 3.6.2 & 3.6.3 (2016-05-23)

* Add warning if the lost items section of the postmaster has 20 items.
* Stat bars are more accurately sized.
* Add vendor progress
* Add prestige level with xp bar under characters to replace normal xp bar after level 40.
* It is no longer possible to choose column sizes that cause the vault to disappear.
* The Vault now has a character-style header, and can have loadouts applied to it. Full-ness of each vault is displayed below the vault header.
* New option to restore all the items that were in your inventory before applying a loadout, rather than just the equipped ones.
* You can now undo multiple loadouts, going backwards in time.

# 3.6.1

* Removed the "Only blues" option in the infusion fuel finder, because it wasn't necessary.
* Engram searches and the engram loadout features won't mistake Candy Engrams for real engrams.
* Items in the Postmaster include their type in the move popup, so they're easier to distinguish.
* Sometimes equipping loadouts would fail to equip one of your exotics. No more!
* Add an 'is:infusable' search filter.
* Add 'is:intellect', 'is:discipline', 'is:strength' search filters for armor.
* XP Progress on bar items

# 3.6.0 (2016-05-03)

* Bring back the infusion dialog as an Infusion Fuel Finder. It doesn't do as much as it used to, but now it's optimized for quickly finding eligable infusion items.
* Fix a bug where hovering over a drop zone with a consumable/material stack and waiting for the message to turn green still wouldn't trigger the partial move dialog.
* Added a new "Item Leveling" auto-loadout. This loadout finds items for you to dump XP into. It strongly favors locked items, and won't replace an incomplete item that you have equipped. Otherwise, it goes after items that already have the most XP (closest to completion), preferring exotics and legendaries if they are locked, and rares and legendaries if they're not locked (because you get more materials out of disassembling them that way).
* There's a new setting that will show elemental damage icons on your weapons. Elemental damage icons are now always shown in the title of the item popup.
* Elder's Sigil won't go above 100% completion for the score portion anymore.
* Added roll quality percentage indicator. You can now see how your intellect/discipline/strength stacks up against the maximum stat roll for your armor.
* DIM is smarter about what items it chooses to move aside, or to equip in the place of a dequipped item.
* Added a new "Gather Engrams" loadout that will pull all engrams to your character.

# 3.5.4

* We won't try to equip an item that is too high-level for your character when dequipping items.
* Fix a regression where subclasses wouldn't show up in Loadouts. They're still there, they just show up now!
* Fixed another bug that could prevent item popups from showing up.
* The vault can now be up to 12 items wide.
* Sterling Treasure, Junk Items, and SLR Record Book added to DIM.
* Manifest file updated.

# 3.5.3

* Fixed a bug that would prevent the loading of DIM if Spark of Light was in the postmaster.
* Fixed a bug that prevented the Xur dialog from rendering.

# 3.5.2

* Fix a bug where item details popups would show above the header.
* Fix showing Sterling Treasures in Messages.
* Better error handling when Bungie.net is down.
* Fix a bug where having items in the postmaster would confuse moves of the same item elsewhere.
* Fix a bug where item comparisons no longer worked.
* Added support for the classified shader "Walkabout".

# 3.5.1

* The Infusion Calculator has been removed, now that infusions are much more straightforward.
* Pressing the "i" key on the keyboard will toggle showing item details in the item popup.
* Add a menu item for when Xur is in town. This brings up a panel with Xur's wares, how much everything costs, how many strange coins you have, and lets you show the item details popup plus compare against any version of exotics you might already have to see if there's a better roll.

# 3.5 (2016-04-11)

* DIM will now go to great lengths to make sure your transfer will succeed, even if your target's inventory is full, or the vault is full. It does this by moving stuff aside to make space, automatically.
* Fixed a bug that would cause applying loadouts to fill up the vault and then fail.
* Fixed a bug where DIM would refuse to equip an exotic when dequipping something else, even if the exotic was OK to equip.
* When applying a loadout, DIM will now equip and dequip loadout items all at once, in order to speed up applying the loadout.
* The search box has a new style.
* Item moves and loadouts will now wait for each other, to prevent errors when they would collide. This means if you apply two loadouts, the second will wait for the first to complete before starting.
* Item details are now toggled by clicking the "i" icon on the item popup, rather than just by hovering over it.

# 3.4.1

* Bugfix to address an infinite loop while moving emotes.

# 3.4.0

* Moving and equipping items, especially many at a time (loadouts) is faster.
* When you save a loadout, it is now scoped to the platform it's created on, rather than applying across accounts. Loadouts created on one account used to show on both accounts, but wouldn't work on the wrong account.
* You can now move partial amounts of materials. There's a slider in the move popup, and holding "shift" or hovering over the drop area will pop up a dialog for draggers. You can choose to move more than one stack's worth of an item, up to the total amount on a character.
* New commands for materials to consolidate (move them all to this character) and distribute (divide evenly between all characters).
* Loadouts can now contain materials and consumables. Add or remove 5 at a time by holding shift while clicking. When the loadout is applied, we'll make sure your character has _at least_ that much of the consumable.
* Loadouts can now contain 10 weapons or armor of a single type, not just 9.
* When making space for a loadout, we'll prefer putting extra stuff in the vault rather than putting it on other characters. We'll also prefer moving aside non-equipped items of low rarity and light level.
* The is:engram search filter actually works.
* Fixed an error where DIM would not replace an equipped item with an instance of the same item hash. This would cause an error with loadouts and moving items. [448](https://github.com/DestinyItemManager/DIM/issues/448)
* Loadouts can now display more than one line of items, for you mega-loadout lovers.
* Items in the loadout editor are sorted according to your sort preference.

# 3.3.3 (2016-03-08)

* Infusion calculator performance enhancements
* Larger lock icon
* Completed segments of Intelligence, Discipline, and Strength are now colored orange.

# 3.3.2 (2016-03-04)

* If multiple items in the infusion calculator have the same light, but different XP completion percentage, favor suggesting the item with the least XP for infusion.
* Keyword search also searches perks on items.
* New search terms for is:engram, is:sword, is:artifact, is:ghost, is:consumable, is:material, etc.
* Items can be locked and unlocked by clicking the log icon next to their name.
* Display intellect/discipline/strength bars and cooldown for each character
* Loadouts have a "Save as New" button which will let you save your modified loadout as a new loadout without changing the loadout you started editing.
* Autocomplete for search filters.
* Comparing stats for armor now shows red and green better/worse bars correctly.
* Fixed showing magazine stat for weapons in the vault.
* Fixed infusion material cost for Ghosts and Artifacts (they cost motes of light).
* Fix a case where the item properties popup may be cut off above the top of the screen.
* Transfer/equip/dequip actions for edge cases will now succeed as expected without errors.
* Manifest file update.

# 3.3.1 (2016-02-19)

* Updated the manifest file.

# 3.3 (2016-02-15)

* Infusion auto calculator is much faster.
* Items in the infusion calculator don't grey out when a search is active anymore.
* Full cost of infusions is now shown, including exotic shards, weapon parts / armor materials, and glimmer.
* Show a better error message when trying to equip an item for the wrong class. Before it would say you weren't experienced enough.
* Add a button to the infusion calculator that moves the planned items to your character.
* Add a filter to the infusion calculator to limit the search to only rare (blue) items.
* The infusion auto calculator runs automatically, and now presents a list of different attack/defense values for you to choose from. Selecting one will show the best path to get to that light level.
* The infusion calculator greys out items that are already used or are too low light to use, rather than hiding them.
* The item move popup now has an entry for the infusion calculator, to make it easier to find.
* Hold Shift and click on items in the infusion calculator to prevent the calculator from using that item.
* If you have an exotic class item (with "The Life Exotic" perk) equipped, you can now equip another exotic without having the class item get automatically de-equipped. Previously, this worked only if you equipped the non-class-item exotic first.
* Armor, Artifacts, and Ghosts now show the difference in stats with your currently equipped item. Also, magazine/energy between swords and other heavy weapons compares correctly.
* The is:complete, is:incomplete, is:upgraded, is:xpincomplete, and is:xpcomplete search keywords all work again, and their meanings have been tweaked so they are all useful.
* The talent grid for an item are now shown in the item details, just like in the game, including XP per node.
* Subclasses show a talent grid as well!
* The item stats comparison will no longer be cleared if DIM reloads items while an item popup is open.
* Bounties and quests are now separated, and under their own "Progress" heading.
* Bounties, quests, and anything else that can have objectives (like test weapons and runes) now show their objectives and the progress towards them. As a result, completion percentages are also now accurate for those items.
* Descriptions are now shown for all items.
* Include hidden stats "Aim Assist" and "Equip Speed" for all weapons. You can still see all hidden stats by visiting DTR via the link at the top of item details.
* Weapon types are now included in their popup title.
* Removed Crimson Days theme. It will return.
* Fixed issue at starts up when DIM cannot resolve if the user is logged into Bungie.net.

# 3.2.3

* Updated Crimson Days Theme.
* Removed verge.js

# 3.2.2

* Updated Crimson Days Theme.

# 3.2.1 (2016-02-04)

* Crimson Days theme.
* Weapons and armor now show all activated perks (including scopes, etc), in the same order they are shown in the game.
* Only display the "more info" detail icon if there's something to show.
* If you try to move an item into a full inventory, we'll reload to see if you've already made space in the game, rather than failing the move immediately.
* The Infusion dialog now has a "Maximize Attack/Defense" button that figures out how to get the highest stats with the fewest number of infusions.
* You can now create a loadout based on what you've got equipped by selecting "From Equipped" in the "Create Loadout" menu item.
* After applying a loadout, a new pseudo-loadout called "Before 'Your Loadout'" appears that will put back the items you had equipped.

# 3.2

* In the "Loadouts" dropdown is a new "Maximize Light" auto-loadout that does what it says, pulling items from all your characters and the vault in order to maximize your character's light.
* Lots of performance improvements! Loading DIM, refreshing, moving items, and searching should all be faster.
* DIM will now refresh immediately when you switch back to its tab, or come back from screensaver, etc. It won't automatically update when it's in the background anymore. It still periodically updates itself when it is the focused tab.
* New "is:year1" and "is:year2" search filters.
* Artifacts now have the right class type (hunter, titan, etc).
* The reload and settings icons are easier to hit (remember you can also hit "R" to reload.
* The move popup closes immediately when you select a move, rather than waiting for the move to start.
* New sort option of "rarity, then primary stat".<|MERGE_RESOLUTION|>--- conflicted
+++ resolved
@@ -1,10 +1,8 @@
 # Next
 
-<<<<<<< HEAD
 * Add stat:handling as a synonym for stat:equipspeed, to match the name shown in displays.
-=======
+
 # 5.16.0 (2019-02-24)
->>>>>>> 2ebbcc7f
 
 # 5.15.0 (2019-02-17)
 
