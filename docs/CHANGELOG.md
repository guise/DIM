# Next

* D2 items with objectives now show them, and quests + milestones are displayed for your characters.
<<<<<<< HEAD
* D2 items now display their perks and mods.
=======
* Custom loadouts return for D2.
>>>>>>> 90ffef28

# 4.14.0

* Added back in Repuation for D2.
* Max Light Loadout, Make Room for Postmaster, Farming Mode, and Search Loadout are all reenabled for D2.
* Classified items can be transferred!
* Fixed search filters for D2.
* Show hidden stats on D2 items.
* D2 inventory (mods, shaders, etc) now take the full width of the screen.

# 4.13.0

* DIM will remember whether you last used D2 or D1.
* Lots of DIM functionality is back for D2.

# 4.12.0

* Early Destiny 2 support! We have really basic support for your Destiny 2 characters. Select your D2 account from the dropdown on the right. This support was built before we even got to start playing, so expect some rough edges.
* There's a new phone-optimized display for your inventory. See one character at a time, with larger items. Swipe between characters by dragging the character header directly.
* Info popups aren't gigantic on mobile anymore.
* Fix a case where changes to preferences may not be saved.

# 4.11.0

* Fix a case where DIM wouldn't work because auth tokens had expired.

# 4.10.0

* You can flag reviews for being offensive or arguing or whatever. Be helpful but also be nice.
* Remove the browser compatibility warning for Opera and prerelease Chrome versions.

# 4.9.0

* No changes!

# 4.8.0

* No changes!

# 4.7.0

* Made loadout builder talent grids tiny again.
* If you autocomplete the entire filter name and hit enter, it will no longer hang the browser.
* Updated the About page and FAQ.
* Fixed a case where DIM would fail to load the latest version, or would load to a blank page unless force-reloaded.
* Added some helpful info for cases where DIM might fail to load or auth with Bungie.net.
* Added a warning when your browser is not supported by DIM.
* DIM no longer supports iOS 9.

# 4.6.0

* Fix a bug where the popup for Xur items was below Xur's own popup.
* Hiding community rating for items with only one (non-highlighted) review.
* The first item in the search autocompleter is once again selected automatically.
* If you don't have the vault width set to "auto", the inventory is once again centered.

# 4.5.0

* Added "reviewcount" filter to filter on the number of reviews on an item.
* Fix slight horizontal scroll on inventory view.
* On mobile, tapping outside of dialogs and dropdowns to dismiss them now works.
* The item detail popup now does a better job of fitting itself onto the screen - it may appear to the left or right of an item now!
* Press on a talent grid node to read its description. The same goes for the stats under your character.
* Subclasses now have the correct elemental type in their header color.
* Drag and drop should be much smoother now.
* You can select Destiny 2 accounts from the account dropdown now - but won't do much until Destiny 2 is released and we have a chance to update DIM to support it!

# 4.4.0

* New filters for ornaments - is:ornament, is:ornamentmissing, is:ornamentunlocked
* Fixed a bug where item data would not respect your language settings.
* Weapon reviews now show up immediately, and can be edited.
  - If you have been less than friendly, now would be a very good time to edit yourself and put a better foot forward.
* Sorting reviews to support edits and highlighted reviews.
* Logging out now brings you to Bungie's auth page, where you can choose to change account or not.
* Fixed "Clear New Items" not working.
* Adjusted the UI a bunch to make it work better on mobile. Just a start - there's still a long way to go.
* The announcement about DIM being a website won't show more than once per app session.
* Google Drive syncing is a bit smoother.
* Fixed a case where you couldn't create a new class-specific loadout.
* On Firefox, the new-item shines don't extend past the item anymore.
* Do a better job of refreshing your authentication credentials - before, we'd sometimes show errors for a few minutes after you'd used DIM for a while.
* The filters help page has been localalized.
* Separate the light: and level: filters. level now returns items matching required item level, light returns items matching the light level.

# 4.3.0

* DIM is now just a website - the extension now just sends you to our website. This gives us one, more cross-platform, place to focus on and enables features we couldn't do with just an extension. Don't forget to import your data from the storage page!
* Scrolling should be smoother overall.
* Vendor weapons now show reviews.
* Add a "sort by name" option for item sorting.
* In Google Chrome (and the next version of Firefox), your local DIM data won't be deleted by the browser in low storage situations if you visit DIM frequently.
* Ratings will no longer disappear from the item details popup the second time it is shown.
* Info popups should do a better job of hiding when you ask them to hide.

# 4.2.4

* Work around a Chrome bug that marked the extension as "corrupted".

# 4.2.3

* Fix log out button.
* Put back the accidentally removed hotkeys for setting tags on items.
* Fixed some visual goofs on Firefox.
* Fix a case where DIM would never finish loading.

# 4.2.2

* Fix DIM being invisible on Firefox
* Fix a case where DIM would never finish loading.
* Put back the accidentally removed hotkeys for setting tags on items.

# 4.2.1

* Actually turn on Google Drive in prod.

# 4.2.0

* Exclude all variants of 'Husk of the Pit' from 'Item Leveling' loadout.
* Add a new storage page (under the floppy disk icon) for managing your DIM data. Import and export to a file, and set up Google Drive storage to sync across machines (website only). You can import your data from the Chrome extension into the website from this page as well.
* The settings page has been cleaned up and reworded.
* Added missing Trials emblems and shaders to the is:trials search.
* DIM should look more like an app if you add it to your home screen on Android.
* DIM will show service alerts from Bungie.

# 4.1.2

* Add a "Log Out" button in settings.

# 4.1.1

* Fixed changelog popup too large to close.

# 4.1.0

* Fixed the logic for deciding which items can be tagged.
* Fix "Make room for postmaster".
* Record books have been moved out of the inventory into their own page. Get a better look at your records, collapse old books, and narrow records down to only those left to complete.
* Fix changing new-item shine, item quality display, and show elemental damage icon preferences. They should apply immediately now, without a reload.x
* Localization updates.
* Fixed objective text in the record book floating above stuff.
* Fixed displaying record objectives that are time-based as time instead of just a number of seconds.
* When pinned to the iOS home screen, DIM now looks more like a regular browser than an app. The upside is you can now actually authorize it when it's pinned!
* Loadouts with a complete set of equipped armor now include a stat bar that will tell you the stat tiers of the equipped loadout pieces.
* Loadouts with non-equipping items now won't *de-equip* those items if they're already equipped. #1567
* The count of items in your loadout is now more accurate.
* DIM is now better at figuring out which platforms you have Destiny accounts on.
* DIM is faster!
* Added Age of Triumph filters is:aot and is:triumph
* Add gunsmith filter is:gunsmith
* Updated filters to remove common items for specific filters (e.g. is:wotm no longer shows exotic items from xur, engrams, and planetary materials)
* Loadout Builder's equip button now operates on the selected character, not your last-played character.
* Loadout Builder no longer has equip and create loadout buttons for loadouts that include vendor items.
* Loadout Builder is faster.
* DIM has a new logo!
* Elemental damage color has been moved to a triangle in the upper-left corner of your weapon.
* See community weapon ratings in DIM, and submit your own! Weapon ratings can be turned on in Settings, and will show up on your individual weapons as well as in the details popup. You can submit your own reviews - each review is specific to the weapon roll you're looking at, so you know whether you've got the god roll.

# v3.17.1

* Fixed a bug with the display of the amount selection controls in the move popup for stackable items.
* Localization updates
* Moved the "VCR" controls for stackable item amount selection to their own row.

# 3.17.0

* Fixed the perk selection in Loadout Builder. #1453
* Integrated Trials-centric weapon reviews (and the ability to rate your own gear (and make comments about your gear)).  Done in conjunction with destinytracker.com.
* Fixed the logic for artifact bonuses to compute the right number. #1477
* Restore some missing images from our build system changes.
* Don't allow engrams to be tagged. #1478
* Add home screen icons (and Safari tab icons, and Windows tile icons) for the website.
* Fixed "is:locked" filters to be consistent for engrams. #1489
* The Beta website is now updated automatically for every PR.
* If you're not logged in to the website, we show the login screen.
* Better error messages for when you have the wrong platform selected, plus the error doesn't cover the platform selector.
* Improved website compatibility with Firefox, Safari, and Edge.
* Many style fixes for Safari.
* Drag and drop is now supported on touch devices. Press and hold an item to drag it. #1499
* Armsday packages can no longer be dragged. #1512
* Add tags and notes to items! This has been in Beta forever but now it's official. Hit ? to see the keyboard shortcuts, and use "tag:" searches to find your tagged gear.
* Remove Materials Exchange from the beta.
* Vendors now show where they are, and are sorted better. All the cryptarchs now appear. Engrams waiting to be decrypted aren't shown in the vendor screen.
* Experimental iOS 9 Mobile Safari compatibility. May be removed in the future.
* Style updates to clean up DIM's look and make sure more screen space is being used for items.
* Gained the ability for us to fill in classified items, even if Bungie hasn't unclassified them. You still can't transfer them though.
* The "Hide Unfiltered Items while Filtering" preference now applies to vendor gear too. #1528
* When moving stacks of items through the popup, there are now buttons to max out the amount, and add and remove up to even stacks of items.
* Xur should disappear on Sundays again.

# 3.16.1

* Significantly increased the storage limit for tags and notes. It's still possible to go over (especially with long notes) but it should happen far less frequently - and it should notify you when it happens.

# 3.16.0

* Removed farming option to keep greens since they're disassembled by default now.
* Added stat search, for example: "stat:rof:>= 22"
* Fixed formatting for search loadouts when the search terms contain angle brackets.
* A new "Make room for Postmaster items" auto layout will clear out enough space on your character to pick up all the stuff you've accumulated at the Postmaster.
* Vendor items now explain what you need to do to get them.
* Xur looks like the other vendors, and correctly displays both heavies now.
* Compare tool styling updates.
* Compare tool shows attack/defense.
* In the compare tool, stats that are the same across all items are white instead of blue.
* There's now a picture of each item in the compare tool.
* Clicking the title of an item in the compare tool will scroll to that item and "pop" it so you know which one it is.
* Armor and items that don't match the equipping character will once again transfer in loadouts. You can still put multiple subclasses of the same damage type in a loadout.
* Empty space around talent grids has been eliminated.
* Memory of Felwinter's stat bar no longer overflows its container.

# 3.15.0

* Permit the same damage type of subclass in loadouts (#1067)
* Update record books to properly display time instead of a large number. (#1051)
* Moving an item into a full vault but an empty bucket (such as full General but the vault contains no Consumables) now works.
* Stacks of items are properly accounted for. They'll now combine as things are moved to make space - previously even a stack of 1 consumable would count as taking up the whole slot and would prevent a move of 2 more of that consumable.
* We now catch errors trying to move aside items and retry with a different item. You should see fewer failed moves!
* "Thrashing" in farming mode is fixed. When farming mode can't proceed (because moving anything off the character would result in something else being moved back on, because you're out of space), we now show a friendly info message. This message is throttled to show up no more than once a minute.
* Fixed a bug where a full vault would prevent farming mode from moving things to other characters.
* The move aside logic strongly prefers putting things on characters other than the original item's owner. This makes it much easier to move a bunch of stuff off of a character without other things bouncing right back in.
* Prefer putting engrams in the vault and not taking them out when choosing items to move aside.
* Farming mode now makes room to pick up artifacts, materials, and consumables.
* When making space in the "General" category or in Materials/Consumables buckets, we'll choose to move aside an item that can be combined with another stack somewhere without increasing the total number of stacks. This trends towards consolidation and can help free up a full vault, as well as getting rid of stray stacks.
* We swapped in "special ammo synth" and "primary ammo synth" instead of "motes of light" and "strange coins" for the farming mode quick gather buttons. They seemed more useful in the heat of battle.
* When dequipping an item, we try harder to find a good item to equip in its place. We also prefer replacing exotics with other exotics, and correctly handle The Life Exotic perk.
* Lots of new translations and localized strings.
* Vendors update when you reach a new level in their associated faction, or when you change faction alignment.
* Fixed a too-small perk selection box in the loadout builder, and properly handle when vendors are selling Memory of Felwinter.

# 3.14.1

* Internationaliztion updates.
* Fix for Loadout Class Type bug.

# 3.14.0

* Compare Weapons and Armor side-by-side.
* Added `is:sublime` filter
* Added detailed information to the Trials of Osiris popup card.
* Added more detection for item years.
* The collapse button now no longer takes up the whole bucket height.
* Fixed marking which characters had access to vendor items.
* Fix tracking new items when the new-item shine is disabled.
* Added option to Farming Mode to not move weapons and armor to make space for engrams.
* About and Support pages are now translatable.
* Improved error handling and error messages.
* Vendors are collapsible.
* All vendor items (including duplicates with different rolls) will now show up.
* Added more translations.
* If you have more than one Memory of Felwinter, they are all excluded from loadout builder.
* Export correct quality rating for items in CSV.

# 3.13.0

* The vendors page is back. It'll show all available vendors. It's now a lot faster, and combines vendor inventory across your characters. Consumables and Bounties are now shown. Item stats and quality will hopefully show up on 11/8.
* Loadout builder has option to load from equipped items.
* Added option to farm green engrams or not.
* When moving consumable stacks, you can now choose to fill up one stack's worth.
* Don't sort bounties (the API does not currently provide the in-game order.)
* Fix max-light rounding.
* Fix a bug in the new filters for source.
* Fix incognito mode launching
* More i18n.
* Classified items in the vault are now counted and shown.
* DIM is faster!
* Memory of Felwinter is now excluded from loadout builder by default.

# 3.11.1

* Fixed an issue with farming mode where users without motes, 3oC, coins, or heavy could not use farming mode.
* Fixed an issue where classified items would not show up in the UI.

# 3.11.0

##### New
* Added Quick Move items to farming mode.
* Farming mode now also moves glimmer items to vault.
* Added `is:inloadout` filter
* New filters: is:light, is:hasLight, is:weapon, is:armor, is:cosmetic, is:equipment, is:equippable, is:postmaster, is:inpostmaster, is:equipped, is:transferable, is:movable.
* New filters for items based on where they come from: is:year3, is:fwc, is:do, is:nm, is:speaker, is:variks, is:shipwright, is:vanguard, is:osiris, is:xur, is:shaxx, is:cq, is:eris, is:vanilla, is:trials, is:ib, is:qw, is:cd, is:srl, is:vog, is:ce, is:ttk, is:kf, is:roi, is:wotm, is:poe, is:coe, is:af.
* Added debug mode (ctrl+alt+shift+d) to view an item in the move-popup dialog.
* Added max light value to max light button in dropdown.
* Major loadout builder performance enhancements.
* Support rare (blue) items in loadout builder.

##### Tweaks
* Consumables and materials are now sorted by category.
* All other items in the General Bucket are sorted by Rarity.
* Move ornaments inbetween materials and emblems.
* Link to wiki for stat quality in the move-popup box.
* Full item details are shown in the move popup by default (they can still be turned off in settings).

##### Bugfixes
* Prevent double click to move item if loadout dialog is open.
* [#889](https://github.com/DestinyItemManager/DIM/issues/889) Fixed stats for Iron Banner and Trials of Osiris items.
* Fix infusion finder preview item not changing as you choose different fuel items. Also filter out year 1 items.
* Fix some green boots that would show up with a gold border.
* A bunch of consumables that can't be moved by the API (Treasure Keys, Splicer Keys, Wormsinger Runes, etc) now show up as non-transferable in DIM.
* Husk of the Pit will no longer be equipped by the Item Leveling loadout.
* Fixed equipping loadouts onto the current character from Loadout Builder.
* The default shader no longer counts as a duplicate item.
* DIM no longer tries to equip exotic faction class items where your character isn't aligned with the right faction.
* Fixed more cases where your loadouts wouldn't be applied because you already had an exotic equipped.
* Elemental Icons moved to bottom left to not cover the expansion symbol.
* Loadout builder no longer shows duplicate sets.
* Fix equip loadout builder equip to current character.

# 3.10.6

* The DestinyTracker link in the item popup header now includes your perk rolls and selected perk. Share your roll easily!
* Fixed moving consumables in loadouts. Before, you would frequently get errors applying a loadout that included consumables. We also have a friendlier, more informative error message when you don't have enough of a consumable to fulfill your loadout.
* Fixed a bug where when moving stacks of items, the stack would disappear.
* The progress bar around the reputation diamonds is now more accurate.
* Enabled item quality.
* Item Quality is enabled by default for new installs.
* A new Record Books row in Progress has your Rise of Iron record book.
* Searches now work for all characters and the vault again.
* Can equip loadouts onto the current character from Loadout Builder.
* Added ability to feature toggle items between Beta + Release.

# 3.10.5

* Added Ornaments.

# 3.10.4

* We handle manifest download/cache errors better, by deleting the cached file and letting you retry.
* Date armor ratings end is on 9/20/2016 @ 2AM Pacific.
* Fixed issues with broken images by downloading from Bungie.net with https.
* Loadouts for multi-platform users will now save selected and equipped items for both platforms.  Previously, when switching platforms, loadouts would remove items from the loadout for the opposite platform.

# 3.10.3

* Fixed a "move-canceled" message showing up sometimes when applying loadouts.
* Bugged items like Iron Shell no longer attempt to compute quality. They'll fix themselves when Bungie fixes them.
* Fixed "Aim assist" stat not showing up in CSV (and no stats showing up if your language wasn't English).
* We now catch manifest updates that don't update the manifest version - if you see broken images, try reloading DIM and it should pick up new info.
* Worked around a bug in the manifest data where Ornamenent nodes show up twice.
* DIM won't allow you to move rare Masks, because that'll destroy them.
* The "Random" auto loadout can now be un-done from the loadout menu.
* For non-variable items (emblems, shaders, ships, etc) in a loadout, DIM will use whichever copy is already on a character if it can, rather than moving a specific instance from another character.

# 3.10.2

* Fixed error building talent grid for Hawkmoon.
* Don't attempt to build record books when advisors are not loaded.
* Dragged items now include their border and light level again.
* New-item overlays have been restored (enable in settings).
* Reenable record book progress.
* Better handle errors when record book info isn't available.
* Show an error message if the manifest doesn't load.
* Fix an error when equipping loadouts.
* DIM usage tips will only show up once per session now. You can bring back previously hidden tips with a button in the settings page.

# 3.10.0

* Add ability to create loadouts by selecting sets of perks.
* [#823](https://github.com/DestinyItemManager/DIM/issues/823) Added 'current' property to stores.
* The DIM extension is now much smaller.
* DIM can now display item information in all supported Destiny languages. Choose your language in the settings then reload DIM.
* We now automatically pick up Destiny data updates, so DIM should work after patches without needing an update.
* The Reputation section should match the in-game logos better now.
* Disable new item overlays due to a bug.

# 3.9.2

* [#812](https://github.com/DestinyItemManager/DIM/issues/812) Removed rare masks from the items table used by the random item loadout.

# 3.9.1

* [#801](https://github.com/DestinyItemManager/DIM/issues/801) Resolved error with vendor page character sorting.
* [#792](https://github.com/DestinyItemManager/DIM/pull/792) Warning if user clicks on perks to notify them that they can only be changed in game.
* [#795](https://github.com/DestinyItemManager/DIM/pull/795) Updated strange coin icon for Xur.

# 3.9.0

* New glimmer-based filters, is:glimmeritem, is:glimmerboost, is:glimmersupply
* Add option for new item and its popup to be hidden
* Add ability to exclude items from loadout builder.
* Expand/collapse sections in DIM.
* Double clicking an item will equip it on the current character. 2x click on equipped, dequips.
* Show current vendor items being sold.
* Move popup won't pop up under the header anymore.
* If you have an open loadout, and you click "Create loadout", it switches to the new loadout now instead of leaving the previous loadout open.
* DIM is once again faster.
* The loadout editor won't stay visible when you change platforms.
* Fixed a lot of bugs that would show all your items as new.
* New-ness of items persists across reloads and syncs across your Chrome profile.
* New button to clear all new items. Keyboard shortcut is "x".
* Help dialog for keyboard shortcuts. Triggered with "?".
* When you have two characters of the same class, applying a loadout with a subclass will work all the time now.
* Item class requirements are part of the header ("Hunter Helmet") instead of in the stats area.
* You can search for the opposite of "is:" filters with "not:" filters. For example, "is:helmet not:hunter quality:>90".
* Clicking away from the Xur dialog will close any open item popups.
* Fixed an issue where you could not equip a loadout that included an exotic item when you already had an exotic equipped that was not going to be replaced by the loadout.
* Better handling of items with "The Life Exotic" perk.
* New aliases for rarity filters (is:white, is:green, is:blue, is:purple, is:yellow).
* An alternate option for the "Gather Engrams" loadout can exclude gathering exotic engrams.
* Removed popup notification for new items.
* #798 Keyword searches will now scan perk descriptions.
* #799 Randomize equipped items for current character. Don't look at us if you have to play a match using Thorn.

# 3.8.3

* Fix move popup not closing when drag-moving an item.
* Added ability to and filters for track or untracking quests and bounties.
* Fix issue where some sets would be missing from the loadout builder.
* Fixed #660 where postmaster items would not appear in the Postmaster section of DIM, ie Sterling Treasure after the reset.
* Fixed #697 where loadouts will no longer remove the loadouts for the opposite platform.
* Fix an issue where loadouts will not show any items, or transfer any items.
* Add option to show new item overlay animation

# 3.8.2

* Update filter list to include quality/percentage filters
* Add year column to CSV export scripts
* When you have filtered items with a search, you can select a new search loadout option in the loadout menu to transfer matching items.
* The screen no longer jumps around when clicking on items, and the item details popup should always be visible.
* Dialogs should be sized better now.
* Fix character order in move popup buttons.
* Restored the ability to set a maximum vault size. "Auto" (full width) is still an option, and is the default.
* Armor quality is shown in Xur, loadouts, and the infusion dialog if advanced stats is turned on.
* "Take" stackables works again.

# 3.8.1

* Added steps to Moments of Triumph popup (and other record books.)
* Fixed wobbly refresh icon.
* Fixed single item stat percentages.
* Fixed armor export script.
* Possible fix for loadout builder.

# 3.8.0

* Loadout builder redesign and major performance enchancements.
* Items in the postmaster now have quality ratings, can use the infusion fuel finder, show up in the infusion fuel finder, compare against currently equipped items, etc. They behave just like a normal item except you can't move them and they're in a different spot.
* The vault width preference has been removed - the vault now always takes up all the remaining space on the screen.
* Section headers don't repeat themselves anymore.
* Drop zones for items are larger.
* Returning from the min-max tool no longer greets you with a blank, item-less screen.
* Fixed a bug where loadouts were not properly restricted to the platform they were created for.
* Xur's menu item will properly disappear when he leaves for the week.
* New items are marked with a "shiny" animation, and there are notifications when new items appear.
* The loadout menu may expand to fill the height of the window, but no more. The scrollbar looks nicer too.
* Items can now be made larger (or smaller) in settings. Pick the perfect size for your screen!
* The item info popup has a new header design. Let us know what you think!
* Changing settings is faster.
* You can now download your weapon and armor data as spreadsheets for the true data nerds among us.
* The settings dialog is less spacious.
* Engrams and items in the postmaster can now be locked (and unlocked).
* The buttons on the move item popup are now grouped together by character.
* When the "Hide Unfiltered Items while Filtering" option is on, things look a lot nicer than they did.
* DIM is generally just a little bit snappier, especially when scrolling.
* Clicking the icon to open DIM will now switch to an active DIM tab if it's already running.
* Bungie.net will open in a new tab as a convenience for expired cookies.
* Items in the Postmaster are sorted by the order you got them, so you know what'll get bumped when your postmaster is full.
* Clicking the loadout builder button again, or the DIM logo, will take you back to the main screen.
* You may now order your characters by the reverse of the most recent, so the most recent character is next to the vault.

# 3.7.4

* Removed the option to hide or show the primary stat of items - it's always shown now.
* Add mode selection full/fast for users willing to wait for all best sets.
* Loadout menus are now scrollable for users with over 8 custom loadouts on a single character.
* Changing the character sort order now applies live, rather than requiring a refresh.
* Use most recently logged in player to start with loadout builder.
* Search queries will exclude the token `" and "` as some users were including that when chaining multiple filters.
* Fix UI issue on move popup dialog that had some numbers expanding outside the dialog.
* Consolidate beta icons to the icons folder.

# 3.7.3

* Fix rounding error that prevented some loadout sets from showing up.
* Added filter for quality rating, ex - quality:>90 or percentage:<=94

# 3.7.2

* Always show locked section in loadout builder.
* Fix NaN issue in loadout builder.
* Fix issues with 'create loadout' button in loadout builder.
* For item lvling dont prefer unlvled equiped items on other characters.
* Various Loadout builder bug fixes and performance updates.

# 3.7.1

* Various Loadout builder bug fixes and performance updates.

# 3.7.0

* Added new armor/loadout tier builder.
* Fix for all numbers appearing red in comparison view.
* Updated to latest stat estimation forumla.
* Use directive for percentage width.

# 3.6.5

* Fix an issue where warlocks would see loadouts for all the other classes.

# 3.6.2 & 3.6.3

* Add warning if the lost items section of the postmaster has 20 items.
* Stat bars are more accurately sized.
* Add vendor progress
* Add prestige level with xp bar under characters to replace normal xp bar after level 40.
* It is no longer possible to choose column sizes that cause the vault to disappear.
* The Vault now has a character-style header, and can have loadouts applied to it. Full-ness of each vault is displayed below the vault header.
* New option to restore all the items that were in your inventory before applying a loadout, rather than just the equipped ones.
* You can now undo multiple loadouts, going backwards in time.

# 3.6.1

* Removed the "Only blues" option in the infusion fuel finder, because it wasn't necessary.
* Engram searches and the engram loadout features won't mistake Candy Engrams for real engrams.
* Items in the Postmaster include their type in the move popup, so they're easier to distinguish.
* Sometimes equipping loadouts would fail to equip one of your exotics. No more!
* Add an 'is:infusable' search filter.
* Add 'is:intellect', 'is:discipline', 'is:strength' search filters for armor.
* XP Progress on bar items

# 3.6.0

* Bring back the infusion dialog as an Infusion Fuel Finder. It doesn't do as much as it used to, but now it's optimized for quickly finding eligable infusion items.
* Fix a bug where hovering over a drop zone with a consumable/material stack and waiting for the message to turn green still wouldn't trigger the partial move dialog.
* Added a new "Item Leveling" auto-loadout. This loadout finds items for you to dump XP into. It strongly favors locked items, and won't replace an incomplete item that you have equipped. Otherwise, it goes after items that already have the most XP (closest to completion), preferring exotics and legendaries if they are locked, and rares and legendaries if they're not locked (because you get more materials out of disassembling them that way).
* There's a new setting that will show elemental damage icons on your weapons. Elemental damage icons are now always shown in the title of the item popup.
* Elder's Sigil won't go above 100% completion for the score portion anymore.
* Added roll quality percentage indicator. You can now see how your intellect/discipline/strength stacks up against the maximum stat roll for your armor.
* DIM is smarter about what items it chooses to move aside, or to equip in the place of a dequipped item.
* Added a new "Gather Engrams" loadout that will pull all engrams to your character.

# 3.5.4

* We won't try to equip an item that is too high-level for your character when dequipping items.
* Fix a regression where subclasses wouldn't show up in Loadouts. They're still there, they just show up now!
* Fixed another bug that could prevent item popups from showing up.
* The vault can now be up to 12 items wide.
* Sterling Treasure, Junk Items, and SLR Record Book added to DIM.
* Manifest file updated.

# 3.5.3

* Fixed a bug that would prevent the loading of DIM if Spark of Light was in the postmaster.
* Fixed a bug that prevented the Xur dialog from rendering.

# 3.5.2

* Fix a bug where item details popups would show above the header.
* Fix showing Sterling Treasures in Messages.
* Better error handling when Bungie.net is down.
* Fix a bug where having items in the postmaster would confuse moves of the same item elsewhere.
* Fix a bug where item comparisons no longer worked.
* Added support for the classified shader "Walkabout".

# 3.5.1

* The Infusion Calculator has been removed, now that infusions are much more straightforward.
* Pressing the "i" key on the keyboard will toggle showing item details in the item popup.
* Add a menu item for when Xur is in town. This brings up a panel with Xur's wares, how much everything costs, how many strange coins you have, and lets you show the item details popup plus compare against any version of exotics you might already have to see if there's a better roll.

# 3.5

* DIM will now go to great lengths to make sure your transfer will succeed, even if your target's inventory is full, or the vault is full. It does this by moving stuff aside to make space, automatically.
* Fixed a bug that would cause applying loadouts to fill up the vault and then fail.
* Fixed a bug where DIM would refuse to equip an exotic when dequipping something else, even if the exotic was OK to equip.
* When applying a loadout, DIM will now equip and dequip loadout items all at once, in order to speed up applying the loadout.
* The search box has a new style.
* Item moves and loadouts will now wait for each other, to prevent errors when they would collide. This means if you apply two loadouts, the second will wait for the first to complete before starting.
* Item details are now toggled by clicking the "i" icon on the item popup, rather than just by hovering over it.

# 3.4.1

* Bugfix to address an infinite loop while moving emotes.

# 3.4.0

* Moving and equipping items, especially many at a time (loadouts) is faster.
* When you save a loadout, it is now scoped to the platform it's created on, rather than applying across accounts. Loadouts created on one account used to show on both accounts, but wouldn't work on the wrong account.
* You can now move partial amounts of materials. There's a slider in the move popup, and holding "shift" or hovering over the drop area will pop up a dialog for draggers. You can choose to move more than one stack's worth of an item, up to the total amount on a character.
* New commands for materials to consolidate (move them all to this character) and distribute (divide evenly between all characters).
* Loadouts can now contain materials and consumables. Add or remove 5 at a time by holding shift while clicking. When the loadout is applied, we'll make sure your character has *at least* that much of the consumable.
* Loadouts can now contain 10 weapons or armor of a single type, not just 9.
* When making space for a loadout, we'll prefer putting extra stuff in the vault rather than putting it on other characters. We'll also prefer moving aside non-equipped items of low rarity and light level.
* The is:engram search filter actually works.
* Fixed an error where DIM would not replace an equipped item with an instance of the same item hash. This would cause an error with loadouts and moving items. [448](https://github.com/DestinyItemManager/DIM/issues/448)
* Loadouts can now display more than one line of items, for you mega-loadout lovers.
* Items in the loadout editor are sorted according to your sort preference.

# 3.3.3

* Infusion calculator performance enhancements
* Larger lock icon
* Completed segments of Intelligence, Discipline, and Strength are now colored orange.

# 3.3.2

* If multiple items in the infusion calculator have the same light, but different XP completion percentage, favor suggesting the item with the least XP for infusion.
* Keyword search also searches perks on items.
* New search terms for is:engram, is:sword, is:artifact, is:ghost, is:consumable, is:material, etc.
* Items can be locked and unlocked by clicking the log icon next to their name.
* Display intellect/discipline/strength bars and cooldown for each character
* Loadouts have a "Save as New" button which will let you save your modified loadout as a new loadout without changing the loadout you started editing.
* Autocomplete for search filters.
* Comparing stats for armor now shows red and green better/worse bars correctly.
* Fixed showing magazine stat for weapons in the vault.
* Fixed infusion material cost for Ghosts and Artifacts (they cost motes of light).
* Fix a case where the item properties popup may be cut off above the top of the screen.
* Transfer/equip/dequip actions for edge cases will now succeed as expected without errors.
* Manifest file update.

# 3.3.1

* Updated the manifest file.

# 3.3

* Infusion auto calculator is much faster.
* Items in the infusion calculator don't grey out when a search is active anymore.
* Full cost of infusions is now shown, including exotic shards, weapon parts / armor materials, and glimmer.
* Show a better error message when trying to equip an item for the wrong class. Before it would say you weren't experienced enough.
* Add a button to the infusion calculator that moves the planned items to your character.
* Add a filter to the infusion calculator to limit the search to only rare (blue) items.
* The infusion auto calculator runs automatically, and now presents a list of different attack/defense values for you to choose from. Selecting one will show the best path to get to that light level.
* The infusion calculator greys out items that are already used or are too low light to use, rather than hiding them.
* The item move popup now has an entry for the infusion calculator, to make it easier to find.
* Hold Shift and click on items in the infusion calculator to prevent the calculator from using that item.
* If you have an exotic class item (with "The Life Exotic" perk) equipped, you can now equip another exotic without having the class item get automatically de-equipped. Previously, this worked only if you equipped the non-class-item exotic first.
* Armor, Artifacts, and Ghosts now show the difference in stats with your currently equipped item. Also, magazine/energy between swords and other heavy weapons compares correctly.
* The is:complete, is:incomplete, is:upgraded, is:xpincomplete, and is:xpcomplete search keywords all work again, and their meanings have been tweaked so they are all useful.
* The talent grid for an item are now shown in the item details, just like in the game, including XP per node.
* Subclasses show a talent grid as well!
* The item stats comparison will no longer be cleared if DIM reloads items while an item popup is open.
* Bounties and quests are now separated, and under their own "Progress" heading.
* Bounties, quests, and anything else that can have objectives (like test weapons and runes) now show their objectives and the progress towards them. As a result, completion percentages are also now accurate for those items.
* Descriptions are now shown for all items.
* Include hidden stats "Aim Assist" and "Equip Speed" for all weapons. You can still see all hidden stats by visiting DTR via the link at the top of item details.
* Weapon types are now included in their popup title.
* Removed Crimson Days theme.  It will return.
* Fixed issue at starts up when DIM cannot resolve if the user is logged into Bungie.net.

# 3.2.3

* Updated Crimson Days Theme.
* Removed verge.js

# 3.2.2

* Updated Crimson Days Theme.

# 3.2.1

* Crimson Days theme.
* Weapons and armor now show all activated perks (including scopes, etc), in the same order they are shown in the game.
* Only display the "more info" detail icon if there's something to show.
* If you try to move an item into a full inventory, we'll reload to see if you've already made space in the game, rather than failing the move immediately.
* The Infusion dialog now has a "Maximize Attack/Defense" button that figures out how to get the highest stats with the fewest number of infusions.
* You can now create a loadout based on what you've got equipped by selecting "From Equipped" in the "Create Loadout" menu item.
* After applying a loadout, a new pseudo-loadout called "Before 'Your Loadout'" appears that will put back the items you had equipped.

# 3.2

* In the "Loadouts" dropdown is a new "Maximize Light" auto-loadout that does what it says, pulling items from all your characters and the vault in order to maximize your character's light.
* Lots of performance improvements! Loading DIM, refreshing, moving items, and searching should all be faster.
* DIM will now refresh immediately when you switch back to its tab, or come back from screensaver, etc. It won't automatically update when it's in the background anymore. It still periodically updates itself when it is the focused tab.
* New "is:year1" and "is:year2" search filters.
* Artifacts now have the right class type (hunter, titan, etc).
* The reload and settings icons are easier to hit (remember you can also hit "R" to reload.
* The move popup closes immediately when you select a move, rather than waiting for the move to start.
* New sort option of "rarity, then primary stat".<|MERGE_RESOLUTION|>--- conflicted
+++ resolved
@@ -1,11 +1,8 @@
 # Next
 
 * D2 items with objectives now show them, and quests + milestones are displayed for your characters.
-<<<<<<< HEAD
+* Custom loadouts return for D2.
 * D2 items now display their perks and mods.
-=======
-* Custom loadouts return for D2.
->>>>>>> 90ffef28
 
 # 4.14.0
 
