## Next

## 6.74.0 <span class="changelog-date">(2021-07-18)</span>

* Added the option to lock item element in the Optimizer's armor upgrade menu.
* Not be broken
* Fix issue with Optimiser crashing when socket data is not available.
* Invalid search queries are greyed out, and the save search star is hidden.
* Favour higher energy and equipped items for grouped items in the Optimizer. This will mainly be noticed by the shown class item.
<<<<<<< HEAD
* Display the energy swap or upgrade details for items in the Optimiser.
=======
* Adding unequipped items to a loadout no longer also adds items from the Postmaster.
>>>>>>> 025cffc6

### Beta Only

* The Search Results drawer is back in beta, ready for some more feedback. On mobile it shows up whenever you search, on desktop you can either click the icon or hit "Enter" in the search bar. Try clicking on items in the search results drawer - or even dragging them to characters!

## 6.73.0 <span class="changelog-date">(2021-07-11)</span>

* Solstice of Heroes pursuit list now shows the full description of the objectives, not just the checkboxes.
* Recent searches are now capped at 300 searches, down from 500.
* Armor synthesis materials are no longer shown in the currencies block under the vault.

## 6.72.1 <span class="changelog-date">(2021-07-06)</span>

* Solstice of Heroes is back and so is the **Solstice of Heroes** section of the **Progress** tab. Check it out and view your progress toward upgrading armor.

## 6.72.0 <span class="changelog-date">(2021-07-04)</span>

* Fixed issue with locked mod stats not being applied to a compared loadouts in the Optimizer.

## 6.71.0 <span class="changelog-date">(2021-06-27)</span>

* Armor 1 exotics are visible in the exotic picker, albeit unselectable.
* Default to similar loadout as comparison base in Loadout Optimizer.
* Armor upgrades in the Optimizer have full descriptions of their functionality. Added Ascendant Shard 'Not Masterworked' and 'Lock Energy Type' options.
* In the Exotic Selector, the currently selected exotic is now highlighted.

## 6.70.0 <span class="changelog-date">(2021-06-23)</span>

* Fixed an issue where unwanted energy swaps were happening in the Optimizer.
* Fixed an issue where mod energy types could be mismatched in the Optimizer.

## 6.69.2 <span class="changelog-date">(2021-06-22)</span>

* Fixed an issue with general mods returning no results in the Optimizer.

## 6.69.1 <span class="changelog-date">(2021-06-21)</span>

* Fix an issue crashing DIM on older versions of Safari.

## 6.69.0 <span class="changelog-date">(2021-06-20)</span>
* Added "Recency" Column & Sorting to Loadout Organizer, this allows viewing gear sorted by acquisition date.
* Added ctrl-click to toggle item selection in Organizer.
 * Fix over-eager prompt to backup data when signing in.
* Viewing artifact details no longer always shows The Gate Lord's Eye.
* Scrolling to an item tile is now more accurate.
* Vault of Glass milestone is now more clearly named.
* Loadout Optimizer support for Vault of Glass mods.

## 6.68.0 <span class="changelog-date">(2021-06-06)</span>

* Some support for Vault of Glass mods in filters. Expect Loadout Optimizer fixes next week.
* Clearer hover text for some Destiny icons inline with text.
* Hovering Consumables in the Vault header now shows a list of owned materials and currencies.
* `is:hasornament` now recognizes Synthesized armor.
* DIM is less likely to log you out if Bungie.net is experiencing difficulties.
* Stat searches now support `highest`, `secondhighest`, `thirdhighest`, etc as stat names.
  * Try out `basestat:highest:>=20 basestat:secondhighest:>=15`
* Login screen is now more descriptive, and helps back up your settings if you're enabling DIM Sync for the first time.

## 6.67.0 <span class="changelog-date">(2021-05-30)</span>

* Items tagged "archive" are no longer automatically excluded from Loadout Optimizer and the Organizer.
* Vendor items can now match wish lists. Check what Banshee has for sale each week!
* You can put tags and notes on Shaders again. And for the first time, you can put them on Mods. Both are accessible from the Collections row in the Records tab.
* iPhone X+ screens once again do not show grey corners in landscape mode.
* Fixed a bug that broke part of the Progress page.
* Fixed a bug that crashed DIM if you clicked the masterwork of some items.

## 6.66.2 <span class="changelog-date">(2021-05-25)</span>

* Fix for errors on viewing some items when DIM had just loaded.

## 6.66.1 <span class="changelog-date">(2021-05-24)</span>

* Fix for 404 errors when signing in with Bungie.

## 6.66.0 <span class="changelog-date">(2021-05-23)</span>

* Fix strange wrapping and blank space on the list of Currencies in the header.

## 6.65.1 <span class="changelog-date">(2021-05-17)</span>

* Fix for a crash on older browsers.

## 6.65.0 <span class="changelog-date">(2021-05-16)</span>

* Reimplemented the is:shaded / is:hasshader searches.
* Crucible and Gambit ranks show on the Progress page again.
* Fixed the display text for some bounties and rewards from a new text system in Season of the Splicer.
* Fixed currencies wrapping weirdly when you're not in-game.

## 6.64.1 <span class="changelog-date">(2021-05-11)</span>

* Fix an issue where owning Synthesis currency was causing a crash.

## 6.64.0 <span class="changelog-date">(2021-05-09)</span>

## 6.63.0 <span class="changelog-date">(2021-05-02)</span>

## 6.62.0 <span class="changelog-date">(2021-04-25)</span>

* Exotic class item perks don't prevent selecting another exotic perk in Loadout Optimizer.
* Buttons and menus are bigger and easier to tap on mobile.
* Fixes to the heights of Loadout Optimizer result sets.
* Aeon perks are highlighted as their armor's exotic effect.
* Notes field hashtag suggestions tuned a bit to be more helpful.
* Item notes are displayed in Compare sheet when hovering or holding down on an item icon.
* Improvements to how drawer-style elements size themselves and interact with mobile keyboard popups.
* Some quests were being skipped, but now display on the Progress page (catalyst quests, Guardian Games cards, Medal Case).
* Armor stats changes
  * Stats have been revamped and show their actual game effect, including stats past the in-game display caps of 0 and 42.
  * Base stats are no longer confused by very large or very low current values.
  * Multiple mods affecting the same stat now display as separate stat bar segments. You can hover or tap these for more information.
  * Armor in collections now includes default stats and their exotic perks.

### Beta Only

* If your postmaster is getting full, we'll show a banner if you're on a page where you wouldn't otherwise notice your full postmaster. Hopefully this helps avoid some lost items.
* On mobile, if you're using DIM through a browser, we prompt to install the app. Not trying to be annoying, but DIM is way better installed!

## 6.61.0 <span class="changelog-date">(2021-04-18)</span>

* Fixed the stats for some perks if they would bring a stat above the maximum value.
* Creating a loadout from existing items will also save the items' current mods in the loadout. Viewing the mods is still Beta-only.
* Fixed Loadout Optimizer mod assignment for raid mods.
* Fixed Loadout Optimizer sometimes not handling T10+ stats correctly.
* Loadout Optimizer knows about Nightmare Mods now.
* You can now combine stats in search with & to average multiple stats. For example `basestat:intellect&mobility:>=15` shows if the average of intellect & mobility is greater than or equal to 15.
* Notes field now suggests your previously-used hashtags as you type.
* Collect Postmaster button is looking as slick as the rest of the app now.

## 6.60.0 <span class="changelog-date">(2021-04-11)</span>

* When opening Compare for an Adept weapon, we now also include non-Adept versions of that weapon.
* We now remove leading or trailing spaces from loadout names when they are saved.
* In the item popup, exotic armor's exotic perk is now described in full above the mods.
* You can once again compare ghosts and ships. You can no longer compare emblems.
* Changing perks on items in Compare now re-sorts the items based on any updated stats.

### Beta Only

* You can now edit a loadout's mods in the loadout drawer.

## 6.59.1 <span class="changelog-date">(2021-04-05)</span>

* Correct suggestions & interpretation for `inloadout` filter.

## 6.59.0 <span class="changelog-date">(2021-04-04)</span>

* Visual refresh for buttons and some dropdowns.
* Swiping between characters on mobile by swiping the inventory works again.
* Swiping the character headers behaves more sensibly now.
* Search
  * Loadouts can be found by exact name. For instance, `inloadout:"My PVP Equipment"` will highlight any items in the `My PVP Equipment` loadout.
  * To help reduce typing and remembering, `inloadout` names, `perkname`s, and item `name`s are now suggested as you type them.
  * We will also suggest any #hashtags found in your notes, for instance... `#pve`?
* Loadout Optimizer
  * Mod groupings have been updated so inconsistent labels don't split them apart.
  * Half-tiers show up in results to warn you when a +5 stat mod might benefit you.
  * In these cases, a new +5 button can quickly the suggested mods to your loadout.

## 6.58.0 <span class="changelog-date">(2021-03-28)</span>

* When comparing items, the item you launched Compare from is now highlighted with an orange title.
* The Compare screen has an "Open in Organizer" button that shows the exact same items in the Organizer which has more options for comparing items.
* Fixed some mods in Loadout Organizer that weren't applying the right stats.
* You can now sort inventory by how recently you acquired the item.

## 6.57.1 <span class="changelog-date">(2021-03-22)</span>

* Remove `sunsetsin:` and `sunsetsafter:` filters, and remove power cap display from Compare/Organizer. Organizer gains a new "Sunset" column. Items that are sunset can still be selected with `is:sunset` and have a grey corner.
* Fix Loadout Optimizer acting as if "Assume Masterworked" was always checked.

## 6.57.0 <span class="changelog-date">(2021-03-21)</span>

* We went back to the old way search worked, reverting the change from v6.56. So now `gnaw rampage zen` searches for three independent properties instead of the literal string `"gnaw rampage zen"`.
* Clicking on the empty area below Organizer can now close item popups, where it didn't before.
* Fix an issue where an exotic perk could sometimes be unselectable in Loadout Optimizer.
* Added a new `is:pinnaclereward` search that searches for pinnacle rewards on the Progress page.
* DIM Sync now less picky about saving very simple searches.
* Fix mis-sized kill tracker icons in Organizer.
* Support addition syntax in stat filters, i.e. `stat:recovery+mobility:>30`
* Mulligan now shows up as a Wishlisted perk.
* Search bar expands more readily to replace the top tabs, so the field isn't squished really tiny.
* Loadout Optimizer
  * Reposition some misplaced pieces of UI
  * Performance optimizations and some tweaks that could theoretically include some builds that wouldn't have shown up before.
  * Fixed an issue that would show builds with more than 100 in a single stat once mods were included.
  * Removed the minimum power and minimum stat total filters. Minimum power didn't see much use and minimum stat total can be achieved by searching `basestat:total:>52` in the search bar.

## 6.56.1 <span class="changelog-date">(2021-03-14)</span>

* Fix a bug where clicking inside the mod picker would dismiss the popup.

## 6.56.0 <span class="changelog-date">(2021-03-14)</span>

* On the Compare screen, items will update to show their locked or unlocked state.
* Deleting multiple searches from your search history works now - before there was a bug where only the first delete would succeed.
* On the Search History page accessible from Settings, you can now clear all non-saved searches with a single button.
* Deprecated search filters no longer show up in Filter Help.
* Searches that don't use any special filters now search for the entire string in item names and descriptions and perk names and descriptions. e.g. `gnawing hunger` now searches for the full string "gnawing hunger" as opposed to being equivalent to `"gnawing" and "hunger"`.
* Invalid searches no longer save to search history.
* Bright engrams show up correctly in the seasonal progress again.
* Added an icon for Cabal Gold in objective text.
* You can sort items by ammo type.
* There's a new button in the Loadout editor to add all unequipped items, similar to adding all equipped items.
* The farming mode "stop" button no longer covers the category strip on mobile.
* Reverting a loadout (the button labeled "Before [LoadoutName]") no longer pulls items from Postmaster.

## 6.55.0 <span class="changelog-date">(2021-03-07)</span>

* You can once again select how much of a stackable item to move, by editing the amount in the move popup before clicking a move button. Holding shift during drag no longer allows you to select the amount - you must do it from the buttons in the popup.

## 6.54.0 <span class="changelog-date">(2021-02-28)</span>

## 6.53.0 <span class="changelog-date">(2021-02-21)</span>

* Pulling from postmaster, applying loadouts, moving searches, moving individual items, and more are now cancel-able. Click the "cancel" button in the notification to prevent any further actions.
* Bulk tagging in the Organizer no longer shows an "undo" popup. We expect you know what you're doing there!

## 6.52.0 <span class="changelog-date">(2021-02-14)</span>

* Search filters that operate on power levels now accept the keywords "pinnaclecap", "powerfulcap", "softcap", and "powerfloor" to refer to the current season's power limits. e.g "power:>=softcap"
  * `powerlimit:pinnaclecap` will show items with a power limit that matches this season's limit on all items.
  * `sunsetsin:next` will show the same items: items whose power limit won't reach next season's limit on all items.
* Confirm before pulling all items from Postmaster.
* Added Seasonal Challenges to the Records page. You can track as many of these as you want in DIM and the tracked ones will show up in the Progress page.
* Quests that expire after a certain season now show that info in the item popup.
* Quests show which step number on the questline they are.
* Triumphs that provide rewards for completing a part of the triumph now show that reward.

## 6.51.1 <span class="changelog-date">(2021-02-10)</span>

* Updates for Season of the Chosen

## 6.51.0 <span class="changelog-date">(2021-02-07)</span>

## 6.50.0 <span class="changelog-date">(2021-01-31)</span>

* Some emblem stats have better formatting now.
* Perks which would grant a bonus in a stat, but which grant zero points due to how stats work, now show +0 instead of just not showing the stat.
* Bounty guide for special grenade launchers now shows a label and not just an icon.
* Fixed some issues with Loadout Optimizer on mobile.

## 6.49.0 <span class="changelog-date">(2021-01-24)</span>

* Mod categorization in the Loadout Optimizer mod picker is now driven from game data - it should stay up to date better as new mods appear.
* Disabled weapon mods no longer contribute to stats.
* Automatic updates for the latest patch.

## 6.48.0 <span class="changelog-date">(2021-01-17)</span>

* Allow clicking through the loading screen to get to the troubleshooting link.

## 6.47.1 <span class="changelog-date">(2021-01-11)</span>

* Fix a bug that could crash loadout optimizer.

## 6.47.0 <span class="changelog-date">(2021-01-10)</span>

* Show a star icon for favorited finishers rather than a lock icon.
* Search history truncates huge searches to three lines and aligns the icons and delete button to the first line.
* Added indicators in the Compare view to show which stat we are sorting by, and in which direction.
* Fix visuals on the pull from postmaster buttons.
* Loadout Optimizer now allows selecting up to 5 raid mods, not just 2.
* Armor mods with conditional stats, like Powerful Friends and Radiant Light, now correctly take into account the conditions that cause their stats to be applied. This only works within a single piece of armor - for example, it will work if you have Powerful Friends and another Arc mod is socketed into that piece of armor, but will not yet correctly identify that the stats should be enabled when you have another Arc Charged With Light mod on *another* piece of armor.
* Masterworked Adept weapons should show all their stat bonuses.
* Fix a bug where using the move buttons instead of drag and drop wouldn't show item move progress popups or error popups.
* The most recent Steam Overlay browser version shouldn't be reported as not supported anymore. Keep in mind we can't really debug any problems that happen in the Steam Overlay.
* Fixed some event-specific searches, such as source:dawning.

## 6.46.0 <span className="changelog-date">(2021-01-03)</span>

* Base stats no longer cause sort issues in the compare pane, and no longer apply to weapons.
* Older pieces of Last Wish and Reverie Dawn armor now count as having normal Legacy mod slots.
* Deep Stone Crypt Raid mods now show up in the Loadout Optimizer mod picker.

## 6.45.2 <span className="changelog-date">(2020-12-30)</span>

* Fixed an issue that could harm the DIM Sync service.

## 6.45.1 <span className="changelog-date">(2020-12-29)</span>

* Fixed an issue where linking directly to any page would redirect to the inventory.

## 6.45.0 <span class="changelog-date">(2020-12-27)</span>

* Faster initial page load for inventory (loading a subset of things from bungie.net api)
* Wishlists now support multiple URLs
* Collection items in records now display the intrinsic perk.
* Fixed an issue with the item popup sidecar on safari.
* Fixes for compare view on mobile.
* The optimizer now clears results if a character is changed.
* Fix typo in energycapacity organizer search
* Clean up toolbar on organizer page on mobile.
* Some routes can now be accessed without being logged in (Whats New, Privacy Policy, etc.)
* What's new page is now rendered at build time instead of run-time, so it should load faster.
* Various dependency upgrades

## 6.44.0 <span class="changelog-date">(2020-12-20)</span>

* Fixed a bug that could potentially erase some tags/notes if there were errors in DIM.
* When Bungie.net is undergoing maintenance, item perks won't be shown anymore. Before, we'd show the default/collections roll, which confused people.
* Fix the element type of items not showing in some cases.
* Improved the sizing of sheet popups on Android when the keyboard is up.
* You can no longer transfer Spoils of Conquest anywhere.
* Hide action buttons on collections/vendors items.
* Fixed character headers wrapping on non-English locales.

### Beta Only

* We continue to experiment with the order of the list-style perk display on weapons - the most important perks tend to be on the rightmost column of the grid, so now we list the perks in right-to-left order from the original grid.

## 6.43.2 <span class="changelog-date">(2020-12-13)</span>

## 6.43.1 <span class="changelog-date">(2020-12-13)</span>

## 6.43.0 <span class="changelog-date">(2020-12-13)</span>

* New Rich Texts added for Lost Sectors and Stasis.
* Show reasons why you can't buy vendor items, and grey out bounties that you've already purchased on the vendors screen.
* Updated the item popup header for mobile and desktop. The buttons on mobile now have larger click targets and should be easier to find/use.
* Green items can no longer mess up loadout optimizer.
* Special-ammo grenade launchers are now distinguished from heavy grenade launchers.

## 6.42.3 <span class="changelog-date">(2020-12-07)</span>

* Filter ornaments to the correct class for season pass on progress page.
* Enable bounty guide on app.destinyitemmanager.com.
* Spoils of Conquest vault prevention.

### Beta Only

* Re-order sockets putting key traits first.

## 6.42.2 <span class="changelog-date">(2020-12-06)</span>

* Banner Tweaks

## 6.42.1 <span class="changelog-date">(2020-12-06)</span>

* Banner Tweaks

## 6.42.0 <span class="changelog-date">(2020-12-06)</span>

* Farming mode now refreshes only every 30 seconds, instead of every 10 seconds, to reduce load on Bungie.net.
* When the postmaster section is collapsed, it now shows the number of items in your postmaster so you can keep an eye on it.
* Fixed an issue where the Game2Give donation banner could sometimes appear in the mobile layout.

### Beta Only

* We're trying out a new display for weapon perks, which displays the name of the active perk and shows details on click, instead of on hover. This is partly to make perks easier to understand, but also to allow for more actions on perks in the future. Let us know what you think! Animations will be added later if this design catches on.
* Continued improvements to Active mode, incorporating Bounty Guide and better suggested vendor bounties.

## 6.41.1 <span class="changelog-date">(2020-12-02)</span>

## 6.41.0 <span class="changelog-date">(2020-12-02)</span>

* Bounties and Quests sections on the Progress page now show a summary of bounties by their requirement - weapon, location, activity, and element. Click on a category to see bounties that include that category. Other categories will light up to show "synergy" categories that can be worked on while you work on the selected one. Shift-click to select multiple categories. Click the (+) on a weapon type to pull a weapon matching that type.
* New item sort option to sort sunset items last.
* Engrams show their power level - click on small engrams to see their power level in the item popup.
* The checkmark for collectibles is now on the bottom right corner, so it doesn't cover mod cost.
* Mod costs display correctly on Firefox.
* Fixed the `is:powerfulreward` search to recognize new powerful/pinnacle engrams.
* When items are classified (like the new Raid gear was for a bit), any notes added to the item will show on the tile so you can keep track of them.
* Fixed filter helper only opening the first time it is selected in the search bar
* Pinnacle/powerful rewards show a more accurate bonus, taking into account your current max power.

### Beta Only

* A new "Single character mode" can be enabled through settings, or the « icon on desktop. This focuses down to a single character, and merges your other characters' inventories into the vault (they're really still on the other characters, we're just displaying them different). This is intended for people who are focused on one character, and always shows the last played character when collapsed.

## 6.40.0 <span class="changelog-date">(2020-11-22)</span>

* Mod and mod slot info in Loadout Optimizer have been updated to handle the new mod slots better.
* Postmaster items can be dragged over any items on your character to transfer them - they don't need to be dragged to the matching item type.
* Stop showing extra +3 stats on masterwork weapons. The fix for this means that Adept weapons may not show that bonus when they are released.
* Progress page now shows more Milestones/Challenges, shows rewards for all of them, includes vendor pictures where available, and gives a hint as to what power pinnacle/powerful engrams can drop at.

## 6.39.1 <span class="changelog-date">(2020-11-16)</span>

* Farming mode will no longer immediately kick out items you manually move onto your character.
* The Records page now includes all the Triumps and Collections info that are in the game.
* Mods in the Loadout Optimizer can be searched by their description.
* Fixed Active Mode showing up in release version if you'd enabled it in Beta.
* Fixed a crash when viewing Stasis subclasses.

## 6.39.0 <span class="changelog-date">(2020-11-15)</span>

* Xur's location is now shown on his entry in the Vendors page.
* The Raids section is back in Progress, and Garden of Salvation shows up in Milestones.
* Search autocomplete suggests the `current` and `next` keywords for seasons.
* Reworked mod handling to account for new legacy and combat mod slots. New searches include `holdsmod:chargedwithlight`, `holdsmod:warmindcell`, etc., and `modslot:legacy` and `modslot:combatstyle`.
* Armor tiles now display the energy capacity of the armor.
* Masterwork levels in the mod details menu once again show which level masterwork they are.
* Added a new sort order for items, sort by Seasonal icon.
* Darkened the item actions sidecar to improve contrast with the background.
* Fixed a visual glitch where the tagging menu looked bad.
* Fixed logic for determining what can be pulled from postmaster to exclude stacked items like Upgrade Modules when you cannot actually pull any more of them.
* Removed the counter of how many items were selected in Organizer. This fixes a visual glitch that cut off the icons when items were selected.
* Fixed the vendor icon for Variks.
* Loadout drawer, Compare, Farming, and Infusion now work on every page that shows an item from your inventory.
* Deleting a loadout from the loadout drawer now closes the loadout drawer.
* When Bungie.net is not returning live perk information, we won't show the default perks anymore.

### Beta Only

* Preview of "Active Mode", an in-progress new view that focuses down to a single character plus your vault, and has easy access to pursuits, farming, max light, and more.

## 6.38.1 <span class="changelog-date">(2020-11-11)</span>

* Removed character gender from tiles and notifications.
* Don't show empty archetype bar for items in collections.
* Deprecated the `sunsetsafter` search filter because its meaning is unclear. Introduced the `sunsetsin` filter and the `is:sunset` filter.
  * Try out `sunsetsin:hunt` for weapons which reached their power cap in season 11.
  * `is:sunset` won't show anything until Beyond Light launches!
* Added `current` and `next` as season names for searches. Search `sunsetsin:next` to see what'll be capped in next season even before it has an official name.
* Vendorengrams.xyz integration has been removed, because of the vendor changes in Beyond Light.
* Legacy Triumphs have been removed.
* Fixed the Progress page not loading.
* Fixed Catalysts not showing on the Records page.
* Fix errors when selecting mods in Loadout Optimizer.
* Removed the opaque background from item season icons.

## 6.38.0 <span class="changelog-date">(2020-11-08)</span>

* New background color theme to tie in with Beyond Light. The character column coloring based on your equipped emblem has been removed.
* Perk and mod images are once again affected by the item size setting.

## 6.37.2 <span class="changelog-date">(2020-11-03)</span>

* Fix the item tagging popup not working on mobile by un-fixing the Safari desktop item popup.

## 6.37.1 <span class="changelog-date">(2020-11-02)</span>

* Fixed not being able to scroll on mobile.
* Fixed filter help not always showing up.

## 6.37.0 <span class="changelog-date">(2020-11-01)</span>

* Removed "Color Blind Mode" setting. This didn't help with DIM's accessibility - it just put a filter over the page to *simulate what it would be like* if you had various forms of color blindness.
* Added `hunt` as valid season synonym.
* Clicking on the energy track or element for armor can now let you preview how much it'd cost in total to upgrade energy or change element.
* Redesigned weapon perks/mods to more clearly call out archetype and key stats.
* Improved the buttons that show in the item popup for items in postmaster. For stacked items you can now take just one, or all of the item.
* Some items that DIM couldn't pull from postmaster before, can be pulled now.
* Fixed the display of stat trackers for raid speed runs.
* Hide the "kill tracker" perk column on masterworked weapons.
* Fixed the tagging dropdown not being attached on desktop Safari.

## 6.36.1 <span class="changelog-date">(2020-10-26)</span>

* Some more tweaks to the sidecar layout.
* Put back automatically showing dupes when launching compare.
* The item popup now closes when you start dragging an item.

## 6.36.0 <span class="changelog-date">(2020-10-25)</span>

* Rearranged equip/move buttons on sidecar to be horizontal icons instead of menu items.
* On mobile, you can switch characters in either direction, in a loop.
* Added cooldown and effect values to stat tooltips.
* Added stat tooltips to the Loadout Optimizer.
* Fixed descriptions for mod effects in the Loadout Optimizer's mod picker.
* New keyboard shortcuts for pull item (P), vault item (V), lock/unlock item (L), expand/collapse sidecar (K), and clear tag (Shift+0). Remember, you must click an item before being able to use shortcuts.
* Made the item popup a bit thinner.
* Collapsing sections now animate open and closed.

### Beta Only

* We're experimenting with a new "Search Results" sheet that shows all the items matching your search in one place.

## 6.35.0 <span class="changelog-date">(2020-10-18)</span>

* Added the "sidecar" for item popup actions on desktop. This lets us have more actions, and they're easier to understand. If you always use drag and drop, you can collapse the sidecar down into a smaller version.
* On mobile, press and hold on an item to access a quick actions menu, then drag your finger to an option and release to execute it. Move items faster than ever before!
* Added buttons to the settings page to restore the default wish list URL.
* Tweaked the Loadout Optimizer to make it easier to understand, and more clearly highlight that stats can be dragged to reorder them.
* In Loadout Optimizer, Compare Loadout can now compare with your currently equipped gear. Also, clicking "Save Loadout" will prompt you for whether you want to overwrite the loadout you're comparing with.
* Fixed an issue where you couldn't directly edit the minimum power field in Loadout Optimizer.
* D1 items can no longer incorrectly offer the ability to pull from postmaster.
* Tuned the search autocomplete algorithm a bit to prefer shorter matches.
* Fixed multi-stat masterworked exotics messing up the CSV export.
* Darkened the keyboard shortcut help overlay (accessed via the ? key).
* Removed tagging keyboard shortcut tips from places where they wouldn't work.

## 6.34.0 <span class="changelog-date">(2020-10-11)</span>

* Replaced the tagging dropdown with a nicer one that shows the icon and keyboard shortcut hints.
* Made the farming mode popup on mobile not overlap the category selector, and made it smaller.
* Secretly started recording which mods you selected in Loadout Optimizer when you create a loadout, for future use.
* In the Organizer, the selected perk for multi-option perks is now bold.
* Updated the style and tooltip for wishlist perks to match the thumb icon shown on tiles.
* Fix some display of masterworked exotics in the CSV export.

## 6.33.0 <span class="changelog-date">(2020-10-04)</span>

* The Organizer's buttons now show you how many items you have in each category. These counts update when you use a search too!
* On mobile, the search bar appears below the header, instead of on top of it.
* Changed the effect when hovering over character headers.
* Hitting Tab while in the search bar will only autocomplete when the menu is open.
* Fixed the "custom stat" setting not being editable from Safari.
* Consumables may no longer be added to loadouts for D2.
* The Loadout Optimizer lock item picker will show items that are in the Postmaster.

### Beta Only

* Removed the ability to move a specific amount of a stacked consumable item.
* Continued updates to our new background style and desktop item actions menu.

## 6.32.2 <span class="changelog-date">(2020-09-29)</span>

* Actually fixed "Store" buttons not showing for items in Postmaster.
* Fix wishlists not highlighting the right rolls.

## 6.32.1 <span class="changelog-date">(2020-09-29)</span>

* Fixed "Store" buttons not showing for items in Postmaster.
* Fixed masterwork stats for Exotics not displaying correctly.
* Fixed character stats only displaying the current character's stats on mobile.
* Fixed Postmaster not appearing on D1 for mobile.

## 6.32.0 <span class="changelog-date">(2020-09-27)</span>

* In Compare, you can click on perks to see what the new stats would look like if you chose another option.
* When the item popup is open, hitting the "c" key will open Compare.
* Your subclass has been moved below weapons and armor (it's been this way in Beta for a while).
* On mobile, instead of showing all your items at once, there's now a category selection bar that lets you quickly swap between weapons, armor, etc. The postmaster is under "inventory".
* Transferring items is just a touch snappier.
* The tag and compare button on the search bar have been replaced with a dropdown menu (three dots) with a lot more options for things you can do with the items that match your search.
* On mobile, your equipped emblem no longer affects the color of your screen.
* Loadout Optimizer has a nicer layout on mobile and narrower screens.
* Fix some masterwork stats not showing.
* Fix some issues with how mods got auto-assigned in Loadout Optimizer.
* Fix masterwork stats not always highlighting.
* Fix masterwork tier for some items.
* Fix an issue where searching for "ote" wouldn't suggest "note:"
* The Organizer shows up in the mobile menu, but it just tells you to turn your phone.

### Beta Only

* We're experimenting with moving the item action buttons to the side of the item popup on desktop - we call it the "sidecar". It moves the actions closer to the mouse, allows room to have clearer labels, and gives more room to add more commands. Plus generally people have screens that are wider than they are tall, so this reduces the height of the popup which could previously put buttons off screen. We'll be tweaking this for a while before it launches fully.
* Beta now has an early preview of a new theme for DIM.

## 6.31.2 <span class="changelog-date">(2020-09-22)</span>

* Fix an issue where moving Exotic Cipher to vault with DIM would cause your characters to be filled up with items from your vault.

## 6.31.1 <span class="changelog-date">(2020-09-21)</span>

* Loadout Optimizer highlights loadouts you've already saved.
* Add new searches `kills:`, `kills:pvp:`, and `kills:pve:` for Masterwork kill trackers.
* Fixed: "Source" was not being set for all items.
* Fixed: Item type searches (e.g. is:pulserifle) not working for D1.
* Fixed: Spreadsheets missing power cap.

## 6.31.0 <span class="changelog-date">(2020-09-20)</span>

* Added a link to the DIM User Guide to the hamburger menu.
* "Clear new items" has been moved into the Settings page instead of being a floating button. The "X" keyboard shortcut no longer clears new items.
* Linear Fusion rifles are technically Fusion Rifles, but they won't show up in Organizer or in searches under Fusion Rifle anymore.
* While API performance is ultimately up to Bungie, we've changed things around in DIM to hopefully make item transfers snappier. Note that these changes mean you may see outdated information in DIM if you've deleted or vaulted items in-game and haven't clicked the refresh button in DIM.
* Improved the autocomplete for `sunsetsafter:` searches.
* Fix the `is:new` search.
* The D1 Activities page now shows Challenge of the Elders completion.
* Fixed buttons not showing up on tablets for track/untrack triumphs.
* Invalid searches are no longer saved to your search history.
* The "Filter Help" page is now searchable, and clicking on search terms applies them to your current search.
* Added a Search History page accessible from "Filter Help" and Settings so you can review and delete old searches.
* Shift+Delete while highlighting a past search in the search dropdown will delete it from your history.
* Fixed the `masterwork:` filters.
* Fixed the icon for "Take" on the item popup for stackable items.
* Removed the ability to restore old backups from Google Drive, or backups created from versions of DIM pre-6.0 (when DIM Sync was introduced).
* Armor 1.0 mods and Elemental Affinities removed from the perk picker in Loadout Optimizer.
* Improved search performance.
* Items in collections now show their power cap.
* Character stats now scroll with items on mobile, instead of always being visible. Max power is still shown in the character header.
* Added "Location" column to the Organizer to show what character the item is on.
* When "Base Stats" is checked in the Compare tool, clicking on stats will sort by base stat, not actual stat.

### Beta Only

* On mobile, there is now a bar to quickly swap between different item categories on the inventory screen.

## 6.30.0 <span class="changelog-date">(2020-09-13)</span>

* Compare loadouts in Loadout Optimizer to your existing loadout by clicking the "Compare Loadout" button next to a build.
* Improvements to search performance, and search autocomplete suggestions.
* Fix cases where some odd stats would show up as kill trackers.
* Sword-specific stats now show up in `stat:` filters.

## 6.29.1 <span class="changelog-date">(2020-09-11)</span>

* Improved performance of item transfers. We're still limited by how fast Bungie.net's API can go, though.
* Fixed a couple of the legacy triumphs that indicated the wrong triumph was being retired.
* Completed legacy triumph categories, and collections categories, now show the "completed" yellow background.
* is:seasonaldupe now correctly pays attention to the season of the item.
* Fixed a bug where notes wouldn't be saved if you clicked another item before dismissing the item popup.
* Tweaks to the display of legacy triumphs.
* Reduce the number of situations in which we autoscroll the triumph category you clicked into view.

## 6.29.0 <span class="changelog-date">(2020-09-10)</span>

* Legacy Triumphs are now indicated on the Records page and have their own checklist section. Legacy Triumphs are triumphs that will not be possible to complete after Beyond Light releases. The list of which Triumphs are Legacy Triumphs was provided by Bungie.
* Mods in the Loadout Optimizer mod picker are now split up by season.
* The number of selected items is now shown on the Organizer page.
* Empty mod slot tooltips spell out which season they're from.
* Locking/unlocking items in D1 works again.

## 6.28.1 <span class="changelog-date">(2020-09-06)</span>

* Actually release the Records page

## 6.28.0 <span class="changelog-date">(2020-09-06)</span>

* Triumphs, Collections, and Stat Trackers are now all together in the new Records page.
* You can track triumphs in DIM - tracked triumphs are stored and synced with DIM Sync. These show up on both the Progress and Records pages.
* Everything on the Records page responds to search - search through your Collections, Triumphs, and Stat Trackers all at once!
* Unredeemed triumphs show their rewards
* Compare sheet now offers a Base Stat option for armor, so you can directly compare your stat rolls
* Mod costs now shown in Loadout Optimizer results
* Vendors can now track some "pluggable" items like emotes & ghost projections, to filter by whether you already own them
* Clearing the search input no longer re-opens the search dropdown
* Mod slot column in the Organizer now shows all supported mod types (i.e. season 10 armor will show seasons 9,10,11)
* Support for `mod:` and `modname:` filters to parallel the `perk:` and `perkname:` ones
* Use the dark theme for Twitter widget

## 6.27.0 <span class="changelog-date">(2020-08-30)</span>

* The new armor 2.0 mod workflow is available in the Loadout Optimizer, this includes:
  * A new Mod Picker component to let you choose armor 2.0 mods to lock.
  * The mod sockets shown in the optimiser are now the locked mods, rather than the mods currently equipped on the item.
  * Clicking on a mod socket will open the picker to show available mods for that slot. Note that locking a mod from this won't guarantee it gets locked to the item specifically.
  * Items have different levels of grouping depending on the requirements of the locked mods. Locking no mods keeps the previous grouping behaviour.
  * The mods stat contributions are now shown in the picker.
  * The Mod Picker can now filter for items from a specific season, just filter by the season number directly e.g. "11" for arrivals.
* The search bar now remembers your past searches and allows you to save your favorite searches. These saved and recent searches are synced between devices using DIM Sync.
* The quick item picker (plus icon) menu no longer has an option to equip the selected item. Instead it will always just move the item - very few users selected "Equip" and it won't ever work in game activities.
* Added background colors for items and characters before their images load in, which should reduce the "pop-in" effect.
* Shaders can be tagged from the Collections page and the tags/notes show up there as well.
* Shift+Click on the Notes field in Organizer while in edit mode no longer applies a search.
* For pages with sidebars (like Progress), scrollbars appearing will no longer cover content.
* Add character stats to loadout sheet if full armor set is added.

### Beta Only

* Long-pressing on an item in mobile mode will bring up a quick actions menu - drag and release on a button to apply the action to the item you pressed on.
* Move Sub-class out of Weapons to the General category

## 6.26.0 <span class="changelog-date">(2020-08-23)</span>

* Better touchscreen support for drag and drop.
* Wishlists now support Github gists (raw text URLs), so there's no need to set up an entire repository to host them. If you are making wishlists, you can try out changes easier than ever. If you're not making wishlists, hopefully you're using them. If you don't know what wishlists are, [here you go](https://destinyitemmanager.fandom.com/wiki/Wish_Lists)
* Engrams get a more form-fitting outline on mouse hover.
* If you have a search query active, DIM will not automatically reload to update itself.
* The `is:curated` search has been overhauled to better find curated rolls.
* Fixes to how the character headers look in different browsers.
* Fixed the missing armor.csv button on the Organizer.

### Beta Only
* Loadout Optimizer: DIM Beta is now using the new Mod Picker, a separate and improved picker just for armor mods. Try it out and let us know how it feels
* In Beta only, the filter search bar has been upgraded to remember recent searches and let you save your favorite searches.
* Phone/mobile resolutions will now show a mini-popup to make inspecting and moving items much easier.

## 6.25.0 <span class="changelog-date">(2020-08-16)</span>

* Removed `is:reacquireable` as it is inaccurate in its current state
* Removed outline from clicked character headers on iOS
* Adjusted spacing on items in the loadout drawer, so they can fit 3-wide again
* Main (top) search field is now the place to filter items for the Loadout Optimizer
* For real, stat bars should be the right length this time
* Keyboard controls in the Notes field: ESC reverts and leaves editing, ENTER saves the value
* Item notes can now be edited directly in the notes column of the Organizer tab
* Mobile - changes in DIM beta only: different parts of the header now stick with you as you scroll down.
* Armor CSV export appearing properly on the Organizer tab again.

## 6.24.1 <span class="changelog-date">(2020-08-12)</span>

* Updated the character tiles, now uses triple dot instead of chevron
* Solstice of Heroes is back and so is the **Solstice of Heroes** section of the **Progress** tab. Check it out and view your progress toward upgrading armor.

## 6.24.0 <span class="changelog-date">(2020-08-09)</span>

* Configure a custom armor stat per-class in Settings, and it'll show up in item popups, Organizer, Compare, and the new `stat:custom:` search.
* Speed improvements to wishlist processing.
* `is:smg` for if you're as bad at remembering "submachine gun" as.. some of us are.
* No more accidental app reloads when swiping down hard on the page on mobile.
* Spring (Summer?) cleaning in the Item Popup. Some less important elements have been moved or removed, to make room for more functionality and stats.
* Bar-based stat values in the Mod preview menu are no longer extremely large bois.
* Anti-champion damage types are now interpreted in tooltip descriptions.
* Seasonal Artifact is now previewable, but be warned:
  * Some data from the API is wrong, and the Season 11 artifact is incorrectly labeled.
  * It can show seasonal mods you have equipped, but Season 11 mods still aren't in Collections data, so mod unlocks aren't displayed.
* Spreadsheet columns slightly adjusted to get them back to their usual column names.
* Lots going on behind the scenes to clear up errors and get Loadout Optimizer ready for upgrades!

## 6.23.0 <span class="changelog-date">(2020-08-02)</span>

* You can add tags and notes to shaders! Keep track of your favorites and which shaders you could do without.
* Searches now support parentheses for grouping, the "and" keyword, and the "not" keyword. Example: `(is:weapon and is:sniperrifle) or not (is:armor and modslot:arrival)`. "and" has higher precedence than "or", which has higher precedence than just a space (which still means "and").
* Fixed the size of damage type icons in D1.
* Our Content Security Policy is more restrictive now, external and injected scripts may fail but this keeps your account and data safer.

## 6.22.1 <span class="changelog-date">(2020-07-27)</span>

## 6.22.0 <span class="changelog-date">(2020-07-26)</span>

* New: More detailed gear information is available by hovering or clicking the Maximum Gear Power stat in each character's header.
* Improved detection that you need to reauthorize DIM to your Bungie account.
* Fixes to how stat bars display when affected by negative modifiers & perks.
* Clearer errors if DIM is unable to save the item information database.
* Organizer
  * Power Limit column now generates the right filter when Shift-clicked.
  * Traits column content has been narrowed down.
  * Improved top level categories take fewer clicks to reach your items.
* Loadout Optimizer
  * Fixed finding slots for seasonal mods.

## 6.21.0 <span class="changelog-date">(2020-07-19)</span>

* Added support for negative stats on mods. This should be visible in item displays and make loadout optimizer results more accurate.
* Fix quick item picker not remembering your preference for "equip" vs "store".
* Some quests can now be tracked or untracked from DIM.
* Locking or unlocking items from DIM is now reflected immediately on the item tiles.
* Items with the Arrivals mod slot now match the `holdsmod:dawn` search.

## 6.20.0 <span class="changelog-date">(2020-07-12)</span>

* Fix sorting by Power Limit in the compare pane.
* When opening a loadout in the loadout optimizer from the inventory page, the correct character is now selected rather than the last played character.
* Allow masterworks to affect more than one stat
* Exclude subclasses from `is:weapon` filter.
* Fixed Loadout Optimizer not including all the right tiers when tier filtering was in place.

## 6.19.0 <span class="changelog-date">(2020-07-05)</span>

* Loadout Optimizer has been... optimized. It now calculates sets in the background, so you can still interact with it while it works.
* Removed ghosts from loadout optimizer as they don't have enough interesting perks to build into loadouts.
* The filter help button is now always shown in the search bar, even when a search is active.
* The item count in the search bar is now more accurate to what you see on the inventory screen.
* Make it clearer that not having Google Drive set up doesn't matter that much since it's only for importing legacy data.
* Better handling for if the DIM Sync API is down.

## 6.18.0 <span class="changelog-date">(2020-07-02)</span>

* Breaker type is now shown on the item popup and in the Organizer.
* New filter for breaker types on weapons, `breaker:`.
* Fixed another crash on the vendors screen also caused by the Twitch gift sub shader.
* Protect against certain weird cases where DIM can get stuck in a non-working state until you really, thoroughly, clear your cache.

## 6.17.1 <span class="changelog-date">(2020-07-01)</span>

* Fix a crash with the Twitch gift sub shader.

## 6.17.0 <span class="changelog-date">(2020-06-28)</span>

* You can now filter out armor in the Loadout Optimizer by minimum total stats. This narrows down how many items are considered for builds and speeds up the optimizer.
* Renamed the "is:reacquireable" filter to "is:reacquirable"
* Searches like "is:inleftchar" now work with consumables in the postmaster.
* Fixed the inventory screen jumping a bit when the item popup is open on mobile.
* Add a link to the troubleshooting guide to error pages.
* Seasonal mods in the loadout optimizer now force armor to match their element, again.
* The stat in parentheses in a weapon perk tooltip, is the stat matching the masterwork. UI slightly updated to help show this.

## 6.16.1 <span class="changelog-date">(2020-06-22)</span>

* Fix a crash when opening some items in Organizer.

## 6.16.0 <span class="changelog-date">(2020-06-21)</span>

* Remove `is:ikelos` filter
* Loadout Optimizer: Save stat order and "assume masterworked" choices.
* Fixed a bug that caused the inventory view to jump to the top of the screen when items were inspected.
* Add a disclaimer to power limit displays that they may change in the future. Please see https://www.bungie.net/en/Help/Article/49106 for updates
* Save column selection for Ghosts in the Organizer separate from Armor.
* Display how many tags were cleaned up in the DIM Sync audit log.
* Fix a bug where canceling setting a note in the Organizer would wipe notes from selected items.
* Add a pointer cursor on item icons in the Organzier to indicate they're clickable.
* Fix minimum page width when there are fewer than three characters.
* Fix Arrival mods not appearing in the Loadout Optimizer.
* Fix a bug when DIM Sync is off that could repeatedly show a notification that an import had failed. Please consider enabling DIM Sync though, your data WILL get lost if it's disabled.

## 6.15.1 <span class="changelog-date">(2020-06-15)</span>

## 6.15.0 <span class="changelog-date">(2020-06-14)</span>

* Items now show their power limit in the item popup, Compare, and in the Organizer (new column). Keep in mind some power limits may change in upcoming seasons.
* Try the `sunsetsafter:` or `powerlimit:` filters to find things by their power limit.
* Fix the season icon for reissued items.
* Fix not being able to dismiss the item popup on the Organizer in certain cases.
* Remove the 15 second timeout for loading data from Bungie.net.
* Fix umbral engrams showing up weird in the engram row.
* Prevent Chrome on Android from showing a "download this image" prompt when long-pressing on images.
* Fix non-selected perks not showing on old fixed-roll weapons.
* Add Charge Rate and Guard Endurance stat to swords.

## 6.14.0 <span class="changelog-date">(2020-06-07)</span>

* Fixed misdetection of seasonal mods in Compare.
* Work around a Bungie.net issue that could prevent the Destiny info database from loading.
* Improved the experience for users who previously had DIM Sync off.

## 6.13.2 <span class="changelog-date">(2020-06-03)</span>

## 6.13.1 <span class="changelog-date">(2020-06-01)</span>

* Add a banner to support Black Lives Matter.
* Avoid an issue where shift-clicking on empty space near perks in the Organizer can enable a useless filter.

## 6.13.0 <span class="changelog-date">(2020-05-31)</span>

* DIM data (loadouts, tags, settings) can no longer be stored in Google Drive. If you already have things stored there, you can use that data to import into the new storage, but it will no longer be updated. Disabling DIM Sync will now store data locally only.
* The Vault Organizer is now available for D1.
* CSV export will no longer erroneously consider calus as a source and instead output the correct source.
* CSV export will now export the same source information that DIM uses for items that do not have a source in the API.
* Fixed import/export of data - if your backups didn't load before, they should now.
* Fixed Organizer default sorting for stats, and shift-click filtering for modslot.
* Vendors data no longer has to reload every time you visit the page.
* is:dupelower search is stabilized so that tagging items as junk doesn't change what is considered "lower"
* Fixed loadouts with subclasses not fully transferring to the vault.
* Don't display "ms" unit on Charge Time stat for D1 fusion rifles.

## 6.12.0 <span class="changelog-date">(2020-05-24)</span>

* DIM has a new community-driven user guide at https://destinyitemmanager.fandom.com/wiki/Destiny_Item_Manager_Wiki

## 6.11.0 <span class="changelog-date">(2020-05-17)</span>

* Added the Organizer page, which lets you see all your items in a table form, which you can sort and filter (try shift-clicking on a cell!). Add and remove columns and bulk-tag your items to help quickly figure out which items you want to keep and which you can get rid of.
* Fixed stat calculations for special Taken King class items in D1.

## 6.10.0 <span class="changelog-date">(2020-05-10)</span>

## 6.9.0 <span class="changelog-date">(2020-05-03)</span>

* In the Loadout Optimizer, mods have been split into their own menu, separate from perks.
* Fixed a bug where wishlists would ignore settings and load the default wishlist instead.

## 6.8.0 <span class="changelog-date">(2020-04-26)</span>

* Added "armor 2.0" column to spreadsheet exports.
* Fixed a bug that could affect the display of percentage-based objectives.

## 6.7.0 <span class="changelog-date">(2020-04-19)</span>

* Emblems now show a preview of their equipped stat tracker, and show which types of stat tracker the emblem can use.
* Certain stat trackers (under "Metrics" in "Collections") had the wrong display value, like KDA. These have been fixed.
* Loadout Optimizer now allows you to select seasonal mods independent of the gear they go on - it'll try to slot them into any gear.

## 6.6.0 <span class="changelog-date">(2020-04-12)</span>

* Better handling of logging out and into a different Bungie.net account.
* Improved error handling for Bungie.net and DIM Sync issues.

## 6.5.0 <span class="changelog-date">(2020-04-10)</span>

* Improved overall performance and memory usage of DIM - as the game grows, so has DIM's memory usage. If your browser was crashing before, give it a try now.
* Collectibles now show perks.

## 6.4.0 <span class="changelog-date">(2020-04-05)</span>

* Added stat trackers to the Collections page (under "Metrics")
* Improved error handling when Bungie.net is down or something is wrong with your account. Includes helpful tips for D1 users locked out by Twitch-linking bug. If your D1 accounts disappeared, they're in the menu now.
* Accounts in the menu are now always ordered by last-played date.
* DIM will no longer bounce you to a different account if the one you wanted cannot be loaded.
* Fixed some bugs that could cause D1 pages to not display.
* Fix display of collectibles that are tied to one of your alternate characters.
* Fix the levels that reward Bright Engrams after season rank 100.

## 6.3.1 <span class="changelog-date">(2020-03-29)</span>

* Fixed a bug where D1 items could fail to display.
* Fixed a bug where responding "Not now" to the DIM Sync prompt wouldn't cause it to go away forever.
* Make mod slot for Reverie Dawn armor set detect correctly as outlaw.

## 6.3.0 <span class="changelog-date">(2020-03-29)</span>

* Removed duplicate Mods section from the top level of the Collections screen - they're still under the normal collections tree.
* Fixed a missing icon when season rank is over 100.

## 6.2.0 <span class="changelog-date">(2020-03-22)</span>

## 6.1.1 <span class="changelog-date">(2020-03-22)</span>

## 6.1.0 <span class="changelog-date">(2020-03-22)</span>

* Introducing [DIM Sync](https://github.com/DestinyItemManager/DIM/wiki/DIM-Sync-(new-storage-for-tags,-loadouts,-and-settings)), a brand new way for DIM to store your loadouts and tags and sync them between all your devices. This is a big step forward that'll let us build lots of new things and share data between other apps and websites! Plus, you no longer have to log into anything separate, and we should avoid some of the bugs that have in the past led to lost data.
* External wish lists will be checked daily. Settings menu shows last fetched time.
* Seasonal Artifact is no longer considered a weapon or a dupe when searching.
* Event sources for items like Festival of the Lost and Revelry are now under the `source:` search like other sources, instead of `event:`.
* Fixed some recent bugs that prevented editing loadouts.
* Show how much of each material you have next to Spider's vendor info.
* Updated privacy policy with DIM Sync info.<|MERGE_RESOLUTION|>--- conflicted
+++ resolved
@@ -7,11 +7,8 @@
 * Fix issue with Optimiser crashing when socket data is not available.
 * Invalid search queries are greyed out, and the save search star is hidden.
 * Favour higher energy and equipped items for grouped items in the Optimizer. This will mainly be noticed by the shown class item.
-<<<<<<< HEAD
 * Display the energy swap or upgrade details for items in the Optimiser.
-=======
 * Adding unequipped items to a loadout no longer also adds items from the Postmaster.
->>>>>>> 025cffc6
 
 ### Beta Only
 
