# Next

<<<<<<< HEAD
* Updated notification style. You can still click the notification to dismiss it.
=======
# 5.14.0 (2019-02-10)
>>>>>>> 8d79d19d

# 5.13.0 (2019-02-03)

* Fixed search queries that include the word "and".
* Updated inventory style to reduce the visual impact of category headers.
* Added is:reacquirable to show items that can potentially be pulled from your Collection
* Redesigned infusion fuel finder to work better on mobile, and support search filtering.

# 5.12.0 (2019-01-27)

# 5.11.0 (2019-01-20)

# 5.10.0 (2019-01-13)

* Move Random Loadout into the Loadout menu and add a "Random Weapons Only" option.
* Restyle the alternate options in the loadout menu.
* Removed the quick consolidate buttons and engram counter from D1 farming mode.
* Remove the setting to "Show full item details in the item popup". DIM now just remembers the last state of the popup, and you can expand/collapse with the arrow in the top right corner of the popup.
* Fix showing which perks are highly rated by the community.
* Fix for getting stuck on the reviews tab when clicking on items that can't be reviewed.
* Fix highlighting of subclass perks.
* Add source:blackarmory & source:scourge.
* Fix CSV to always include the masterwork column.
* Add id: and hash: searches.
* Improve the performance of the notes field and fix a bug where sometimes a note from another item would show up.
* Fix some cases where the manifest wouldn't load.
* Fix crash when searching is:inloadout with no loadouts.

# 5.9.0 (2019-01-06)

* Click the plus icon under an equipped item to search for and transfer items in that slot from anywhere in your inventory.
* Import a CSV file of items with tags and notes to bulk update the tags/notes for all of those items.
* CSV - Wrap ID in quotes such that its value is not rounded.

# 5.8.3 (2019-01-02)

* More fixes to popup swiping on Android.
* Fix perk searching in non-latin languages.
* Added a key for the ratings symbols.

# 5.8.2 (2019-01-01)

* Make it easier to swipe away the item popup on Android.

# 5.8.1 (2018-12-31)

* Fix a bug where some Android phones couldn't see weapon details.
* Fix a bug where the wrong item's details would show up in the item popup.
* Show "Make Room for Postmaster" if there's anything in the postmaster, not just if there's pullable items.

# 5.8.0 (2018-12-30)

* Add the option to sort inventory by tag in custom sort options.
* No longer showing community ratings for ornaments/catalysts.
* Fixed a long-standing bug where you couldn't transfer some stacks to a full inventory.
* Item popup is nicer on mobile.
* Wider item popups on desktop.
* Larger buttons for transfers.
* Wish lists allow you to create and import lists of items or perks that will be highlighted in your inventory.
* Dropped support for iOS 10.
* Prevent the vault from getting really narrow, at the expense of some scrolling.
* Armor in the vault is now organized by class, in the same order as your characters.
* Disabled pull-to-reload on Android.
* Improved treatment of expert mode wish list items.
* Fixed perk searches to keep the whole search term together, so "machine gun reserves" won't match "machine gun scavenger" anymore.

# 5.7.0 (2018-12-23)

* Show kill trackers for items with in-progress masterwork catalysts.
* You can specify item categories to be specific about your expert wish list items.
* Hide ratings on items with fewer than 3 reviews.
* Fix some DIM functionality in the Edge browser.

# 5.6.0 (2018-12-17)

* Updated Crucible and Gambit ranks to reflect new multi-stage ranks.
* DIM loads faster and uses less memory.
* Ratings are now displayed on item tiles as an icon indicating whether they are perfect rolls (star), good (arrow up), neutral (dash), or bad (arrow down). The exact rating is still available in the item popup.
* The mobile view now defaults to 4 items across (5 including equipped), which fits more on the screen at once. You can still choose other display options in Settings.
* Masterwork info is now included in the CSV exports.
* Added season info for Dawning items.
* Include non-selected perk options while searching perks.
* Load the new Simplified Chinese Destiny database when that language is selected.
* Show a warning when perks/mods are missing because of a Bungie.net deployment.

# 5.5.2 (2018-12-10)

* Changed search behavior of perk:. It now tries to match the start of all words.
* Added "expert mode" for more complex wish list expressions.
* Allow selecting text on the progress page.
* Some redacted items now have a picture and some description, pulled from their collection record.

# 5.5.1 (2018-12-09)

* Fixed display of stackables badges in D1.

# 5.5.0 (2018-12-09)

* New items, when enabled, now show a red dot instead of an animated shine.
* Fixed center column emblem color on Safari.
* Loadout and compare popups now use a draggable "Sheet" UI.

# 5.4.0 (2018-12-02)

* Moved is:yearX and is:seasonX searches to year:# and season:#.
* Fixed a bug where Inventory would not appear on mobile for non-current characters.
* On mobile, the search box is now full-width.
* Unopened engrams are shown in a small row similar to how they appear in-game, instead of looking like they are in the postmaster.
* Engrams no longer appear to be pullable from the postmaster.
* Shaders are now sorted by whats defined in the settings.
* Fixed the display of tag dropdowns.
* Support simplified Chinese (for DIM text only - Destiny items are still in Traditional).
* New loading animation.
* New look for the Vault tile.
* Light cap raised to 650 for Season of the Forge.

# 5.3.2 (2018-11-27)

* Fix crash on Progress page caused by redacted Triumphs.
* Fix URL not updating while navigating.
* Fix display of faction levels.
* Fix The Drifter showing an error because of a redacted item.
* Fix a case where the Google Drive data file would not be created.
* Prevent moving partial stacks of Ghost Fragments, because that doesn't work.
* Fix display of vendor checkmark.
* Fix horizontal scrolling slop on the mobile header.

# 5.3.1 (2018-11-26)

* Fix some settings that weren't quite working right.

# 5.3.0 (2018-11-25)

* Remove the ability to set a specific vault width. Vault always takes all remaining space.
* Inventory columns are shaded to match the equipped emblem.
* DIM has been darkened to provide better contrast with the items.
* Fit and finish changes to the new tiles and inventory display.
* Add id and hash column to exported csv for ghosts, armor, and weapons.
* Add event and season column to exported csv for Destiny 2.
* D2 subclasses now show which path, grenade, etc. are chosen.

# 5.2.1 (2018-11-20)

* Fix comparing masterworks

# 5.2.0 (2018-11-20)

* New item tiles that show more information and don't hide the picture.
* Updated storage settings to show Google Drive usage and signed in user.
* New D1 Vendors page that resembles the D2 Vendors page.

# 5.1.0 (2018-11-18)

* Fix display of exotic catalysts in the item popup.
* Restore kill tracker for all items.
* Loadouts now sort by type then name.
* Global loadouts are now indicated by a globe icon in the LoadoutPopup.
* Loadouts of the same type can no longer have a clashing name.
* Add count: filters to search for items you have a certain number (or more or less) of. i.e. count:>3 to find all your Edge Transits.
* Improve display of your Ranks.
* Show progress towards completing cache keys.
* Work around a memory leak bug in MS Edge.
* Update titles on item popups to display closer to what's in game.
* Added community curations (a way to look for god rolls).

# 4.77.0 (2018-11-11)

* Completed bounties now sort to the bottom of the Pursuits.
* Return mods to the compare view.
* Item popup background now indicates rarity rather than burn type.
* Triumphs are now displayed on the Progress page.
* Infusion dialog now separates out duplicate items.
* The Progress page now shows progress towards reset.
* Added some sources to the search dialog.
* source:
* edz, titan, nessus, io, mercury, mars, tangled, dreaming
* crucible, trials, ironbanner
* zavala, ikora, gunsmith, gambit, eververse, shipwright
* nm, do, fwc
* leviathan, lastwish, sos, eow, prestige, raid
* prophecy, nightfall, adventure
* In Chrome you can now Install DIM from the hamburger menu and use it as a standalone app. Chrome will support macOS later.

# 4.76.0 (2018-11-04)

# 4.75.0 (2018-10-28)

* DIM now supports searching by season, event and year in Destiny 2.
* is:season1, is:season2, is:season3, is:season4
* is:dawning, is:crimsondays, is:solstice, is:fotl
* Performance improvements

# 4.74.1 (2018-10-21)

* We no longer support searching D1 vendor items.
* Added support for showing ratings and reviews based on the item roll in Destiny 2.
* Fix for missing class names in the loadout builder in Firefox.
* Added item search to D2 vendors.
* Collections now include the in-game Collections.
* D2 Vendors and Progress page now have collapsible sections.
* Catalysts are sorted above Ornaments on the Collections page.
* Fix a bug that could accidentally erase loadouts. Don't forget you can restore your data from old Google Drive backups from the Settings page.
* is:hasmod now includes Backup Mag.
* is:ikelos now includes Sleeper Simulant.

# 4.74.0 (2018-10-14)

* Added negative search. Prefix any search term with `-` and it will match the opposite.
* Added `perk:"* **"` search filter to match any keywords against perks on an item
* Added some missing `stat:`
* Lock and unlock items matching your current search from the same menu you use for tagging them.
* Updated icons across the app.

# 4.73.0 (2018-10-07)

* Added `is:heroic` search filter for armor with heroic resistance.
* New option to manually sort your characters.
* No longer forgetting what perks we recommended.
* Fix mods/perks on items - there was a bug that affected both display and searches.
* Fix is:hasmod search to include some more mods.
* You can now drag items into the loadout drawer.
* D2 spreadsheet export (in settings) covers perks now.
* You can also export ghosts (with perks) for D1/D2.
* Filters can now be combined with "or" to match either filter. For example: "is:shotgun or is:handcannon".

# 4.72.0 (2018-09-30)

* Add searches `is:transmat`, `is:armormod`, `is:weaponmod`, and `is:transmat`, and removed D1 `is:primaryweaponengram`, `is:specialweaponengram`, and `is:heavyweaponengram`.
* Show daily gambit challenge and daily heroic adventure in milestones.

# 4.71.0 (2018-09-23)

* Removed a bunch of help popups.
* Added information about unique stacks.
* Added `is:maxpower` search to return highest light items.
* Added `is:modded` search to return items that have a mod applied.
* Bounties with expiration times are now shown, and are sorted in front in order of expiration time.
* Added masterwork tier range filter.
* Highlight the stat that is boosted by masterwork in item details.
* Masterwork mod hover now shows the type/name of masterwork.

# 4.70.2 (2018-09-17)

* Fix some instances where DIM wouldn't load.
* Fix the About and Backers pages.
* Hide classified pursuits.

# 4.70.1 (2018-09-17)

# 4.70.0 (2018-09-16)

* Display armor resistance type on item icon and include in search filters.
* Giving more weight to ratings with reviews than ratings alone. Also, hiding lone ratings.
* Custom loadouts now display below our special auto loadouts.
* Added inverse string search for items and perks (prefix with minus sign)
* Postmaster is now on top of the screen (but disappears when empty).
* Individual inventory buckets are no longer collapsible, but disappear when empty.
* D1 vault counts are removed from their section headers.
* Fixed an issue where the display would be messed up when colorblind mode is on.
* Restored the keyboard shortcut cheat sheet (press ?).
* The max light loadout prefers legendaries over rares.
* Unclaimed engrams are shown up in the Postmaster section.
* Infusion transfer button is now visible on mobile devices.

# 4.69.1 (2018-09-10)

* Max power value in 'Maximum Power' loadout is now calculated correctly.

# 4.69.0 (2018-09-09)

* Max power updated to 600 for Forsaken owners.
* Fixed Year 1 weapons not having an elemental damage type.
* Many bugfixes post-Forsaken launch.
* Add Infamy rank to progress page.
* Bounties now show their rewards on the Progress and Vendors pages.
* The Progress page has been cleaned up to better reflect the state of the game since Forsaken.
* Pursuits are sorted such that bounties are displayed together.
* Add "is:randomroll" search for items that have random rolls.
* Added "is:bow" and "is:machinegun" searches.
* Remove "is:powermod" and "basepower:" searches.
* Masterworks now have a gold border. Previously items with a power mod had a gold border, but there are no more power mods.
* Added Bow stats "Draw Time" and "Inventory Size".
* Disabled vendorengrams.xyz integration until they are back online.
* Review modes - say hello to Gambit (and goodbye to Trials, at least for a little while).
* Ratings platform selection changes made easier.
* Added Etheric Spiral and Etheric Helix to the list of reputation items.

# 4.68.3 (2018-09-03)

# 4.68.2 (2018-09-03)

# 4.68.1 (2018-09-03)

# 4.68.0 (2018-09-02)

* Fixed: Destiny 2 - Sort by character age.
* Item popup shows the ammo type of D2 weapons.
* New is:primary, is:special, and is:heavy search terms for ammo types.
* Add is:tracerifle and is:linearfusionrifle searches.
* Added Korean as a language option.
* We have a new Shop selling enamel pins and T-shirts.
* Ratings system understands random rolls in D2.
* Search help added for searching by # of ratings.

# 4.67.0 (2018-08-26)

# 4.66.0 (2018-08-19)

* DIM now refreshes your inventory automatically every 30 seconds, rather than every 5 minutes.
* Clicking "transfer items" in the Infusion tool will now always move them to the active character.
* The infusion tool will now include locked items as potential infusion targets even if the checkbox isn't checked (it still affects what can be a source item).
* If you are at maximum light, DIM now alerts you when vendors are selling maximum light gear and engrams, courtesy of VendorEngrams.xyz.

# 4.65.0 (2018-08-12)

# 4.64.0 (2018-08-05)

# 4.63.0 (2018-07-29)

* Fixed a bug that could cause iOS Safari to hang.

# 4.62.0 (2018-07-22)

* Xur has been removed from the header in D1. Find him in the Vendors page.

# 4.61.0 (2018-07-15)

* Fix a bug that would leave behind stackable items when moving certain loadouts like "Gather Reputation Items".
* The is:haspower search works once again.
* The is:cosmetic search will now work for Destiny 2.
* Added is:prophecy search which will return all prophecy weapons from CoO.
* Added is:ikelos search which will return all ikelos weapons from Warmind.

# 4.60.0 (2018-07-08)

* Farming mode won't try to move unmovable reputation tokens.
* Filters like stat:recovery:=0 now work (they couldn't match stat values of zero before).
* Checking with VendorEngrams.xyz to see if 380 drops may be right for you.

# 4.59.0 (2018-07-01)

* New iOS app icons when you add to home screen.
* Ornaments now show additional reasons why you can't equip them.
* The is:inloadout search works once again.
* Fix a bug where the item popup could hang iOS Safari in landscape view.
* Add a link to lowlines' Destiny map for collecting ghost scannables, latent memories, and sleeper nodes.

# 4.58.0 (2018-06-24)

* Factions now show seasonal rank instead of lifetime rank.
* Vendors show their faction rank next to their reward engrams.
* Factions in the progress page also link to their vendor.
* Quest keys in your Pursuits now show their quantity. They're still on the Progress page.

# 4.57.0 (2018-06-17)

* Item sizing setting works in Edge.
* Lock and unlock won't get "stuck" anymore.

# 4.56.5 (2018-06-11)

* Fix for item popups not working

# 4.56.0 (2018-06-10)

* Add "is:hasshader" search filter to select all items with shaders applied.
* Fixed some bugs in older Safari versions.
* Errors on Progress, Collections, and Vendors pages won't take out the whole page anymore, just the section with the error.
* Fix bugs where a stray "0" would show up in odd places.
* Align Progress columns better for accounts with fewer than 3 characters.

# 4.55.0 (2018-06-03)

* Displaying available rating data in spreadsheet export.
* Correctly display masterwork plug objectives - check the "Upgrade Masterwork" plug for catalyst updates.
* The Collections page now shows progress towards unlocking ornaments. Due to restrictions in the API, it can only show ornaments that go with items you already have.

# 4.54.0 (2018-05-27)

* Fix the display of crucible rank points.
* Fix faction rank progress bars on D1.
* Compare view includes perks and mods for D2 items.

# 4.53.0 (2018-05-20)

* Add previews for engrams and other preview-able items.
* Display Crucible ranks on the progress page.
* Add emotes back to the collections page.
* Remove masterwork objectives that never complete.
* Fix loading loadouts the first time you open a character menu.
* Fix exporting CSV inventories in Firefox.

# 4.52.0 (2018-05-13)

* Collection exotics are no longer duplicated. They are also sorted by name.
* Updated max power to 380.
* Vendors and collections will no longer show items exclusive to platforms other than the current account's platform.
* Fix masterworks not showing as masterworks.
* Set the max base power depending on which DLC you own.

# 4.51.2 (2018-05-09)

* Handle the Warmind API bug better, and provide helpful info on how to fix it.

# 4.51.1 (2018-05-08)

* Fix progress page not displaying after the Warmind update.

# 4.51.0 (2018-05-06)

* Fix a bug where having mods, shaders, or materials in the postmaster might make it impossible to move any mod/shader/material into or out of the vault.
* Add links to Ishtar Collective on items with lore.

# 4.50.0 (2018-04-30)

* The settings page now shows how much of your local storage quota is being used by DIM (if your browser supports it).
* Add search filters based on character location on dim (is:inleftchar / inmiddlechar / inrightchar) and for vault (is:invault) and current/last logged character (incurrentchar), that is marked with a yellow triangle.
* Fixed a bug where the "Restore Old Versions" tool wouldn't actually let you see and restore old versions.

# 4.49.1 (2018-04-23)

* Fix loadouts.

# 4.49.0 (2018-04-22)

* The DIM changelog popup has moved to a "What's New" page along with Bungie.net alerts and our Twitter feed. We also moved the "Update DIM" popup to the "What's New" link.
* Fix moving mods and shaders from the postmaster.
* Remove "Take" button from stackables in the postmaster.
* The Collections page now has a link to DestinySets.com.

# 4.48.0 (2018-04-15)

* You can specify game modes for reading and making ratings and reviews.
* Full General Vault, Mods, and Shaders buckets are highlighted in red.
* Adding DIM to your home screen on iOS was broken for iOS 11.3. It's fixed now!

# 4.47.0 (2018-04-09)

# 4.46.0 (2018-04-02)

* Added a page to browse and restore old revisions of Google Drive data.
* Emblems now show a preview of their nameplate in the item details popup.
* New Vendors page shows all the items you can buy from various vendors.
* New Collections page shows your exotics, emotes, and emblems kiosks.
* Engram previews from the faction display and vendors pages show what could be in an engram.
* Keyword search now includes item descriptions and socket perk names and descriptions.

# 4.45.0 (2018-03-26)

* Searching mods and perks in D2 now searches non-selected perks as well.
* Perks are in the correct order again (instead of the selected one being first always).
* Non-purchasable vendor items are displayed better.
* Storage settings break out loadouts and tags/notes between D1 and D2 items.
* A new revisions page allows you to restore old versions of settings from Google Drive.
* Emblems show a preview of the nameplate graphic.
* Fix "is:dupelower" to only affect Weapons/Armor
* Add armor stats to the "stat:" filter (in D2 only)
* Add ":=" comparison to the text complete tooltip

# 4.44.0 (2018-03-19)

* Fixed the "recommended perk" being wrong very often.
* Improved the display of perks, shaders, and mods on items. Improved the popup details for those items as well - this includes ornament unlock progress.
* Stackable items like mods and shaders have less chance of being left behind during search transfers.
* Put back "Make Room for Postmaster" in D1 - it was removed accidentally.
* Items matching a search are now more highlighted. Removed "Hide Unfiltered Items" setting.

# 4.43.0 (2018-03-12)

* Fix some cases where moving stacks of items would fail.
* Fix "Gather Reputation Items" from not gathering everything.
* More items can be successfully dragged out of the postmaster.

# 4.42.0 (2018-03-05)

* Compare tool shows ratings, and handles missing stats better.
* Fixed display of masterwork mod and ornaments.
* Remove Auras from inventory since they're part of Emblems now.
* Fancy new emblems show all their counters correctly.
* Improved moving mods, shaders, and consumables via search loadouts. They can now go to any character (not just the active one) and aren't limited to 9 items.
* Pausing over a drop zone to trigger the move-amount dialog works every time now, not just the first time.

# 4.41.1 (2018-02-19)

* Fix dupelower logic.
* Fixed bugs preventing DIM from loading in some browsers.
* See previews of the items you'll get from faction packages and Xur from links on the Progress page.

# 4.41.0 (2018-02-19)

* Mobile on portrait mode will be able to set the number of inventory columns (the icon size will be resized to accommodate).
* You can now check your emblem objectives.
* Armor mods show more info.
* Destiny 1 transfers are faster.
* DIM is better at equipping exotics when you already have exotic ghosts, sparrows, and ships equipped.
* Pulling an item from the postmaster updates the list of items quickly now.
* Navigation from "About" or "Backers" back to your inventory works.
* is:dupelower breaks ties more intelligently.

# 4.40.0 (2018-02-12)

# 4.39.0 (2018-02-05)

* Fixed random loadout feature taking you to a blank page.

# 4.38.0 (2018-01-31)

* Fixed display of Clan XP milestone.
* DIM's logic to automatically move aside items to make room for what you're moving is smarter - it'll leave put things you just moved, and it'll prefer items you've tagged as favorites.
* In D2, "Make room for Postmaster" has been replaced with "Collect Postmaster" which pulls all postmaster items we can onto your character. You can still make room by clicking "Space".
* Fix pull from postmaster to clear exactly enough space, not too many, but also not too few.
* Accounts with no characters will no longer show up in the account dropdown.
* Item tagging via keyboard should be a little more international-friendly. Calling the help menu (via shift+/) is too.
* Fixed XP required for well-rested perk after the latest Destiny update.

# 4.37.0 (2018-01-29)

* Masterwork differentiation between Vanguard / Crucible, highlight of stat being affected by MW.
* The "Well Rested" buff now appears as a Milestone on your Progress page.
* Nightfall modifiers are shown on the Progress page.
* Storage (Google Drive) settings have moved to the Settings page.
* You can configure a custom item sorting method from the Settings page.
* Improved display of the account selection dropdown.

# 4.36.1 (2018-01-22)

* Attempt to fix error on app.
* Moving an item from the postmaster will now only clear enough space for that one item.

# 4.36.0 (2018-01-22)

* Attempt to fix error on app.

# 4.35.0 (2018-01-22)

* The Settings page has been redesigned.
* Your character stats now update live when you change armor.
* New settings to help distinguish colors for colorblind users.
* DIM should load faster.
* DIM won't try to transfer Faction tokens anymore.

# 4.34.0 (2018-01-15)

* Sorting characters by age should be correct for D2 on PC.
* The infusion fuel finder now supports reverse lookups, so you can choose the best thing to infuse a particular item _into_.
* Labeled the Infusion Fuel Finder button.
* Trace Rifles are highlighted again on is:autorifle search.
* Factions that you can't turn in rewards to are now greyed out. We also show the vendor name, and the raw XP values have moved to a tooltip.
* The settings page has been cleaned up and moved to its own page.

# 4.33.1 (2018-01-09)

* Fix DIM loading on iOS 11.2.2.

# 4.33.0 (2018-01-08)

* A brand new Progress page for Destiny 2 displays your milestones, quests, and faction reputation all in one place. That information has been removed from the main inventory screen.
* We've changed around the effect for masterworks a bit more.

# 4.32.0 (2018-01-02)

* Added hotkey for search and clear (Shift+F).
* Masterworks show up with an orange glow like in the game, and gold borders are back to meaning "has power mod".
* Mercury reputation items are now handled by farming mode and gather reputation items.
* Tweak max base power / max light calculations to be slightly more accurate.
* Display D2 subclass talent trees. We can't show which ones are selected/unlocked yet.
* Moving items on Android should work better.
* Rotating to and from landscape and portrait should be faster.
* Fix quest steps showing up in the "haspower" search.
* Do a better job of figuring out what's infusable.
* Added a reverse lookup to Infusion Fuel Finder.

# 4.31.0 (2017-12-25)

* "is:complete" will find completed rare mod stacks in Destiny 2.

# 4.30.0 (2017-12-18)

* NEW - Revamped rating algorithm for D2 items.
* Fixed a bug trying to maximize power level (and sometimes transfer items) in Destiny 2.
* When hovering over an icon, the name and type will be displayed
* Allowing more exotic item types to be simultaneously equipped in Destiny 2
* Initial support for masterworks weapons.
* Fixed reporting reviews in Destiny 2.
* Fixed item filtering in Destiny 2.

# 4.29.0 (2017-12-13)

* Added Mercury reputation.
* Added Crimson Exotic Hand Canon.

# 4.28.0 (2017-12-11)

* NEW - Move items from the postmaster in DIM!

# 4.27.1 (2017-12-05)

* Key for perk hints in D2.
* Fixed bug loading items with Destiny 2 v1.1.0.

# 4.27.0 (2017-12-04)

* Added setting to pick relevant platforms for reviews.
* Fix review area not collapsing in popup.
* Fix display of option selector on reviews tab when detailed reviews are disabled.

# 4.26.0 (2017-11-27)

* Don't show community best rated perk tip if socket's plugged.
* is:haslevel/haspower (D1/D2) fix in cheatsheet.
* Fix mobile store pager width

# 4.25.1 (2017-11-22)

* Added Net Neutrality popup.

# 4.25.0 (2017-11-20)

# 4.24.1 (2017-11-13)

# 4.24.0 (2017-11-13)

* Bungie has reduced the throttling delay for moving items, so you may once again move items quickly.

# 4.23.0 (2017-11-06)

# 4.22.0 (2017-10-30)

* Add a 'bulk tag' button to the search filter.
* Add basepower: filter and is:goldborder filter.
* Fix filtering in D1.
* Add a button to clear the current search.
* Fix moving partial stacks of items.
* Fixed "transfer items" in the Infusion Fuel Finder.
* Giving hints about the community's favorite plugs on D2 items.

# 4.21.0 (2017-10-23)

* Community reviews (for weapons and armor) are in for Destiny 2 inventory.
* Charting weapon reviews.
* Fixed the shadow under the sticky characters bar on Chrome.
* Add an option to farming mode that stashes reputation items in the vault.
* Add a new smart loadout to gather reputation items for redemption.
* Scroll the loadout drawer on mobile.
* Show character level progression under level 20 for D2.
* Stacks of three or more rare mods now have a yellow border

# 4.20.1 (2017-10-16)

* Fixed an error when trying to space to move items.

# 4.20.0 (2017-10-16)

* Sort consumables, mods, and shaders in a more useful way (generally grouping same type together, alphabetical for shaders).
* Show the hidden recoil direction stat.
* Link to DestinyDB in your language instead of always English.
* Updated documentation for search filters.
* Fixed logic that makes room for items when your vault is full for D2.

# 4.19.2 (2017-10-11)

* Keyword searches now also search on mod subtitles, so `is:modifications helmet void` will bring only Helmet Mods for Void subclass.
* Add Iron Banner reputation.

# 4.19.1 (2017-10-10)

* Fix landscape orientation not working on mobile.
* Fix D1 stats in loadout builder and loadout editor.

# 4.19.0 (2017-10-09)

* Added `stack:` to search filters for easier maintenance of modifications.
* Add missing type filters for D2 (try `is:modifications`)!
* Bring back keyboard shortcuts for tagging (hit ? to see them all).
* The "Max Light" calculation is even more accurate now.
* Added `PowerMod` column to CSV export indicating whether or not a weapon or piece of armor has a power mod
* Support sorting by base power.
* Hide "split" and "take" button for D2 consumables.
* OK really really fix the vault count.
* Fix showing item popup for some D1 items.
* Changed how we do Google Drive log-in - it should be smoother on mobile.
* Completed objectives will now show as "complete".
* Bring back the yellow triangle for current character on mobile.
* Updated `is:dupelower` search filter for items to tie break by primary stat.

# 4.18.0 (2017-10-02)

* Updated `is:dupelower` search filter for items with the same/no power level.
* Fix some issues with Google Drive that might lead to lost data.
* Really fix vault counts this time!

# 4.17.0 (2017-09-29)

* Fix bug that prevented pinned apps in iOS from authenticating with Bungie.net.

# 4.16.2 (2017-09-29)

* Added `is:dupelower` to search filters for easier trashing.
* Added missing factions to the reputation section for Faction Rally.
* Fix in infusion calculator to correctly consider +5 mod
* Fix for CSV export (e.g.: First In, Last Out in 2 columns)

# 4.16.1 (2017-09-26)

* Bugfixes for iOS 10.0 - 10.2.

# 4.16.0 (2017-09-25)

* Added item type sort to settings group items by type (e.g. all Sniper Rifles together).
* Reputation emblems are the same size as items now, however you have item size set.
* Shaders show up in an item's mods now.
* Transfering search loadouts is more reliable.
* Fixed a serious bug with storage that may have deleted your tags and notes. It's fixed now, but hopefully you had a backup...
* Highlight mods that increase an item's power with a gold border. New 'is:powermod' search keyword can find them all.
* Phone mode should trigger even on really big phones.
* More places can be pressed to show a tooltip.
* Fixed showing quality for D1 items.
* D2 subclasses are diamonds instead of squares.
* Max Base Power, Mobility, Resilience, and Recovery are now shown for each character.
* Legendary shards have the right icon now.
* Fix newly created loadouts showing no items.
* Inventory (mods, shaders, and consumables) in your vault now show up separated into the vault, and you can transfer them to and from the vault.
* Search keywords are now case-insensitive.
* You can now lock and unlock D2 items.
* Equipping an exotic emote won't unequip your exotic sparrow and vice versa.
* Item popups aren't weirdly tall on Firefox anymore.
* Armor stats now match the order in the game.
* Infusion calculator now always gives you the full value of your infusion.
* Show a warning that your max light may be wrong if you have classified items.
* CSV export for D2 weapons and armor is back.
* Add text search for mods and perks.
* Add "Random Loadout" to D2. You gotta find it though...

# 4.15.0 (2017-09-18)

* D2 items with objectives now show them, and quests + milestones are displayed for your characters.
* Custom loadouts return for D2.
* D2 items now display their perks and mods.
* DIM won't log you out if you've been idle too long.
* Swipe left or right anywhere on the page in mobile mode to switch characters.
* If you have lots of inventory, it won't make the page scroll anymore.
* Power level will update when you change equipment again.
* Searches will stay searched when you reload info.
* Max light loadout won't try to use two exotics.
* Farming mode looks better on mobile.
* If you're viewing a non-current character in mobile, it won't mess up on reload anymore.
* You can tag and write notes on classified items to help remember which they are.
* The Infusion Fuel Finder is back for D2.
* The "Max Light" calculation is more accurate now.
* Mods now show more detail about what they do.

# 4.14.0 (2017-09-14)

* Added back in Reputation for D2.
* Max Light Loadout, Make Room for Postmaster, Farming Mode, and Search Loadout are all re-enabled for D2.
* Classified items can be transferred!
* Fixed search filters for D2.
* Show hidden stats on D2 items.
* D2 inventory (mods, shaders, etc) now take the full width of the screen.

# 4.13.0 (2017-09-09)

* DIM will remember whether you last used D2 or D1.
* Lots of DIM functionality is back for D2.
* We now highlight the perks from high community reviews that you don't have selected.

# 4.12.0 (2017-09-05)

* Early Destiny 2 support! We have really basic support for your Destiny 2 characters. Select your D2 account from the dropdown on the right. This support was built before we even got to start playing, so expect some rough edges.
* There's a new phone-optimized display for your inventory. See one character at a time, with larger items. Swipe between characters by dragging the character header directly.
* Info popups aren't gigantic on mobile anymore.
* Fix a case where changes to preferences may not be saved.

# 4.11.0 (2017-09-02)

* Fix a case where DIM wouldn't work because auth tokens had expired.

# 4.10.0 (2017-08-26)

* You can flag reviews for being offensive or arguing or whatever. Be helpful but also be nice.
* Remove the browser compatibility warning for Opera and prerelease Chrome versions.

# 4.9.0 (2017-08-19)

* No changes!

# 4.8.0 (2017-08-12)

* No changes!

# 4.7.0 (2017-08-05)

* Made loadout builder talent grids tiny again.
* If you autocomplete the entire filter name and hit enter, it will no longer hang the browser.
* Updated the About page and FAQ.
* Fixed a case where DIM would fail to load the latest version, or would load to a blank page unless force-reloaded.
* Added some helpful info for cases where DIM might fail to load or auth with Bungie.net.
* Added a warning when your browser is not supported by DIM.
* DIM no longer supports iOS 9.

# 4.6.0 (2017-07-29)

* Fix a bug where the popup for Xur items was below Xur's own popup.
* Hiding community rating for items with only one (non-highlighted) review.
* The first item in the search autocompleter is once again selected automatically.
* If you don't have the vault width set to "auto", the inventory is once again centered.

# 4.5.0 (2017-07-22)

* Added "reviewcount" filter to filter on the number of reviews on an item.
* Fix slight horizontal scroll on inventory view.
* On mobile, tapping outside of dialogs and dropdowns to dismiss them now works.
* The item detail popup now does a better job of fitting itself onto the screen - it may appear to the left or right of an item now!
* Press on a talent grid node to read its description. The same goes for the stats under your character.
* Subclasses now have the correct elemental type in their header color.
* Drag and drop should be much smoother now.
* You can select Destiny 2 accounts from the account dropdown now - but won't do much until Destiny 2 is released and we have a chance to update DIM to support it!

# 4.4.0 (2017-07-15)

* New filters for ornaments - is:ornament, is:ornamentmissing, is:ornamentunlocked
* Fixed a bug where item data would not respect your language settings.
* Weapon reviews now show up immediately, and can be edited.
  - If you have been less than friendly, now would be a very good time to edit yourself and put a better foot forward.
* Sorting reviews to support edits and highlighted reviews.
* Logging out now brings you to Bungie's auth page, where you can choose to change account or not.
* Fixed "Clear New Items" not working.
* Adjusted the UI a bunch to make it work better on mobile. Just a start - there's still a long way to go.
* The announcement about DIM being a website won't show more than once per app session.
* Google Drive syncing is a bit smoother.
* Fixed a case where you couldn't create a new class-specific loadout.
* On Firefox, the new-item shines don't extend past the item anymore.
* Do a better job of refreshing your authentication credentials - before, we'd sometimes show errors for a few minutes after you'd used DIM for a while.
* The filters help page has been localalized.
* Separate the light: and level: filters. level now returns items matching required item level, light returns items matching the light level.

# 4.3.0 (2017-07-08)

* DIM is now just a website - the extension now just sends you to our website. This gives us one, more cross-platform, place to focus on and enables features we couldn't do with just an extension. Don't forget to import your data from the storage page!
* Scrolling should be smoother overall.
* Vendor weapons now show reviews.
* Add a "sort by name" option for item sorting.
* In Google Chrome (and the next version of Firefox), your local DIM data won't be deleted by the browser in low storage situations if you visit DIM frequently.
* Ratings will no longer disappear from the item details popup the second time it is shown.
* Info popups should do a better job of hiding when you ask them to hide.

# 4.2.4 (2017-07-03)

* Work around a Chrome bug that marked the extension as "corrupted".

# 4.2.3 (2017-07-03)

* Fix log out button.
* Put back the accidentally removed hotkeys for setting tags on items.
* Fixed some visual goofs on Firefox.
* Fix a case where DIM would never finish loading.

# 4.2.2 (2017-07-02)

* Fix DIM being invisible on Firefox
* Fix a case where DIM would never finish loading.
* Put back the accidentally removed hotkeys for setting tags on items.

# 4.2.1 (2017-07-01)

* Actually turn on Google Drive in prod.

# 4.2.0 (2017-07-01)

* Exclude all variants of 'Husk of the Pit' from 'Item Leveling' loadout.
* Add a new storage page (under the floppy disk icon) for managing your DIM data. Import and export to a file, and set up Google Drive storage to sync across machines (website only). You can import your data from the Chrome extension into the website from this page as well.
* The settings page has been cleaned up and reworded.
* Added missing Trials emblems and shaders to the is:trials search.
* DIM should look more like an app if you add it to your home screen on Android.
* DIM will show service alerts from Bungie.

# 4.1.2 (2017-06-25)

* Add a "Log Out" button in settings.

# 4.1.1

* Fixed changelog popup too large to close.

# 4.1.0 (2017-06-24)

* Fixed the logic for deciding which items can be tagged.
* Fix "Make room for postmaster".
* Record books have been moved out of the inventory into their own page. Get a better look at your records, collapse old books, and narrow records down to only those left to complete.
* Fix changing new-item shine, item quality display, and show elemental damage icon preferences. They should apply immediately now, without a reload.x
* Localization updates.
* Fixed objective text in the record book floating above stuff.
* Fixed displaying record objectives that are time-based as time instead of just a number of seconds.
* When pinned to the iOS home screen, DIM now looks more like a regular browser than an app. The upside is you can now actually authorize it when it's pinned!
* Loadouts with a complete set of equipped armor now include a stat bar that will tell you the stat tiers of the equipped loadout pieces.
* Loadouts with non-equipping items now won't _de-equip_ those items if they're already equipped. #1567
* The count of items in your loadout is now more accurate.
* DIM is now better at figuring out which platforms you have Destiny accounts on.
* DIM is faster!
* Added Age of Triumph filters is:aot and is:triumph
* Add gunsmith filter is:gunsmith
* Updated filters to remove common items for specific filters (e.g. is:wotm no longer shows exotic items from xur, engrams, and planetary materials)
* Loadout Builder's equip button now operates on the selected character, not your last-played character.
* Loadout Builder no longer has equip and create loadout buttons for loadouts that include vendor items.
* Loadout Builder is faster.
* DIM has a new logo!
* Elemental damage color has been moved to a triangle in the upper-left corner of your weapon.
* See community weapon ratings in DIM, and submit your own! Weapon ratings can be turned on in Settings, and will show up on your individual weapons as well as in the details popup. You can submit your own reviews - each review is specific to the weapon roll you're looking at, so you know whether you've got the god roll.

# 3.17.1

* Fixed a bug with the display of the amount selection controls in the move popup for stackable items.
* Localization updates
* Moved the "VCR" controls for stackable item amount selection to their own row.

# 3.17.0

* Fixed the perk selection in Loadout Builder. #1453
* Integrated Trials-centric weapon reviews (and the ability to rate your own gear (and make comments about your gear)). Done in conjunction with destinytracker.com.
* Fixed the logic for artifact bonuses to compute the right number. #1477
* Restore some missing images from our build system changes.
* Don't allow engrams to be tagged. #1478
* Add home screen icons (and Safari tab icons, and Windows tile icons) for the website.
* Fixed "is:locked" filters to be consistent for engrams. #1489
* The Beta website is now updated automatically for every PR.
* If you're not logged in to the website, we show the login screen.
* Better error messages for when you have the wrong platform selected, plus the error doesn't cover the platform selector.
* Improved website compatibility with Firefox, Safari, and Edge.
* Many style fixes for Safari.
* Drag and drop is now supported on touch devices. Press and hold an item to drag it. #1499
* Armsday packages can no longer be dragged. #1512
* Add tags and notes to items! This has been in Beta forever but now it's official. Hit ? to see the keyboard shortcuts, and use "tag:" searches to find your tagged gear.
* Remove Materials Exchange from the beta.
* Vendors now show where they are, and are sorted better. All the cryptarchs now appear. Engrams waiting to be decrypted aren't shown in the vendor screen.
* Experimental iOS 9 Mobile Safari compatibility. May be removed in the future.
* Style updates to clean up DIM's look and make sure more screen space is being used for items.
* Gained the ability for us to fill in classified items, even if Bungie hasn't unclassified them. You still can't transfer them though.
* The "Hide Unfiltered Items while Filtering" preference now applies to vendor gear too. #1528
* When moving stacks of items through the popup, there are now buttons to max out the amount, and add and remove up to even stacks of items.
* Xur should disappear on Sundays again.

# 3.16.1

* Significantly increased the storage limit for tags and notes. It's still possible to go over (especially with long notes) but it should happen far less frequently - and it should notify you when it happens.

# 3.16.0

* Removed farming option to keep greens since they're disassembled by default now.
* Added stat search, for example: "stat:rof:>= 22"
* Fixed formatting for search loadouts when the search terms contain angle brackets.
* A new "Make room for Postmaster items" auto layout will clear out enough space on your character to pick up all the stuff you've accumulated at the Postmaster.
* Vendor items now explain what you need to do to get them.
* Xur looks like the other vendors, and correctly displays both heavies now.
* Compare tool styling updates.
* Compare tool shows attack/defense.
* In the compare tool, stats that are the same across all items are white instead of blue.
* There's now a picture of each item in the compare tool.
* Clicking the title of an item in the compare tool will scroll to that item and "pop" it so you know which one it is.
* Armor and items that don't match the equipping character will once again transfer in loadouts. You can still put multiple subclasses of the same damage type in a loadout.
* Empty space around talent grids has been eliminated.
* Memory of Felwinter's stat bar no longer overflows its container.

# 3.15.0

* Permit the same damage type of subclass in loadouts (#1067)
* Update record books to properly display time instead of a large number. (#1051)
* Moving an item into a full vault but an empty bucket (such as full General but the vault contains no Consumables) now works.
* Stacks of items are properly accounted for. They'll now combine as things are moved to make space - previously even a stack of 1 consumable would count as taking up the whole slot and would prevent a move of 2 more of that consumable.
* We now catch errors trying to move aside items and retry with a different item. You should see fewer failed moves!
* "Thrashing" in farming mode is fixed. When farming mode can't proceed (because moving anything off the character would result in something else being moved back on, because you're out of space), we now show a friendly info message. This message is throttled to show up no more than once a minute.
* Fixed a bug where a full vault would prevent farming mode from moving things to other characters.
* The move aside logic strongly prefers putting things on characters other than the original item's owner. This makes it much easier to move a bunch of stuff off of a character without other things bouncing right back in.
* Prefer putting engrams in the vault and not taking them out when choosing items to move aside.
* Farming mode now makes room to pick up artifacts, materials, and consumables.
* When making space in the "General" category or in Materials/Consumables buckets, we'll choose to move aside an item that can be combined with another stack somewhere without increasing the total number of stacks. This trends towards consolidation and can help free up a full vault, as well as getting rid of stray stacks.
* We swapped in "special ammo synth" and "primary ammo synth" instead of "motes of light" and "strange coins" for the farming mode quick gather buttons. They seemed more useful in the heat of battle.
* When dequipping an item, we try harder to find a good item to equip in its place. We also prefer replacing exotics with other exotics, and correctly handle The Life Exotic perk.
* Lots of new translations and localized strings.
* Vendors update when you reach a new level in their associated faction, or when you change faction alignment.
* Fixed a too-small perk selection box in the loadout builder, and properly handle when vendors are selling Memory of Felwinter.

# 3.14.1 (2016-12-06)

* Internationalization updates.
* Fix for Loadout Class Type bug.

# 3.14.0

* Compare Weapons and Armor side-by-side.
* Added `is:sublime` filter
* Added detailed information to the Trials of Osiris popup card.
* Added more detection for item years.
* The collapse button now no longer takes up the whole bucket height.
* Fixed marking which characters had access to vendor items.
* Fix tracking new items when the new-item shine is disabled.
* Added option to Farming Mode to not move weapons and armor to make space for engrams.
* About and Support pages are now translatable.
* Improved error handling and error messages.
* Vendors are collapsible.
* All vendor items (including duplicates with different rolls) will now show up.
* Added more translations.
* If you have more than one Memory of Felwinter, they are all excluded from loadout builder.
* Export correct quality rating for items in CSV.

# 3.13.0 (2016-10-31)

* The vendors page is back. It'll show all available vendors. It's now a lot faster, and combines vendor inventory across your characters. Consumables and Bounties are now shown. Item stats and quality will hopefully show up on 11/8.
* Loadout builder has option to load from equipped items.
* Added option to farm green engrams or not.
* When moving consumable stacks, you can now choose to fill up one stack's worth.
* Don't sort bounties (the API does not currently provide the in-game order.)
* Fix max-light rounding.
* Fix a bug in the new filters for source.
* Fix incognito mode launching
* More i18n.
* Classified items in the vault are now counted and shown.
* DIM is faster!
* Memory of Felwinter is now excluded from loadout builder by default.

# 3.11.1 (2016-10-04)

* Fixed an issue with farming mode where users without motes, 3oC, coins, or heavy could not use farming mode.
* Fixed an issue where classified items would not show up in the UI.

# 3.11.0 (2016-10-04)

##### New

* Added Quick Move items to farming mode.
* Farming mode now also moves glimmer items to vault.
* Added `is:inloadout` filter
* New filters: is:light, is:hasLight, is:weapon, is:armor, is:cosmetic, is:equipment, is:equippable, is:postmaster, is:inpostmaster, is:equipped, is:transferable, is:movable.
* New filters for items based on where they come from: is:year3, is:fwc, is:do, is:nm, is:speaker, is:variks, is:shipwright, is:vanguard, is:osiris, is:xur, is:shaxx, is:cq, is:eris, is:vanilla, is:trials, is:ib, is:qw, is:cd, is:srl, is:vog, is:ce, is:ttk, is:kf, is:roi, is:wotm, is:poe, is:coe, is:af.
* Added debug mode (ctrl+alt+shift+d) to view an item in the move-popup dialog.
* Added max light value to max light button in dropdown.
* Major loadout builder performance enhancements.
* Support rare (blue) items in loadout builder.

##### Tweaks

* Consumables and materials are now sorted by category.
* All other items in the General Bucket are sorted by Rarity.
* Move ornaments in between materials and emblems.
* Link to wiki for stat quality in the move-popup box.
* Full item details are shown in the move popup by default (they can still be turned off in settings).

##### Bugfixes

* Prevent double click to move item if loadout dialog is open.
* [#889](https://github.com/DestinyItemManager/DIM/issues/889) Fixed stats for Iron Banner and Trials of Osiris items.
* Fix infusion finder preview item not changing as you choose different fuel items. Also filter out year 1 items.
* Fix some green boots that would show up with a gold border.
* A bunch of consumables that can't be moved by the API (Treasure Keys, Splicer Keys, Wormsinger Runes, etc) now show up as non-transferable in DIM.
* Husk of the Pit will no longer be equipped by the Item Leveling loadout.
* Fixed equipping loadouts onto the current character from Loadout Builder.
* The default shader no longer counts as a duplicate item.
* DIM no longer tries to equip exotic faction class items where your character isn't aligned with the right faction.
* Fixed more cases where your loadouts wouldn't be applied because you already had an exotic equipped.
* Elemental Icons moved to bottom left to not cover the expansion symbol.
* Loadout builder no longer shows duplicate sets.
* Fix equip loadout builder equip to current character.

# 3.10.6 (2016-09-23)

* The DestinyTracker link in the item popup header now includes your perk rolls and selected perk. Share your roll easily!
* Fixed moving consumables in loadouts. Before, you would frequently get errors applying a loadout that included consumables. We also have a friendlier, more informative error message when you don't have enough of a consumable to fulfill your loadout.
* Fixed a bug where when moving stacks of items, the stack would disappear.
* The progress bar around the reputation diamonds is now more accurate.
* Enabled item quality.
* Item Quality is enabled by default for new installs.
* A new Record Books row in Progress has your Rise of Iron record book.
* Searches now work for all characters and the vault again.
* Can equip loadouts onto the current character from Loadout Builder.
* Added ability to feature toggle items between Beta + Release.

# 3.10.5

* Added Ornaments.

# 3.10.4

* We handle manifest download/cache errors better, by deleting the cached file and letting you retry.
* Date armor ratings end is on 9/20/2016 @ 2AM Pacific.
* Fixed issues with broken images by downloading from Bungie.net with https.
* Loadouts for multi-platform users will now save selected and equipped items for both platforms. Previously, when switching platforms, loadouts would remove items from the loadout for the opposite platform.

# 3.10.3

* Fixed a "move-canceled" message showing up sometimes when applying loadouts.
* Bugged items like Iron Shell no longer attempt to compute quality. They'll fix themselves when Bungie fixes them.
* Fixed "Aim assist" stat not showing up in CSV (and no stats showing up if your language wasn't English).
* We now catch manifest updates that don't update the manifest version - if you see broken images, try reloading DIM and it should pick up new info.
* Worked around a bug in the manifest data where Ornament nodes show up twice.
* DIM won't allow you to move rare Masks, because that'll destroy them.
* The "Random" auto loadout can now be un-done from the loadout menu.
* For non-variable items (emblems, shaders, ships, etc) in a loadout, DIM will use whichever copy is already on a character if it can, rather than moving a specific instance from another character.

# 3.10.2 (2016-09-10)

* Fixed error building talent grid for Hawkmoon.
* Don't attempt to build record books when advisors are not loaded.
* Dragged items now include their border and light level again.
* New-item overlays have been restored (enable in settings).
* Re-enable record book progress.
* Better handle errors when record book info isn't available.
* Show an error message if the manifest doesn't load.
* Fix an error when equipping loadouts.
* DIM usage tips will only show up once per session now. You can bring back previously hidden tips with a button in the settings page.

# 3.10.0

* Add ability to create loadouts by selecting sets of perks.
* [#823](https://github.com/DestinyItemManager/DIM/issues/823) Added 'current' property to stores.
* The DIM extension is now much smaller.
* DIM can now display item information in all supported Destiny languages. Choose your language in the settings then reload DIM.
* We now automatically pick up Destiny data updates, so DIM should work after patches without needing an update.
* The Reputation section should match the in-game logos better now.
* Disable new item overlays due to a bug.

# 3.9.2

* [#812](https://github.com/DestinyItemManager/DIM/issues/812) Removed rare masks from the items table used by the random item loadout.

# 3.9.1

* [#801](https://github.com/DestinyItemManager/DIM/issues/801) Resolved error with vendor page character sorting.
* [#792](https://github.com/DestinyItemManager/DIM/pull/792) Warning if user clicks on perks to notify them that they can only be changed in game.
* [#795](https://github.com/DestinyItemManager/DIM/pull/795) Updated strange coin icon for Xur.

# 3.9.0

* New glimmer-based filters, is:glimmeritem, is:glimmerboost, is:glimmersupply
* Add option for new item and its popup to be hidden
* Add ability to exclude items from loadout builder.
* Expand/collapse sections in DIM.
* Double clicking an item will equip it on the current character. 2x click on equipped, dequips.
* Show current vendor items being sold.
* Move popup won't pop up under the header anymore.
* If you have an open loadout, and you click "Create loadout", it switches to the new loadout now instead of leaving the previous loadout open.
* DIM is once again faster.
* The loadout editor won't stay visible when you change platforms.
* Fixed a lot of bugs that would show all your items as new.
* New-ness of items persists across reloads and syncs across your Chrome profile.
* New button to clear all new items. Keyboard shortcut is "x".
* Help dialog for keyboard shortcuts. Triggered with "?".
* When you have two characters of the same class, applying a loadout with a subclass will work all the time now.
* Item class requirements are part of the header ("Hunter Helmet") instead of in the stats area.
* You can search for the opposite of "is:" filters with "not:" filters. For example, "is:helmet not:hunter quality:>90".
* Clicking away from the Xur dialog will close any open item popups.
* Fixed an issue where you could not equip a loadout that included an exotic item when you already had an exotic equipped that was not going to be replaced by the loadout.
* Better handling of items with "The Life Exotic" perk.
* New aliases for rarity filters (is:white, is:green, is:blue, is:purple, is:yellow).
* An alternate option for the "Gather Engrams" loadout can exclude gathering exotic engrams.
* Removed popup notification for new items.
* #798 Keyword searches will now scan perk descriptions.
* #799 Randomize equipped items for current character. Don't look at us if you have to play a match using Thorn.

# 3.8.3

* Fix move popup not closing when drag-moving an item.
* Added ability to and filters for track or untrack quests and bounties.
* Fix issue where some sets would be missing from the loadout builder.
* Fixed #660 where postmaster items would not appear in the Postmaster section of DIM, ie Sterling Treasure after the reset.
* Fixed #697 where loadouts will no longer remove the loadouts for the opposite platform.
* Fix an issue where loadouts will not show any items, or transfer any items.
* Add option to show new item overlay animation

# 3.8.2

* Update filter list to include quality/percentage filters
* Add year column to CSV export scripts
* When you have filtered items with a search, you can select a new search loadout option in the loadout menu to transfer matching items.
* The screen no longer jumps around when clicking on items, and the item details popup should always be visible.
* Dialogs should be sized better now.
* Fix character order in move popup buttons.
* Restored the ability to set a maximum vault size. "Auto" (full width) is still an option, and is the default.
* Armor quality is shown in Xur, loadouts, and the infusion dialog if advanced stats is turned on.
* "Take" stackables works again.

# 3.8.1

* Added steps to Moments of Triumph popup (and other record books.)
* Fixed wobbly refresh icon.
* Fixed single item stat percentages.
* Fixed armor export script.
* Possible fix for loadout builder.

# 3.8.0

* Loadout builder redesign and major performance enchancements.
* Items in the postmaster now have quality ratings, can use the infusion fuel finder, show up in the infusion fuel finder, compare against currently equipped items, etc. They behave just like a normal item except you can't move them and they're in a different spot.
* The vault width preference has been removed - the vault now always takes up all the remaining space on the screen.
* Section headers don't repeat themselves anymore.
* Drop zones for items are larger.
* Returning from the min-max tool no longer greets you with a blank, item-less screen.
* Fixed a bug where loadouts were not properly restricted to the platform they were created for.
* Xur's menu item will properly disappear when he leaves for the week.
* New items are marked with a "shiny" animation, and there are notifications when new items appear.
* The loadout menu may expand to fill the height of the window, but no more. The scrollbar looks nicer too.
* Items can now be made larger (or smaller) in settings. Pick the perfect size for your screen!
* The item info popup has a new header design. Let us know what you think!
* Changing settings is faster.
* You can now download your weapon and armor data as spreadsheets for the true data nerds among us.
* The settings dialog is less spacious.
* Engrams and items in the postmaster can now be locked (and unlocked).
* The buttons on the move item popup are now grouped together by character.
* When the "Hide Unfiltered Items while Filtering" option is on, things look a lot nicer than they did.
* DIM is generally just a little bit snappier, especially when scrolling.
* Clicking the icon to open DIM will now switch to an active DIM tab if it's already running.
* Bungie.net will open in a new tab as a convenience for expired cookies.
* Items in the Postmaster are sorted by the order you got them, so you know what'll get bumped when your postmaster is full.
* Clicking the loadout builder button again, or the DIM logo, will take you back to the main screen.
* You may now order your characters by the reverse of the most recent, so the most recent character is next to the vault.

# 3.7.4

* Removed the option to hide or show the primary stat of items - it's always shown now.
* Add mode selection full/fast for users willing to wait for all best sets.
* Loadout menus are now scrollable for users with over 8 custom loadouts on a single character.
* Changing the character sort order now applies live, rather than requiring a refresh.
* Use most recently logged in player to start with loadout builder.
* Search queries will exclude the token `" and "` as some users were including that when chaining multiple filters.
* Fix UI issue on move popup dialog that had some numbers expanding outside the dialog.
* Consolidate beta icons to the icons folder.

# 3.7.3

* Fix rounding error that prevented some loadout sets from showing up.
* Added filter for quality rating, ex - quality:>90 or percentage:<=94

# 3.7.2

* Always show locked section in loadout builder.
* Fix NaN issue in loadout builder.
* Fix issues with 'create loadout' button in loadout builder.
* For item leveling don't prefer unlevelled equipped items on other characters.
* Various Loadout builder bug fixes and performance updates.

# 3.7.1

* Various Loadout builder bug fixes and performance updates.

# 3.7.0

* Added new armor/loadout tier builder.
* Fix for all numbers appearing red in comparison view.
* Updated to latest stat estimation formula.
* Use directive for percentage width.

# 3.6.5

* Fix an issue where warlocks would see loadouts for all the other classes.

# 3.6.2 & 3.6.3 (2016-05-23)

* Add warning if the lost items section of the postmaster has 20 items.
* Stat bars are more accurately sized.
* Add vendor progress
* Add prestige level with xp bar under characters to replace normal xp bar after level 40.
* It is no longer possible to choose column sizes that cause the vault to disappear.
* The Vault now has a character-style header, and can have loadouts applied to it. Full-ness of each vault is displayed below the vault header.
* New option to restore all the items that were in your inventory before applying a loadout, rather than just the equipped ones.
* You can now undo multiple loadouts, going backwards in time.

# 3.6.1

* Removed the "Only blues" option in the infusion fuel finder, because it wasn't necessary.
* Engram searches and the engram loadout features won't mistake Candy Engrams for real engrams.
* Items in the Postmaster include their type in the move popup, so they're easier to distinguish.
* Sometimes equipping loadouts would fail to equip one of your exotics. No more!
* Add an 'is:infusable' search filter.
* Add 'is:intellect', 'is:discipline', 'is:strength' search filters for armor.
* XP Progress on bar items

# 3.6.0 (2016-05-03)

* Bring back the infusion dialog as an Infusion Fuel Finder. It doesn't do as much as it used to, but now it's optimized for quickly finding eligable infusion items.
* Fix a bug where hovering over a drop zone with a consumable/material stack and waiting for the message to turn green still wouldn't trigger the partial move dialog.
* Added a new "Item Leveling" auto-loadout. This loadout finds items for you to dump XP into. It strongly favors locked items, and won't replace an incomplete item that you have equipped. Otherwise, it goes after items that already have the most XP (closest to completion), preferring exotics and legendaries if they are locked, and rares and legendaries if they're not locked (because you get more materials out of disassembling them that way).
* There's a new setting that will show elemental damage icons on your weapons. Elemental damage icons are now always shown in the title of the item popup.
* Elder's Sigil won't go above 100% completion for the score portion anymore.
* Added roll quality percentage indicator. You can now see how your intellect/discipline/strength stacks up against the maximum stat roll for your armor.
* DIM is smarter about what items it chooses to move aside, or to equip in the place of a dequipped item.
* Added a new "Gather Engrams" loadout that will pull all engrams to your character.

# 3.5.4

* We won't try to equip an item that is too high-level for your character when dequipping items.
* Fix a regression where subclasses wouldn't show up in Loadouts. They're still there, they just show up now!
* Fixed another bug that could prevent item popups from showing up.
* The vault can now be up to 12 items wide.
* Sterling Treasure, Junk Items, and SLR Record Book added to DIM.
* Manifest file updated.

# 3.5.3

* Fixed a bug that would prevent the loading of DIM if Spark of Light was in the postmaster.
* Fixed a bug that prevented the Xur dialog from rendering.

# 3.5.2

* Fix a bug where item details popups would show above the header.
* Fix showing Sterling Treasures in Messages.
* Better error handling when Bungie.net is down.
* Fix a bug where having items in the postmaster would confuse moves of the same item elsewhere.
* Fix a bug where item comparisons no longer worked.
* Added support for the classified shader "Walkabout".

# 3.5.1

* The Infusion Calculator has been removed, now that infusions are much more straightforward.
* Pressing the "i" key on the keyboard will toggle showing item details in the item popup.
* Add a menu item for when Xur is in town. This brings up a panel with Xur's wares, how much everything costs, how many strange coins you have, and lets you show the item details popup plus compare against any version of exotics you might already have to see if there's a better roll.

# 3.5 (2016-04-11)

* DIM will now go to great lengths to make sure your transfer will succeed, even if your target's inventory is full, or the vault is full. It does this by moving stuff aside to make space, automatically.
* Fixed a bug that would cause applying loadouts to fill up the vault and then fail.
* Fixed a bug where DIM would refuse to equip an exotic when dequipping something else, even if the exotic was OK to equip.
* When applying a loadout, DIM will now equip and dequip loadout items all at once, in order to speed up applying the loadout.
* The search box has a new style.
* Item moves and loadouts will now wait for each other, to prevent errors when they would collide. This means if you apply two loadouts, the second will wait for the first to complete before starting.
* Item details are now toggled by clicking the "i" icon on the item popup, rather than just by hovering over it.

# 3.4.1

* Bugfix to address an infinite loop while moving emotes.

# 3.4.0

* Moving and equipping items, especially many at a time (loadouts) is faster.
* When you save a loadout, it is now scoped to the platform it's created on, rather than applying across accounts. Loadouts created on one account used to show on both accounts, but wouldn't work on the wrong account.
* You can now move partial amounts of materials. There's a slider in the move popup, and holding "shift" or hovering over the drop area will pop up a dialog for draggers. You can choose to move more than one stack's worth of an item, up to the total amount on a character.
* New commands for materials to consolidate (move them all to this character) and distribute (divide evenly between all characters).
* Loadouts can now contain materials and consumables. Add or remove 5 at a time by holding shift while clicking. When the loadout is applied, we'll make sure your character has _at least_ that much of the consumable.
* Loadouts can now contain 10 weapons or armor of a single type, not just 9.
* When making space for a loadout, we'll prefer putting extra stuff in the vault rather than putting it on other characters. We'll also prefer moving aside non-equipped items of low rarity and light level.
* The is:engram search filter actually works.
* Fixed an error where DIM would not replace an equipped item with an instance of the same item hash. This would cause an error with loadouts and moving items. [448](https://github.com/DestinyItemManager/DIM/issues/448)
* Loadouts can now display more than one line of items, for you mega-loadout lovers.
* Items in the loadout editor are sorted according to your sort preference.

# 3.3.3 (2016-03-08)

* Infusion calculator performance enhancements
* Larger lock icon
* Completed segments of Intelligence, Discipline, and Strength are now colored orange.

# 3.3.2 (2016-03-04)

* If multiple items in the infusion calculator have the same light, but different XP completion percentage, favor suggesting the item with the least XP for infusion.
* Keyword search also searches perks on items.
* New search terms for is:engram, is:sword, is:artifact, is:ghost, is:consumable, is:material, etc.
* Items can be locked and unlocked by clicking the log icon next to their name.
* Display intellect/discipline/strength bars and cooldown for each character
* Loadouts have a "Save as New" button which will let you save your modified loadout as a new loadout without changing the loadout you started editing.
* Autocomplete for search filters.
* Comparing stats for armor now shows red and green better/worse bars correctly.
* Fixed showing magazine stat for weapons in the vault.
* Fixed infusion material cost for Ghosts and Artifacts (they cost motes of light).
* Fix a case where the item properties popup may be cut off above the top of the screen.
* Transfer/equip/dequip actions for edge cases will now succeed as expected without errors.
* Manifest file update.

# 3.3.1 (2016-02-19)

* Updated the manifest file.

# 3.3 (2016-02-15)

* Infusion auto calculator is much faster.
* Items in the infusion calculator don't grey out when a search is active anymore.
* Full cost of infusions is now shown, including exotic shards, weapon parts / armor materials, and glimmer.
* Show a better error message when trying to equip an item for the wrong class. Before it would say you weren't experienced enough.
* Add a button to the infusion calculator that moves the planned items to your character.
* Add a filter to the infusion calculator to limit the search to only rare (blue) items.
* The infusion auto calculator runs automatically, and now presents a list of different attack/defense values for you to choose from. Selecting one will show the best path to get to that light level.
* The infusion calculator greys out items that are already used or are too low light to use, rather than hiding them.
* The item move popup now has an entry for the infusion calculator, to make it easier to find.
* Hold Shift and click on items in the infusion calculator to prevent the calculator from using that item.
* If you have an exotic class item (with "The Life Exotic" perk) equipped, you can now equip another exotic without having the class item get automatically de-equipped. Previously, this worked only if you equipped the non-class-item exotic first.
* Armor, Artifacts, and Ghosts now show the difference in stats with your currently equipped item. Also, magazine/energy between swords and other heavy weapons compares correctly.
* The is:complete, is:incomplete, is:upgraded, is:xpincomplete, and is:xpcomplete search keywords all work again, and their meanings have been tweaked so they are all useful.
* The talent grid for an item are now shown in the item details, just like in the game, including XP per node.
* Subclasses show a talent grid as well!
* The item stats comparison will no longer be cleared if DIM reloads items while an item popup is open.
* Bounties and quests are now separated, and under their own "Progress" heading.
* Bounties, quests, and anything else that can have objectives (like test weapons and runes) now show their objectives and the progress towards them. As a result, completion percentages are also now accurate for those items.
* Descriptions are now shown for all items.
* Include hidden stats "Aim Assist" and "Equip Speed" for all weapons. You can still see all hidden stats by visiting DTR via the link at the top of item details.
* Weapon types are now included in their popup title.
* Removed Crimson Days theme. It will return.
* Fixed issue at starts up when DIM cannot resolve if the user is logged into Bungie.net.

# 3.2.3

* Updated Crimson Days Theme.
* Removed verge.js

# 3.2.2

* Updated Crimson Days Theme.

# 3.2.1 (2016-02-04)

* Crimson Days theme.
* Weapons and armor now show all activated perks (including scopes, etc), in the same order they are shown in the game.
* Only display the "more info" detail icon if there's something to show.
* If you try to move an item into a full inventory, we'll reload to see if you've already made space in the game, rather than failing the move immediately.
* The Infusion dialog now has a "Maximize Attack/Defense" button that figures out how to get the highest stats with the fewest number of infusions.
* You can now create a loadout based on what you've got equipped by selecting "From Equipped" in the "Create Loadout" menu item.
* After applying a loadout, a new pseudo-loadout called "Before 'Your Loadout'" appears that will put back the items you had equipped.

# 3.2

* In the "Loadouts" dropdown is a new "Maximize Light" auto-loadout that does what it says, pulling items from all your characters and the vault in order to maximize your character's light.
* Lots of performance improvements! Loading DIM, refreshing, moving items, and searching should all be faster.
* DIM will now refresh immediately when you switch back to its tab, or come back from screensaver, etc. It won't automatically update when it's in the background anymore. It still periodically updates itself when it is the focused tab.
* New "is:year1" and "is:year2" search filters.
* Artifacts now have the right class type (hunter, titan, etc).
* The reload and settings icons are easier to hit (remember you can also hit "R" to reload.
* The move popup closes immediately when you select a move, rather than waiting for the move to start.
* New sort option of "rarity, then primary stat".<|MERGE_RESOLUTION|>--- conflicted
+++ resolved
@@ -1,10 +1,8 @@
 # Next
 
-<<<<<<< HEAD
 * Updated notification style. You can still click the notification to dismiss it.
-=======
+
 # 5.14.0 (2019-02-10)
->>>>>>> 8d79d19d
 
 # 5.13.0 (2019-02-03)
 
