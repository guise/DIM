--- conflicted
+++ resolved
@@ -1,13 +1,10 @@
 # Next
 
-<<<<<<< HEAD
 * Collection exotics are no longer duplicated. They are also sorted by name.
 * Updated max power to 380.
 * Vendors and collections will no longer show items exclusive to platforms other than the current account's platform.
 * Fix masterworks not showing as masterworks.
-=======
 * Set the max base power depending on which DLC you own.
->>>>>>> b65eb1a1
 
 # 4.51.2 (2018-05-09)
 
