# Next

<<<<<<< HEAD
* Fix mobile store pager width
=======
# 4.25.1

* Added Net Neutrality popup.
>>>>>>> 7e8a7e36

# 4.25.0

# 4.24.1

# 4.24.0

* Bungie has reduced the throttling delay for moving items, so you may once again move items quickly.

# 4.23.0

# 4.22.0

* Add a 'bulk tag' button to the search filter.
* Add basepower: filter and is:goldborder filter.
* Fix filtering in D1.
* Add a button to clear the current search.
* Fix moving partial stacks of items.
* Fixed "transfer items" in the Infusion Fuel Finder.
* Giving hints about the community's favorite plugs on D2 items.

# 4.21.0

* Community reviews (for weapons and armor) are in for Destiny 2 inventory.
* Charting weapon reviews.
* Fixed the shadow under the sticky characters bar on Chrome.
* Add an option to farming mode that stashes reputation items in the vault.
* Add a new smart loadout to gather reputation items for redemption.
* Scroll the loadout drawer on mobile.
* Show character level progression under level 20 for D2.
* Stacks of three or more rare mods now have a yellow border

# 4.20.1

* Fixed an error when trying to space to move items.

# 4.20.0

* Sort consumables, mods, and shaders in a more useful way (generally grouping same type together, alphabetical for shaders).
* Show the hidden recoil direction stat.
* Link to DestinyDB in your language instead of always English.
* Updated documentation for search filters.
* Fixed logic that makes room for items when your vault is full for D2.

# 4.19.2

* Keyword searchs now also search on mod subtitles, so `is:modifications helmet void` will bring only Helmet Mods for Void subclass.
* Add Iron Banner reputation.

# 4.19.1

* Fix landscape orientation not working on mobile.
* Fix D1 stats in loadout builder and loadout editor.

# 4.19.0

* Added `stack:` to search filters for easier maintenance of modifications.
* Add missing type filters for D2 (try `is:modifications`)!
* Bring back keyboard shortcuts for tagging (hit ? to see them all).
* The "Max Light" calculation is even more accurate now.
* Added `PowerMod` column to CSV export indicating whether or not a weapon or piece of armor has a power mod
* Support sorting by base power.
* Hide "split" and "take" button for D2 consumables.
* OK really really fix the vault count.
* Fix showing item popup for some D1 items.
* Changed how we do Google Drive log-in - it should be smoother on mobile.
* Completed objectives will now show as "complete".
* Bring back the yellow triangle for current character on mobile.
* Updated `is:dupelower` search filter for items to tie break by primary stat.

# 4.18.0

* Updated `is:dupelower` search filter for items with the same/no power level.
* Fix some issues with Google Drive that might lead to lost data.
* Really fix vault counts this time!

# 4.17.0

* Fix bug that prevented pinned apps in iOS from authenticating with Bungie.net.

# 4.16.2

* Added `is:dupelower` to search filters for easier trashing.
* Added missing factions to the reputation section for Faction Rally.
* Fix in infusion calculator to correctly consider +5 mod
* Fix for CSV export (e.g.: First In, Last Out in 2 columns)

# 4.16.1

* Bugfixes for iOS 10.0 - 10.2.

# 4.16.0

* Added item type sort to settings group items by type (e.g. all Sniper Rifles together).
* Reputation emblems are the same size as items now, however you have item size set.
* Shaders show up in an item's mods now.
* Transfering search loadouts is more reliable.
* Fixed a serious bug with storage that may have deleted your tags and notes. It's fixed now, but hopefully you had a backup...
* Highlight mods that increase an item's power with a gold border. New 'is:powermod' search keyword can find them all.
* Phone mode should trigger even on really big phones.
* More places can be pressed to show a tooltip.
* Fixed showing quality for D1 items.
* D2 subclasses are diamonds instead of squares.
* Max Base Power, Mobility, Resilience, and Recovery are now shown for each character.
* Legendary shards have the right icon now.
* Fix newly created loadouts showing no items.
* Inventory (mods, shaders, and consumables) in your vault now show up separated into the vault, and you can transfer them to and from the vault.
* Search keywords are now case-insensitive.
* You can now lock and unlock D2 items.
* Equipping an exotic emote won't unequip your exotic sparrow and vice versa.
* Item popups aren't weirdly tall on Firefox anymore.
* Armor stats now match the order in the game.
* Infusion calculator now always gives you the full value of your infusion.
* Show a warning that your max light may be wrong if you have classified items.
* CSV export for D2 weapons and armor is back.
* Add text search for mods and perks.
* Add "Random Loadout" to D2. You gotta find it though...

# 4.15.0

* D2 items with objectives now show them, and quests + milestones are displayed for your characters.
* Custom loadouts return for D2.
* D2 items now display their perks and mods.
* DIM won't log you out if you've been idle too long.
* Swipe left or right anywhere on the page in mobile mode to switch characters.
* If you have lots of inventory, it won't make the page scroll anymore.
* Power level will update when you change equipment again.
* Searches will stay searched when you reload info.
* Max light loadout won't try to use two exotics.
* Farming mode looks better on mobile.
* If you're viewing a non-current character in mobile, it won't mess up on reload anymore.
* You can tag and write notes on classified items to help remember which they are.
* The Infusion Fuel Finder is back for D2.
* The "Max Light" calculation is more accurate now.
* Mods now show more detail about what they do.

# 4.14.0

* Added back in Repuation for D2.
* Max Light Loadout, Make Room for Postmaster, Farming Mode, and Search Loadout are all reenabled for D2.
* Classified items can be transferred!
* Fixed search filters for D2.
* Show hidden stats on D2 items.
* D2 inventory (mods, shaders, etc) now take the full width of the screen.

# 4.13.0

* DIM will remember whether you last used D2 or D1.
* Lots of DIM functionality is back for D2.
* We now highlight the perks from high community reviews that you don't have selected.

# 4.12.0

* Early Destiny 2 support! We have really basic support for your Destiny 2 characters. Select your D2 account from the dropdown on the right. This support was built before we even got to start playing, so expect some rough edges.
* There's a new phone-optimized display for your inventory. See one character at a time, with larger items. Swipe between characters by dragging the character header directly.
* Info popups aren't gigantic on mobile anymore.
* Fix a case where changes to preferences may not be saved.

# 4.11.0

* Fix a case where DIM wouldn't work because auth tokens had expired.

# 4.10.0

* You can flag reviews for being offensive or arguing or whatever. Be helpful but also be nice.
* Remove the browser compatibility warning for Opera and prerelease Chrome versions.

# 4.9.0

* No changes!

# 4.8.0

* No changes!

# 4.7.0

* Made loadout builder talent grids tiny again.
* If you autocomplete the entire filter name and hit enter, it will no longer hang the browser.
* Updated the About page and FAQ.
* Fixed a case where DIM would fail to load the latest version, or would load to a blank page unless force-reloaded.
* Added some helpful info for cases where DIM might fail to load or auth with Bungie.net.
* Added a warning when your browser is not supported by DIM.
* DIM no longer supports iOS 9.

# 4.6.0

* Fix a bug where the popup for Xur items was below Xur's own popup.
* Hiding community rating for items with only one (non-highlighted) review.
* The first item in the search autocompleter is once again selected automatically.
* If you don't have the vault width set to "auto", the inventory is once again centered.

# 4.5.0

* Added "reviewcount" filter to filter on the number of reviews on an item.
* Fix slight horizontal scroll on inventory view.
* On mobile, tapping outside of dialogs and dropdowns to dismiss them now works.
* The item detail popup now does a better job of fitting itself onto the screen - it may appear to the left or right of an item now!
* Press on a talent grid node to read its description. The same goes for the stats under your character.
* Subclasses now have the correct elemental type in their header color.
* Drag and drop should be much smoother now.
* You can select Destiny 2 accounts from the account dropdown now - but won't do much until Destiny 2 is released and we have a chance to update DIM to support it!

# 4.4.0

* New filters for ornaments - is:ornament, is:ornamentmissing, is:ornamentunlocked
* Fixed a bug where item data would not respect your language settings.
* Weapon reviews now show up immediately, and can be edited.
  - If you have been less than friendly, now would be a very good time to edit yourself and put a better foot forward.
* Sorting reviews to support edits and highlighted reviews.
* Logging out now brings you to Bungie's auth page, where you can choose to change account or not.
* Fixed "Clear New Items" not working.
* Adjusted the UI a bunch to make it work better on mobile. Just a start - there's still a long way to go.
* The announcement about DIM being a website won't show more than once per app session.
* Google Drive syncing is a bit smoother.
* Fixed a case where you couldn't create a new class-specific loadout.
* On Firefox, the new-item shines don't extend past the item anymore.
* Do a better job of refreshing your authentication credentials - before, we'd sometimes show errors for a few minutes after you'd used DIM for a while.
* The filters help page has been localalized.
* Separate the light: and level: filters. level now returns items matching required item level, light returns items matching the light level.

# 4.3.0

* DIM is now just a website - the extension now just sends you to our website. This gives us one, more cross-platform, place to focus on and enables features we couldn't do with just an extension. Don't forget to import your data from the storage page!
* Scrolling should be smoother overall.
* Vendor weapons now show reviews.
* Add a "sort by name" option for item sorting.
* In Google Chrome (and the next version of Firefox), your local DIM data won't be deleted by the browser in low storage situations if you visit DIM frequently.
* Ratings will no longer disappear from the item details popup the second time it is shown.
* Info popups should do a better job of hiding when you ask them to hide.

# 4.2.4

* Work around a Chrome bug that marked the extension as "corrupted".

# 4.2.3

* Fix log out button.
* Put back the accidentally removed hotkeys for setting tags on items.
* Fixed some visual goofs on Firefox.
* Fix a case where DIM would never finish loading.

# 4.2.2

* Fix DIM being invisible on Firefox
* Fix a case where DIM would never finish loading.
* Put back the accidentally removed hotkeys for setting tags on items.

# 4.2.1

* Actually turn on Google Drive in prod.

# 4.2.0

* Exclude all variants of 'Husk of the Pit' from 'Item Leveling' loadout.
* Add a new storage page (under the floppy disk icon) for managing your DIM data. Import and export to a file, and set up Google Drive storage to sync across machines (website only). You can import your data from the Chrome extension into the website from this page as well.
* The settings page has been cleaned up and reworded.
* Added missing Trials emblems and shaders to the is:trials search.
* DIM should look more like an app if you add it to your home screen on Android.
* DIM will show service alerts from Bungie.

# 4.1.2

* Add a "Log Out" button in settings.

# 4.1.1

* Fixed changelog popup too large to close.

# 4.1.0

* Fixed the logic for deciding which items can be tagged.
* Fix "Make room for postmaster".
* Record books have been moved out of the inventory into their own page. Get a better look at your records, collapse old books, and narrow records down to only those left to complete.
* Fix changing new-item shine, item quality display, and show elemental damage icon preferences. They should apply immediately now, without a reload.x
* Localization updates.
* Fixed objective text in the record book floating above stuff.
* Fixed displaying record objectives that are time-based as time instead of just a number of seconds.
* When pinned to the iOS home screen, DIM now looks more like a regular browser than an app. The upside is you can now actually authorize it when it's pinned!
* Loadouts with a complete set of equipped armor now include a stat bar that will tell you the stat tiers of the equipped loadout pieces.
* Loadouts with non-equipping items now won't *de-equip* those items if they're already equipped. #1567
* The count of items in your loadout is now more accurate.
* DIM is now better at figuring out which platforms you have Destiny accounts on.
* DIM is faster!
* Added Age of Triumph filters is:aot and is:triumph
* Add gunsmith filter is:gunsmith
* Updated filters to remove common items for specific filters (e.g. is:wotm no longer shows exotic items from xur, engrams, and planetary materials)
* Loadout Builder's equip button now operates on the selected character, not your last-played character.
* Loadout Builder no longer has equip and create loadout buttons for loadouts that include vendor items.
* Loadout Builder is faster.
* DIM has a new logo!
* Elemental damage color has been moved to a triangle in the upper-left corner of your weapon.
* See community weapon ratings in DIM, and submit your own! Weapon ratings can be turned on in Settings, and will show up on your individual weapons as well as in the details popup. You can submit your own reviews - each review is specific to the weapon roll you're looking at, so you know whether you've got the god roll.

# v3.17.1

* Fixed a bug with the display of the amount selection controls in the move popup for stackable items.
* Localization updates
* Moved the "VCR" controls for stackable item amount selection to their own row.

# 3.17.0

* Fixed the perk selection in Loadout Builder. #1453
* Integrated Trials-centric weapon reviews (and the ability to rate your own gear (and make comments about your gear)).  Done in conjunction with destinytracker.com.
* Fixed the logic for artifact bonuses to compute the right number. #1477
* Restore some missing images from our build system changes.
* Don't allow engrams to be tagged. #1478
* Add home screen icons (and Safari tab icons, and Windows tile icons) for the website.
* Fixed "is:locked" filters to be consistent for engrams. #1489
* The Beta website is now updated automatically for every PR.
* If you're not logged in to the website, we show the login screen.
* Better error messages for when you have the wrong platform selected, plus the error doesn't cover the platform selector.
* Improved website compatibility with Firefox, Safari, and Edge.
* Many style fixes for Safari.
* Drag and drop is now supported on touch devices. Press and hold an item to drag it. #1499
* Armsday packages can no longer be dragged. #1512
* Add tags and notes to items! This has been in Beta forever but now it's official. Hit ? to see the keyboard shortcuts, and use "tag:" searches to find your tagged gear.
* Remove Materials Exchange from the beta.
* Vendors now show where they are, and are sorted better. All the cryptarchs now appear. Engrams waiting to be decrypted aren't shown in the vendor screen.
* Experimental iOS 9 Mobile Safari compatibility. May be removed in the future.
* Style updates to clean up DIM's look and make sure more screen space is being used for items.
* Gained the ability for us to fill in classified items, even if Bungie hasn't unclassified them. You still can't transfer them though.
* The "Hide Unfiltered Items while Filtering" preference now applies to vendor gear too. #1528
* When moving stacks of items through the popup, there are now buttons to max out the amount, and add and remove up to even stacks of items.
* Xur should disappear on Sundays again.

# 3.16.1

* Significantly increased the storage limit for tags and notes. It's still possible to go over (especially with long notes) but it should happen far less frequently - and it should notify you when it happens.

# 3.16.0

* Removed farming option to keep greens since they're disassembled by default now.
* Added stat search, for example: "stat:rof:>= 22"
* Fixed formatting for search loadouts when the search terms contain angle brackets.
* A new "Make room for Postmaster items" auto layout will clear out enough space on your character to pick up all the stuff you've accumulated at the Postmaster.
* Vendor items now explain what you need to do to get them.
* Xur looks like the other vendors, and correctly displays both heavies now.
* Compare tool styling updates.
* Compare tool shows attack/defense.
* In the compare tool, stats that are the same across all items are white instead of blue.
* There's now a picture of each item in the compare tool.
* Clicking the title of an item in the compare tool will scroll to that item and "pop" it so you know which one it is.
* Armor and items that don't match the equipping character will once again transfer in loadouts. You can still put multiple subclasses of the same damage type in a loadout.
* Empty space around talent grids has been eliminated.
* Memory of Felwinter's stat bar no longer overflows its container.

# 3.15.0

* Permit the same damage type of subclass in loadouts (#1067)
* Update record books to properly display time instead of a large number. (#1051)
* Moving an item into a full vault but an empty bucket (such as full General but the vault contains no Consumables) now works.
* Stacks of items are properly accounted for. They'll now combine as things are moved to make space - previously even a stack of 1 consumable would count as taking up the whole slot and would prevent a move of 2 more of that consumable.
* We now catch errors trying to move aside items and retry with a different item. You should see fewer failed moves!
* "Thrashing" in farming mode is fixed. When farming mode can't proceed (because moving anything off the character would result in something else being moved back on, because you're out of space), we now show a friendly info message. This message is throttled to show up no more than once a minute.
* Fixed a bug where a full vault would prevent farming mode from moving things to other characters.
* The move aside logic strongly prefers putting things on characters other than the original item's owner. This makes it much easier to move a bunch of stuff off of a character without other things bouncing right back in.
* Prefer putting engrams in the vault and not taking them out when choosing items to move aside.
* Farming mode now makes room to pick up artifacts, materials, and consumables.
* When making space in the "General" category or in Materials/Consumables buckets, we'll choose to move aside an item that can be combined with another stack somewhere without increasing the total number of stacks. This trends towards consolidation and can help free up a full vault, as well as getting rid of stray stacks.
* We swapped in "special ammo synth" and "primary ammo synth" instead of "motes of light" and "strange coins" for the farming mode quick gather buttons. They seemed more useful in the heat of battle.
* When dequipping an item, we try harder to find a good item to equip in its place. We also prefer replacing exotics with other exotics, and correctly handle The Life Exotic perk.
* Lots of new translations and localized strings.
* Vendors update when you reach a new level in their associated faction, or when you change faction alignment.
* Fixed a too-small perk selection box in the loadout builder, and properly handle when vendors are selling Memory of Felwinter.

# 3.14.1

* Internationaliztion updates.
* Fix for Loadout Class Type bug.

# 3.14.0

* Compare Weapons and Armor side-by-side.
* Added `is:sublime` filter
* Added detailed information to the Trials of Osiris popup card.
* Added more detection for item years.
* The collapse button now no longer takes up the whole bucket height.
* Fixed marking which characters had access to vendor items.
* Fix tracking new items when the new-item shine is disabled.
* Added option to Farming Mode to not move weapons and armor to make space for engrams.
* About and Support pages are now translatable.
* Improved error handling and error messages.
* Vendors are collapsible.
* All vendor items (including duplicates with different rolls) will now show up.
* Added more translations.
* If you have more than one Memory of Felwinter, they are all excluded from loadout builder.
* Export correct quality rating for items in CSV.

# 3.13.0

* The vendors page is back. It'll show all available vendors. It's now a lot faster, and combines vendor inventory across your characters. Consumables and Bounties are now shown. Item stats and quality will hopefully show up on 11/8.
* Loadout builder has option to load from equipped items.
* Added option to farm green engrams or not.
* When moving consumable stacks, you can now choose to fill up one stack's worth.
* Don't sort bounties (the API does not currently provide the in-game order.)
* Fix max-light rounding.
* Fix a bug in the new filters for source.
* Fix incognito mode launching
* More i18n.
* Classified items in the vault are now counted and shown.
* DIM is faster!
* Memory of Felwinter is now excluded from loadout builder by default.

# 3.11.1

* Fixed an issue with farming mode where users without motes, 3oC, coins, or heavy could not use farming mode.
* Fixed an issue where classified items would not show up in the UI.

# 3.11.0

##### New
* Added Quick Move items to farming mode.
* Farming mode now also moves glimmer items to vault.
* Added `is:inloadout` filter
* New filters: is:light, is:hasLight, is:weapon, is:armor, is:cosmetic, is:equipment, is:equippable, is:postmaster, is:inpostmaster, is:equipped, is:transferable, is:movable.
* New filters for items based on where they come from: is:year3, is:fwc, is:do, is:nm, is:speaker, is:variks, is:shipwright, is:vanguard, is:osiris, is:xur, is:shaxx, is:cq, is:eris, is:vanilla, is:trials, is:ib, is:qw, is:cd, is:srl, is:vog, is:ce, is:ttk, is:kf, is:roi, is:wotm, is:poe, is:coe, is:af.
* Added debug mode (ctrl+alt+shift+d) to view an item in the move-popup dialog.
* Added max light value to max light button in dropdown.
* Major loadout builder performance enhancements.
* Support rare (blue) items in loadout builder.

##### Tweaks
* Consumables and materials are now sorted by category.
* All other items in the General Bucket are sorted by Rarity.
* Move ornaments inbetween materials and emblems.
* Link to wiki for stat quality in the move-popup box.
* Full item details are shown in the move popup by default (they can still be turned off in settings).

##### Bugfixes
* Prevent double click to move item if loadout dialog is open.
* [#889](https://github.com/DestinyItemManager/DIM/issues/889) Fixed stats for Iron Banner and Trials of Osiris items.
* Fix infusion finder preview item not changing as you choose different fuel items. Also filter out year 1 items.
* Fix some green boots that would show up with a gold border.
* A bunch of consumables that can't be moved by the API (Treasure Keys, Splicer Keys, Wormsinger Runes, etc) now show up as non-transferable in DIM.
* Husk of the Pit will no longer be equipped by the Item Leveling loadout.
* Fixed equipping loadouts onto the current character from Loadout Builder.
* The default shader no longer counts as a duplicate item.
* DIM no longer tries to equip exotic faction class items where your character isn't aligned with the right faction.
* Fixed more cases where your loadouts wouldn't be applied because you already had an exotic equipped.
* Elemental Icons moved to bottom left to not cover the expansion symbol.
* Loadout builder no longer shows duplicate sets.
* Fix equip loadout builder equip to current character.

# 3.10.6

* The DestinyTracker link in the item popup header now includes your perk rolls and selected perk. Share your roll easily!
* Fixed moving consumables in loadouts. Before, you would frequently get errors applying a loadout that included consumables. We also have a friendlier, more informative error message when you don't have enough of a consumable to fulfill your loadout.
* Fixed a bug where when moving stacks of items, the stack would disappear.
* The progress bar around the reputation diamonds is now more accurate.
* Enabled item quality.
* Item Quality is enabled by default for new installs.
* A new Record Books row in Progress has your Rise of Iron record book.
* Searches now work for all characters and the vault again.
* Can equip loadouts onto the current character from Loadout Builder.
* Added ability to feature toggle items between Beta + Release.

# 3.10.5

* Added Ornaments.

# 3.10.4

* We handle manifest download/cache errors better, by deleting the cached file and letting you retry.
* Date armor ratings end is on 9/20/2016 @ 2AM Pacific.
* Fixed issues with broken images by downloading from Bungie.net with https.
* Loadouts for multi-platform users will now save selected and equipped items for both platforms.  Previously, when switching platforms, loadouts would remove items from the loadout for the opposite platform.

# 3.10.3

* Fixed a "move-canceled" message showing up sometimes when applying loadouts.
* Bugged items like Iron Shell no longer attempt to compute quality. They'll fix themselves when Bungie fixes them.
* Fixed "Aim assist" stat not showing up in CSV (and no stats showing up if your language wasn't English).
* We now catch manifest updates that don't update the manifest version - if you see broken images, try reloading DIM and it should pick up new info.
* Worked around a bug in the manifest data where Ornamenent nodes show up twice.
* DIM won't allow you to move rare Masks, because that'll destroy them.
* The "Random" auto loadout can now be un-done from the loadout menu.
* For non-variable items (emblems, shaders, ships, etc) in a loadout, DIM will use whichever copy is already on a character if it can, rather than moving a specific instance from another character.

# 3.10.2

* Fixed error building talent grid for Hawkmoon.
* Don't attempt to build record books when advisors are not loaded.
* Dragged items now include their border and light level again.
* New-item overlays have been restored (enable in settings).
* Reenable record book progress.
* Better handle errors when record book info isn't available.
* Show an error message if the manifest doesn't load.
* Fix an error when equipping loadouts.
* DIM usage tips will only show up once per session now. You can bring back previously hidden tips with a button in the settings page.

# 3.10.0

* Add ability to create loadouts by selecting sets of perks.
* [#823](https://github.com/DestinyItemManager/DIM/issues/823) Added 'current' property to stores.
* The DIM extension is now much smaller.
* DIM can now display item information in all supported Destiny languages. Choose your language in the settings then reload DIM.
* We now automatically pick up Destiny data updates, so DIM should work after patches without needing an update.
* The Reputation section should match the in-game logos better now.
* Disable new item overlays due to a bug.

# 3.9.2

* [#812](https://github.com/DestinyItemManager/DIM/issues/812) Removed rare masks from the items table used by the random item loadout.

# 3.9.1

* [#801](https://github.com/DestinyItemManager/DIM/issues/801) Resolved error with vendor page character sorting.
* [#792](https://github.com/DestinyItemManager/DIM/pull/792) Warning if user clicks on perks to notify them that they can only be changed in game.
* [#795](https://github.com/DestinyItemManager/DIM/pull/795) Updated strange coin icon for Xur.

# 3.9.0

* New glimmer-based filters, is:glimmeritem, is:glimmerboost, is:glimmersupply
* Add option for new item and its popup to be hidden
* Add ability to exclude items from loadout builder.
* Expand/collapse sections in DIM.
* Double clicking an item will equip it on the current character. 2x click on equipped, dequips.
* Show current vendor items being sold.
* Move popup won't pop up under the header anymore.
* If you have an open loadout, and you click "Create loadout", it switches to the new loadout now instead of leaving the previous loadout open.
* DIM is once again faster.
* The loadout editor won't stay visible when you change platforms.
* Fixed a lot of bugs that would show all your items as new.
* New-ness of items persists across reloads and syncs across your Chrome profile.
* New button to clear all new items. Keyboard shortcut is "x".
* Help dialog for keyboard shortcuts. Triggered with "?".
* When you have two characters of the same class, applying a loadout with a subclass will work all the time now.
* Item class requirements are part of the header ("Hunter Helmet") instead of in the stats area.
* You can search for the opposite of "is:" filters with "not:" filters. For example, "is:helmet not:hunter quality:>90".
* Clicking away from the Xur dialog will close any open item popups.
* Fixed an issue where you could not equip a loadout that included an exotic item when you already had an exotic equipped that was not going to be replaced by the loadout.
* Better handling of items with "The Life Exotic" perk.
* New aliases for rarity filters (is:white, is:green, is:blue, is:purple, is:yellow).
* An alternate option for the "Gather Engrams" loadout can exclude gathering exotic engrams.
* Removed popup notification for new items.
* #798 Keyword searches will now scan perk descriptions.
* #799 Randomize equipped items for current character. Don't look at us if you have to play a match using Thorn.

# 3.8.3

* Fix move popup not closing when drag-moving an item.
* Added ability to and filters for track or untracking quests and bounties.
* Fix issue where some sets would be missing from the loadout builder.
* Fixed #660 where postmaster items would not appear in the Postmaster section of DIM, ie Sterling Treasure after the reset.
* Fixed #697 where loadouts will no longer remove the loadouts for the opposite platform.
* Fix an issue where loadouts will not show any items, or transfer any items.
* Add option to show new item overlay animation

# 3.8.2

* Update filter list to include quality/percentage filters
* Add year column to CSV export scripts
* When you have filtered items with a search, you can select a new search loadout option in the loadout menu to transfer matching items.
* The screen no longer jumps around when clicking on items, and the item details popup should always be visible.
* Dialogs should be sized better now.
* Fix character order in move popup buttons.
* Restored the ability to set a maximum vault size. "Auto" (full width) is still an option, and is the default.
* Armor quality is shown in Xur, loadouts, and the infusion dialog if advanced stats is turned on.
* "Take" stackables works again.

# 3.8.1

* Added steps to Moments of Triumph popup (and other record books.)
* Fixed wobbly refresh icon.
* Fixed single item stat percentages.
* Fixed armor export script.
* Possible fix for loadout builder.

# 3.8.0

* Loadout builder redesign and major performance enchancements.
* Items in the postmaster now have quality ratings, can use the infusion fuel finder, show up in the infusion fuel finder, compare against currently equipped items, etc. They behave just like a normal item except you can't move them and they're in a different spot.
* The vault width preference has been removed - the vault now always takes up all the remaining space on the screen.
* Section headers don't repeat themselves anymore.
* Drop zones for items are larger.
* Returning from the min-max tool no longer greets you with a blank, item-less screen.
* Fixed a bug where loadouts were not properly restricted to the platform they were created for.
* Xur's menu item will properly disappear when he leaves for the week.
* New items are marked with a "shiny" animation, and there are notifications when new items appear.
* The loadout menu may expand to fill the height of the window, but no more. The scrollbar looks nicer too.
* Items can now be made larger (or smaller) in settings. Pick the perfect size for your screen!
* The item info popup has a new header design. Let us know what you think!
* Changing settings is faster.
* You can now download your weapon and armor data as spreadsheets for the true data nerds among us.
* The settings dialog is less spacious.
* Engrams and items in the postmaster can now be locked (and unlocked).
* The buttons on the move item popup are now grouped together by character.
* When the "Hide Unfiltered Items while Filtering" option is on, things look a lot nicer than they did.
* DIM is generally just a little bit snappier, especially when scrolling.
* Clicking the icon to open DIM will now switch to an active DIM tab if it's already running.
* Bungie.net will open in a new tab as a convenience for expired cookies.
* Items in the Postmaster are sorted by the order you got them, so you know what'll get bumped when your postmaster is full.
* Clicking the loadout builder button again, or the DIM logo, will take you back to the main screen.
* You may now order your characters by the reverse of the most recent, so the most recent character is next to the vault.

# 3.7.4

* Removed the option to hide or show the primary stat of items - it's always shown now.
* Add mode selection full/fast for users willing to wait for all best sets.
* Loadout menus are now scrollable for users with over 8 custom loadouts on a single character.
* Changing the character sort order now applies live, rather than requiring a refresh.
* Use most recently logged in player to start with loadout builder.
* Search queries will exclude the token `" and "` as some users were including that when chaining multiple filters.
* Fix UI issue on move popup dialog that had some numbers expanding outside the dialog.
* Consolidate beta icons to the icons folder.

# 3.7.3

* Fix rounding error that prevented some loadout sets from showing up.
* Added filter for quality rating, ex - quality:>90 or percentage:<=94

# 3.7.2

* Always show locked section in loadout builder.
* Fix NaN issue in loadout builder.
* Fix issues with 'create loadout' button in loadout builder.
* For item lvling dont prefer unlvled equiped items on other characters.
* Various Loadout builder bug fixes and performance updates.

# 3.7.1

* Various Loadout builder bug fixes and performance updates.

# 3.7.0

* Added new armor/loadout tier builder.
* Fix for all numbers appearing red in comparison view.
* Updated to latest stat estimation forumla.
* Use directive for percentage width.

# 3.6.5

* Fix an issue where warlocks would see loadouts for all the other classes.

# 3.6.2 & 3.6.3

* Add warning if the lost items section of the postmaster has 20 items.
* Stat bars are more accurately sized.
* Add vendor progress
* Add prestige level with xp bar under characters to replace normal xp bar after level 40.
* It is no longer possible to choose column sizes that cause the vault to disappear.
* The Vault now has a character-style header, and can have loadouts applied to it. Full-ness of each vault is displayed below the vault header.
* New option to restore all the items that were in your inventory before applying a loadout, rather than just the equipped ones.
* You can now undo multiple loadouts, going backwards in time.

# 3.6.1

* Removed the "Only blues" option in the infusion fuel finder, because it wasn't necessary.
* Engram searches and the engram loadout features won't mistake Candy Engrams for real engrams.
* Items in the Postmaster include their type in the move popup, so they're easier to distinguish.
* Sometimes equipping loadouts would fail to equip one of your exotics. No more!
* Add an 'is:infusable' search filter.
* Add 'is:intellect', 'is:discipline', 'is:strength' search filters for armor.
* XP Progress on bar items

# 3.6.0

* Bring back the infusion dialog as an Infusion Fuel Finder. It doesn't do as much as it used to, but now it's optimized for quickly finding eligable infusion items.
* Fix a bug where hovering over a drop zone with a consumable/material stack and waiting for the message to turn green still wouldn't trigger the partial move dialog.
* Added a new "Item Leveling" auto-loadout. This loadout finds items for you to dump XP into. It strongly favors locked items, and won't replace an incomplete item that you have equipped. Otherwise, it goes after items that already have the most XP (closest to completion), preferring exotics and legendaries if they are locked, and rares and legendaries if they're not locked (because you get more materials out of disassembling them that way).
* There's a new setting that will show elemental damage icons on your weapons. Elemental damage icons are now always shown in the title of the item popup.
* Elder's Sigil won't go above 100% completion for the score portion anymore.
* Added roll quality percentage indicator. You can now see how your intellect/discipline/strength stacks up against the maximum stat roll for your armor.
* DIM is smarter about what items it chooses to move aside, or to equip in the place of a dequipped item.
* Added a new "Gather Engrams" loadout that will pull all engrams to your character.

# 3.5.4

* We won't try to equip an item that is too high-level for your character when dequipping items.
* Fix a regression where subclasses wouldn't show up in Loadouts. They're still there, they just show up now!
* Fixed another bug that could prevent item popups from showing up.
* The vault can now be up to 12 items wide.
* Sterling Treasure, Junk Items, and SLR Record Book added to DIM.
* Manifest file updated.

# 3.5.3

* Fixed a bug that would prevent the loading of DIM if Spark of Light was in the postmaster.
* Fixed a bug that prevented the Xur dialog from rendering.

# 3.5.2

* Fix a bug where item details popups would show above the header.
* Fix showing Sterling Treasures in Messages.
* Better error handling when Bungie.net is down.
* Fix a bug where having items in the postmaster would confuse moves of the same item elsewhere.
* Fix a bug where item comparisons no longer worked.
* Added support for the classified shader "Walkabout".

# 3.5.1

* The Infusion Calculator has been removed, now that infusions are much more straightforward.
* Pressing the "i" key on the keyboard will toggle showing item details in the item popup.
* Add a menu item for when Xur is in town. This brings up a panel with Xur's wares, how much everything costs, how many strange coins you have, and lets you show the item details popup plus compare against any version of exotics you might already have to see if there's a better roll.

# 3.5

* DIM will now go to great lengths to make sure your transfer will succeed, even if your target's inventory is full, or the vault is full. It does this by moving stuff aside to make space, automatically.
* Fixed a bug that would cause applying loadouts to fill up the vault and then fail.
* Fixed a bug where DIM would refuse to equip an exotic when dequipping something else, even if the exotic was OK to equip.
* When applying a loadout, DIM will now equip and dequip loadout items all at once, in order to speed up applying the loadout.
* The search box has a new style.
* Item moves and loadouts will now wait for each other, to prevent errors when they would collide. This means if you apply two loadouts, the second will wait for the first to complete before starting.
* Item details are now toggled by clicking the "i" icon on the item popup, rather than just by hovering over it.

# 3.4.1

* Bugfix to address an infinite loop while moving emotes.

# 3.4.0

* Moving and equipping items, especially many at a time (loadouts) is faster.
* When you save a loadout, it is now scoped to the platform it's created on, rather than applying across accounts. Loadouts created on one account used to show on both accounts, but wouldn't work on the wrong account.
* You can now move partial amounts of materials. There's a slider in the move popup, and holding "shift" or hovering over the drop area will pop up a dialog for draggers. You can choose to move more than one stack's worth of an item, up to the total amount on a character.
* New commands for materials to consolidate (move them all to this character) and distribute (divide evenly between all characters).
* Loadouts can now contain materials and consumables. Add or remove 5 at a time by holding shift while clicking. When the loadout is applied, we'll make sure your character has *at least* that much of the consumable.
* Loadouts can now contain 10 weapons or armor of a single type, not just 9.
* When making space for a loadout, we'll prefer putting extra stuff in the vault rather than putting it on other characters. We'll also prefer moving aside non-equipped items of low rarity and light level.
* The is:engram search filter actually works.
* Fixed an error where DIM would not replace an equipped item with an instance of the same item hash. This would cause an error with loadouts and moving items. [448](https://github.com/DestinyItemManager/DIM/issues/448)
* Loadouts can now display more than one line of items, for you mega-loadout lovers.
* Items in the loadout editor are sorted according to your sort preference.

# 3.3.3

* Infusion calculator performance enhancements
* Larger lock icon
* Completed segments of Intelligence, Discipline, and Strength are now colored orange.

# 3.3.2

* If multiple items in the infusion calculator have the same light, but different XP completion percentage, favor suggesting the item with the least XP for infusion.
* Keyword search also searches perks on items.
* New search terms for is:engram, is:sword, is:artifact, is:ghost, is:consumable, is:material, etc.
* Items can be locked and unlocked by clicking the log icon next to their name.
* Display intellect/discipline/strength bars and cooldown for each character
* Loadouts have a "Save as New" button which will let you save your modified loadout as a new loadout without changing the loadout you started editing.
* Autocomplete for search filters.
* Comparing stats for armor now shows red and green better/worse bars correctly.
* Fixed showing magazine stat for weapons in the vault.
* Fixed infusion material cost for Ghosts and Artifacts (they cost motes of light).
* Fix a case where the item properties popup may be cut off above the top of the screen.
* Transfer/equip/dequip actions for edge cases will now succeed as expected without errors.
* Manifest file update.

# 3.3.1

* Updated the manifest file.

# 3.3

* Infusion auto calculator is much faster.
* Items in the infusion calculator don't grey out when a search is active anymore.
* Full cost of infusions is now shown, including exotic shards, weapon parts / armor materials, and glimmer.
* Show a better error message when trying to equip an item for the wrong class. Before it would say you weren't experienced enough.
* Add a button to the infusion calculator that moves the planned items to your character.
* Add a filter to the infusion calculator to limit the search to only rare (blue) items.
* The infusion auto calculator runs automatically, and now presents a list of different attack/defense values for you to choose from. Selecting one will show the best path to get to that light level.
* The infusion calculator greys out items that are already used or are too low light to use, rather than hiding them.
* The item move popup now has an entry for the infusion calculator, to make it easier to find.
* Hold Shift and click on items in the infusion calculator to prevent the calculator from using that item.
* If you have an exotic class item (with "The Life Exotic" perk) equipped, you can now equip another exotic without having the class item get automatically de-equipped. Previously, this worked only if you equipped the non-class-item exotic first.
* Armor, Artifacts, and Ghosts now show the difference in stats with your currently equipped item. Also, magazine/energy between swords and other heavy weapons compares correctly.
* The is:complete, is:incomplete, is:upgraded, is:xpincomplete, and is:xpcomplete search keywords all work again, and their meanings have been tweaked so they are all useful.
* The talent grid for an item are now shown in the item details, just like in the game, including XP per node.
* Subclasses show a talent grid as well!
* The item stats comparison will no longer be cleared if DIM reloads items while an item popup is open.
* Bounties and quests are now separated, and under their own "Progress" heading.
* Bounties, quests, and anything else that can have objectives (like test weapons and runes) now show their objectives and the progress towards them. As a result, completion percentages are also now accurate for those items.
* Descriptions are now shown for all items.
* Include hidden stats "Aim Assist" and "Equip Speed" for all weapons. You can still see all hidden stats by visiting DTR via the link at the top of item details.
* Weapon types are now included in their popup title.
* Removed Crimson Days theme.  It will return.
* Fixed issue at starts up when DIM cannot resolve if the user is logged into Bungie.net.

# 3.2.3

* Updated Crimson Days Theme.
* Removed verge.js

# 3.2.2

* Updated Crimson Days Theme.

# 3.2.1

* Crimson Days theme.
* Weapons and armor now show all activated perks (including scopes, etc), in the same order they are shown in the game.
* Only display the "more info" detail icon if there's something to show.
* If you try to move an item into a full inventory, we'll reload to see if you've already made space in the game, rather than failing the move immediately.
* The Infusion dialog now has a "Maximize Attack/Defense" button that figures out how to get the highest stats with the fewest number of infusions.
* You can now create a loadout based on what you've got equipped by selecting "From Equipped" in the "Create Loadout" menu item.
* After applying a loadout, a new pseudo-loadout called "Before 'Your Loadout'" appears that will put back the items you had equipped.

# 3.2

* In the "Loadouts" dropdown is a new "Maximize Light" auto-loadout that does what it says, pulling items from all your characters and the vault in order to maximize your character's light.
* Lots of performance improvements! Loading DIM, refreshing, moving items, and searching should all be faster.
* DIM will now refresh immediately when you switch back to its tab, or come back from screensaver, etc. It won't automatically update when it's in the background anymore. It still periodically updates itself when it is the focused tab.
* New "is:year1" and "is:year2" search filters.
* Artifacts now have the right class type (hunter, titan, etc).
* The reload and settings icons are easier to hit (remember you can also hit "R" to reload.
* The move popup closes immediately when you select a move, rather than waiting for the move to start.
* New sort option of "rarity, then primary stat".<|MERGE_RESOLUTION|>--- conflicted
+++ resolved
@@ -1,12 +1,10 @@
 # Next
 
-<<<<<<< HEAD
 * Fix mobile store pager width
-=======
+
 # 4.25.1
 
 * Added Net Neutrality popup.
->>>>>>> 7e8a7e36
 
 # 4.25.0
 
