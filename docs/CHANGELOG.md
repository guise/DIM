## Next

<<<<<<< HEAD
* Catalyst progress shows up in the item popup for exotic weapons that still need their catalyst finished.
=======
* Firefox users should notice fewer cases where their data is out of sync with the game.
* DIM will warn you if you have DIM Sync off and try to save Loadouts or Tags that could be lost without DIM Sync.
>>>>>>> 7932e316

## 7.39.1 <span class="changelog-date">(2022-10-18)</span>

* You can now undo and redo changes to loadouts while editing them.
* Fix for an error displaying new vendor inventories when definitions are still old.
* Fix the Progress page's event section to properly detect the new Festival of the Lost event card.
* Removed a now-unnecessary workaround for incorrect subclass ability colors.

## 7.39.0 <span class="changelog-date">(2022-10-16)</span>

* Added `is:armorintrinsic` to find Artifice Armor, armor with seasonal perks, etc.
* Compare suggestion buttons now offer comparison to similar armor intrinsics.
* Added perks to Light.gg links. See your weapon's popularity rating without having to reselect its perks.
* Vendor items now show pattern unlock progress.
* Removed the "streak" boxes from Trials rank.
* Added browser info on the About page

## 7.38.0 <span class="changelog-date">(2022-10-09)</span>

### Beta Only

* Added an experimental Loadout Optimizer setting that automatically adds +10 and +5 stat mods to hit specified stat minimums.

## 7.37.0 <span class="changelog-date">(2022-10-02)</span>

* Add `foundry` search term. Try `foundry:hakke` for all your items brought to you by Hakke.

## 7.36.0 <span class="changelog-date">(2022-09-25)</span>

## 7.35.0 <span class="changelog-date">(2022-09-18)</span>

* Fixed an issue where emblems that were not transferrable across characters were being shown in the loadout drawer.
* DIM now identifies more intrinsic breakers, added `breaker:any`

## 7.34.0 <span class="changelog-date">(2022-09-11)</span>

* Season of Plunder Star Chart upgrades are now shown in the right order on the Vendors page.

## 7.33.0 <span class="changelog-date">(2022-09-04)</span>

* Progress page now correctly classifies the Star Chart weekly challenge as a powerful reward source instead of a pinnacle.
* Visual adjustments to power level tooltips.
* Loadout Optimizer is now aware of King's Fall mods.
* Deprecated mods no longer appear in the Seasonal Artifact preview.
* Made an experimental change to how we sequence Bungie.net API calls that may make their performance more consistent.

## 7.32.0 <span class="changelog-date">(2022-08-28)</span>

* If the DIM API is down and you have pending updates, DIM will load correctly instead of spinning forever. We also do a better job of keeping changes you make while the API is down.
* If the DIM API is not returning some info (e.g. searches), we'll fall back to your locally cached data instead of wiping it out.
* Updating/overwriting a Loadout using Loadout Optimizer's "Compare Loadout" button will now correctly remove the placeholders for armor equipped in the Loadout that no longer exists.
* The item sort for Weapon Damage Type and Armor Element Type are now separate.
* Epic Games accounts should display properly in the menu.
* The loadout name editor will no longer offer system autocomplete.
* Fixed the subclass colors for arc subclass mods.

## 7.31.1 <span class="changelog-date">(2022-08-23)</span>

## 7.31.0 <span class="changelog-date">(2022-08-21)</span>

* Fixed Loadouts trying to clear Solstice sockets and Strip Sockets trying to remove Festival of the Lost helmet ornaments.
* Tooltips have been adjusted further. They now have more spacing around content, rounded corners and improved contrast.

## 7.30.0 <span class="changelog-date">(2022-08-14)</span>

* Tooltips have been redesigned:
  * They now use a darker color scheme that fits in better with the rest of DIM.
  * Perk and mod tooltips for enhanced weapon traits and Exotic catalysts have unique styles to help them stand out.
  * The energy cost of armor mods is displayed within tooltips.
* Fixed an issue where the energy meter on Ghosts was not displaying the amount of energy that had been used by inserted mods.
* Solar class ability and jump icons have had their colors adjusted to match other solar abilities (we couldn't handle it anymore).

## 7.29.1 <span class="changelog-date">(2022-08-07)</span>

* Fix a bug where you couldn't edit a search query from the middle.

## 7.29.0 <span class="changelog-date">(2022-08-07)</span>

* Fixed Armory perk grid showing arbitrary wish list thumbs, and fixed Collections offering wish list notes for unrelated weapons.
* Collections items will now be recognized as craftable. Try the search filter `is:craftable -is:patternunlocked` on the Records page to list craftable weapons you still need to unlock the pattern for, and click the weapons to see your pattern progress.
* When prioritizing where to place other Arc armor mods, DIM Loadout Mod assignment will now try to activate the secondary perks of all types of Arc Charged With Light mods.
* Fixed the "Remove other mods" toggle in Loadouts resetting when saving the Loadout as "Any Class".
* Fixed missing element icons in the Triage pane.
* Added a "Strip Sockets" search action to remove shaders, ornaments, weapon, armor, and artifact mods. This is available from the advanced actions dropdown to the right of the search field. Search for targeted items first, then choose what to remove.
* Eliminated an unnecessary 10 second pause when loading DIM if the DIM Sync service is down.
* Fixed search filter string disappearing when rotating or majorly resizing the DIM window.
* Integration for the [DIM Stream Deck extension](https://dim-stream-deck.netlify.app/) is now available outside DIM Beta.
* Fixed an issue with saving/syncing the Farming Mode slot count setting.
* Fixed a crash and improved the accuracy of the Loadout Optimizer's mod assignment behavior.

### Beta Only

* Added warnings about potential data loss when you save tags, notes, and loadouts but have DIM Sync off.
* Added an info bar when DIM Sync is not able to talk to the server.

## 7.28.0 <span class="changelog-date">(2022-07-31)</span>

* Hid Solstice armor rerolling sockets from Loadout Optimizer too.

## 7.27.0 <span class="changelog-date">(2022-07-24)</span>

## 7.26.1 <span class="changelog-date">(2022-07-23)</span>

* Added Solstice event challenges to the Progress page.

## 7.26.0 <span class="changelog-date">(2022-07-17)</span>

* Worked around a Bungie.net API bug where Vanguard reset count was reported under Strange Favor (Dares of Eternity) instead.
* DIM now has direct support for the [DIM Stream Deck extension](https://dim-stream-deck.netlify.app/). If you have a Stream Deck you can install this plugin and then enable the connection from DIM's settings to control DIM from your Stream Deck. Please note that the plugin is neither written by nor supported by the DIM team.

## 7.25.0 <span class="changelog-date">(2022-07-10)</span>

## 7.24.0 <span class="changelog-date">(2022-07-03)</span>

* Weapon perks now include community-sourced weapon and armor perk descriptions courtesy of [Clarity](https://d2clarity.page.link/websiteDIM) and [Pip1n's Destiny Data Compendium](https://docs.google.com/spreadsheets/d/1WaxvbLx7UoSZaBqdFr1u32F2uWVLo-CJunJB4nlGUE4/htmlview?pru=AAABe9E7ngw*TxEsfbPsk5ukmr0FbZfK8w#). These can be disabled in settings.
* DIM will now auto refresh while you're playing the game. You'll see a green dot when DIM notices you're online - if you're online and it doesn't notice, try refreshing manually by clicking the refresh icon or hitting the R key.
* If you have a title equipped on your character, it will replace your character's race in the character headers.
* Fixed a crash when trying to assign deprecated Combat Style mods.
* The "Move other items away" loadout toggle no longer clears ghosts, ships, or sparrows.
* Added filter for enhanced perks.

### Beta Only

* We have enabled experimental direct support for the [DIM Stream Deck extension](https://dim-stream-deck.netlify.app/). If you have a Stream Deck you can install this plugin and then enable the connection from DIM's settings to control DIM from your Stream Deck. Please note that the plugin is neither written by nor supported by the DIM team. **If you had installed the old Stream Deck Chrome extension, you need to uninstall it, or DIM will act weird (popups closing, etc).**

## 7.23.2 <span class="changelog-date">(2022-06-29)</span>

* Fixed an issue where fashion mods would not display in loadouts.
* Fixed the element icon displaying below the energy number in Compare.
* Somewhat worked around an issue with Bungie.net where on refresh you would see an older version of your inventory.
* Fixed the crafted weapon level progress bar going missing with some Operating System languages.
* Perk and mod tooltips should contain fewer duplicate lines of text.
* Exotic catalyst requirements are now hidden on tooltips if the catalyst is complete.
* Fixed an issue where stat modifications from Exotic catalysts were being displayed when the catalyst was incomplete.

### Beta Only

* Community-sourced perk descriptions have been made more visually distinct.

## 7.23.1 <span class="changelog-date">(2022-06-27)</span>

* Fix missing icons in the subclass and mod menus.

## 7.23.0 <span class="changelog-date">(2022-06-26)</span>

* The links on the top of the page will now show for narrower screens. All links are always available in the menu.
* Improved performance of switching characters and opening item picker or search results on iOS. Something had gotten slower with Safari in one of the recent iOS updates, so we had to do a lot of work to get back to a responsive UI.
* Fixed the tooltip in the mod assignment page not showing the correct energy usage.

## 7.22.0 <span class="changelog-date">(2022-06-19)</span>

* Fixed a rare edge case where Loadout Optimizer would miss certain valid elemental mod assignments with locked armor energy types.
* When moving multiple items, DIM will transfer them in a more consistent order e.g. Kinetic weapons are moved before Heavy weapons, helmets before chest armor etc.
* Fixed Organizer redundantly showing enhanced weapon intrinsics in multiple columns.
* Vendor items once again show wish list thumbsup icons.
* Weapon attunement and leveling progress now shows a single digit of additional precision.

## 7.21.0 <span class="changelog-date">(2022-06-12)</span>

* The [DIM User Guide](https://github.com/DestinyItemManager/DIM/wiki) has moved back to GitHub from Fandom, so you can read about DIM without intrusive ads.
* When making automatic moves, DIM will always avoid filling in your last open Consumables slot. An item can still be manually moved into your character's pockets as the 50th consumable.
* Loadout Optimizer will now suggest class items with an elemental affinity matching the mods even when allowing changes to elemental affinity.
* Fixed an issue where the item popup could appear partly offscreen.
* Items sorted by tag will re-sort themselves immediately after their tag changes.
* DIM now loads full inventory information on load and doesn't require an inventory refresh for certain info including crafting status.

### Beta Only

* Weapon perks now include community-sourced weapon and armor perk descriptions courtesy of [Clarity](https://d2clarity.page.link/websiteDIM) and [Pip1n's Destiny Data Compendium](https://docs.google.com/spreadsheets/d/1WaxvbLx7UoSZaBqdFr1u32F2uWVLo-CJunJB4nlGUE4/htmlview?pru=AAABe9E7ngw*TxEsfbPsk5ukmr0FbZfK8w#). These can be disabled in settings.

## 7.20.1 <span class="changelog-date">(2022-06-06)</span>

* Fixed some items showing the wrong popup.

## 7.20.0 <span class="changelog-date">(2022-06-05)</span>

* The top level comment of a saved search filter is now displayed separately from the filter query.
* Support for new loot: `source:duality` and `source:haunted`.
* Little clearer warning when you have hidden a major section of your inventory.
* Moved the currencies (glimmer, legendary shards, etc) from the "Armor" tab to the "Inventory" tab on mobile, and also included them in the material counts sheet (accessible from Vault header dropdown).

## 7.19.0 <span class="changelog-date">(2022-05-29)</span>

* Enhanced intrinsics on crafted weapons are now treated as a masterwork internally. As a result, you can use e.g. `is:crafted -masterwork:any` to find crafted weapons without an enhanced intrinsic. The golden border additionally requires two enhanced traits, just like in-game.
* Resonant Element search filters such as `deepsight:ruinous` have been removed as these currencies are now deprecated.
* Selected Super ability is now displayed on Solar subclass icons.
* Features around managing crafting patterns:
  * Items that have a pattern to unlock will show the progress to that pattern in the item popup - even on items that do not have deepsight resonance.
  * Items that can be attuned to make progress in unlocking a pattern have a little triangle on the bottom right of their tile to set them apart.
  * Search filter `deepsight:pattern` finds those items.
  * The search `is:patternunlocked` finds items where the pattern for that item has already been unlocked (whether or not that item is crafted).
  * Don't forget that `is:craftable` highlights any items that can be crafted.
* Fixed Triage tab's similar items search for slug Shotguns.

## 7.18.1 <span class="changelog-date">(2022-05-24)</span>

* Added seasonal info for Season of the Haunted and fixed some bugs with new items.
* Loadouts with a Solar subclass will automatically be upgraded to Solar 3.0.
* Show Airborne Effectiveness stat on weapons.

## 7.18.0 <span class="changelog-date">(2022-05-22)</span>

* In Loadout Optimizer, the option to lock Masterworked armor to its current element has been replaced with an option to lock the element on armor equipped in other DIM Loadouts.
  * The Witch Queen had reduced the cost of changing the element on a fully masterworked armor piece to 10,000-20,000 Glimmer and one Upgrade Module, making it cheaper than changing the element on a not fully masterworked armor piece.
  * Selecting this option means Loadout Optimizer will suggest changes to armor elements as needed but avoid breaking other Loadouts where mod assignments rely on particular elements.
  * Clicking the "Optimize Armor" button in a Loadout to open Loadout Optimizer excludes this Loadout from consideration because you're actually looking to make changes to this Loadout.
* Loadouts list opened from Vault emblem now won't erroneously warn that Loadouts with subclasses or emblems are missing items.

## 7.17.0 <span class="changelog-date">(2022-05-15)</span>

* Fixed Organizer not showing some legendary armor intrinsic perks.
* Fixed a glitch in Loadout Optimizer where legendary armor intrinsic perks could be clicked to lock that piece as an exotic.
* Fixed double zeroes on armor in Compare.
* Fixed bad stat coloring in Compare when stats are more than 100 points apart (this only really affected power level).
* Popups and tooltips are a bit snappier.
* The close button in the Armory view (click an item's title) no longer overlaps the scrollbar.
* Inventory size stat no longer shows on any item - it used to show on Bows only.

## 7.16.1 <span class="changelog-date">(2022-05-09)</span>

* Fix "lower is better" stats not being masterworked gold in the item popup.

## 7.16.0 <span class="changelog-date">(2022-05-08)</span>

* Stat bonuses granted to crafted weapons by an enhanced intrinsic are now distinguished in the stat bars similarly to masterwork effects.
* Make sure DIM displays the scoring thresholds on the Shoot To Score quest.
* The recoil direction stat has been tweaked to show a much wider spread as the recoil stat value decreases.

## 7.15.0 <span class="changelog-date">(2022-05-01)</span>

## 7.14.1 <span class="changelog-date">(2022-04-26)</span>

* Reverted Deepsight workaround, so weapon attunement displays correctly.

### Beta Only

* Enabled the Triage tab of the item popup. Find some information here to help decide if an item is worth keeping. Let us know what helps and what could help more!

## 7.14.0 <span class="changelog-date">(2022-04-24)</span>

* Work around an issue where Bungie.net is not highlighting completed Deepsight weapons.

## 7.13.0 <span class="changelog-date">(2022-04-17)</span>

* If an armor piece doesn't have enough mod slots to fit the requested mods (e.g. three resist mods but no artifice chest piece), DIM will notice this earlier and show them as unassigned in the Show Mod Placement menu.
* Added text labels to "icon-only" columns (lock icon, power icon, etc.) in dropdowns on the Organizer page. Only show label in dropdowns, columns show icon only.
* Echo of Persistence Void Fragment now indicates that it has a stat penalty depending on the Guardian class.
* We no longer auto-refresh inventory if you "overfill" a bucket, as refreshing too quickly was returning out-of-date info from Bungie.net and making items appear to "revert" to an earlier location. Make sure to refresh manually if DIM is getting out of sync with the game state.
* Using the Mod Picker to edit loadout mods should now correctly show all picked mods.
* Selecting a different weapon masterwork tier for previewing should now correctly preview the final value of the changed stat in the masterwork picker.
* Fixed a case where the "Gift of the Lighthouse" item might be in your inventory but not show up in DIM. Allowed some items with missing names to appear in your inventory.

## 7.12.0 <span class="changelog-date">(2022-04-10)</span>

* If a wish list contains only non-enhanced perks, DIM will mark a roll as matching if it has the Enhanced versions of those perks.
* Fixed a rare edge case where Loadout Optimizer would not consider legendary armor if you own an exotic with strictly better stats.
* Glaive symbol now shows up in bounties, challenges, etc.
* `is:extraperk` filter finds weapons with additional toggleable perks, from pinnacle activities and Umbral Focusing.
* Fixed perk grouping for some perk-only wish lists.
* Armory wish list view now shows perks, magazines, barrels, etc. in a similar order to the in-game view.
* Re-added the D2Gunsmith link to the weapons armory page.
* `memento:any`, `memento:nightfall` etc. filters find crafted weapons with a memento inserted.

## 7.11.0 <span class="changelog-date">(2022-04-03)</span>

* The Item Popup's header now opens the Armory view when clicked, and has some cursor/link styling as a reminder.
* Deprecated Black Armory Radiance slots are now hidden, to make space for other weapon data.
* Material Counts tooltip now fits onscreen better on desktop. On mobile, it's available under the banner dropdown of the Vault inventory page.
* Wishlist combinations now collapse themselves into manageable groups in the Armory view.
* Enhanced Elemental Capacitor no longer adds all its stat bonuses to weapons on which it's selected.
* Fynch rank is now showing the correct number on the Vendors page.
* Fixed loadouts with Void 3.0 subclasses accidentally including empty fragment or aspect sockets.
* Fixed loadouts failing to remove mods from some armor or inadvertently changing the Aeon sect mod.
* Invalid search terms no longer cause the entire search to match every item.
* Searches do better with quoted strings, and allow for escaping quotes in strings (e.g. `"My \"Cool\" Loadout"`)
* Item moves are better about allowing a move if you really have space on a character, even if DIM hasn't refreshed its view of inventory. That said, DIM will always work best when its view of your inventory is up to date, so continue to refresh data after deleting items in game. DIM will now refresh automatically if we "overfill" a bucket because clearly we're out of date in that circumstance.
* Mod Picker will now properly register Shadowkeep Nightmare Mods as activity mods.
* Selected Super ability is now displayed on Void and Stasis subclass icons.
* Mod position selector avoids invalid sockets a little better.

## 7.10.0 <span class="changelog-date">(2022-03-27)</span>

* Dragging horizontally on items in Compare will scroll the list - even on iOS.
* Mobile users can now access Material Counts under the banner dropdown of the Vault inventory page.
* In the Armory and Collection views, craftable weapons now show their required Weapon Level in their tooltip.
* DIM should no longer get visually mangled by Android's auto-dark-mode.
* Fixed an incorrect item count in non-English inventory searches.
* Try a little harder to re-fetch item definitions data, if Bungie.net sends back an invalid response.
* Searches that can't be saved (because they're too long, or invalid) won't show a save ⭐️ button.
* Search filters can contain comments. Only the top level comment gets saved. e.g. `/* My Cool Search */ is:handcannon perkname:firefly`.
* Loadouts
  * The loadout search field has been moved to the top of the loadout menu, which should prevent iOS from going crazy. Filtering loadouts hides the other buttons as well.
  * Sharing a loadout now shows an explanation of what's being shared.
  * Fixed the loadout drawer not opening when "+ Create Loadout" is selected from the vault.
  * Fixed "Fill from Equipped" going a little overboard on what it tried to add to the loadout, and spamming notifications.

## 7.9.0 <span class="changelog-date">(2022-03-20)</span>

* When loading your inventory, DIM now alerts you if your items might be misplaced, affecting your drops' Power Level.
* New inventory sorting options. Check [Settings](/settings) to view and rearrange your sort strategy.
  * Reverse the order of any individual sorting method.
  * Sort items by whether they are crafted, and whether they have Deepsight Attunement available.
* Fix organizer stats header alignment
* Added Vow of the Disciple raid mods to Loadout Optimizer and search filters.
* Deepsight weapons' attunement progress is now shown on the item popup. Tap and hold, or hover the progress bar to see extractable Resonant Elements.
* Fixed some weird spacing in the item popup perk list when a gun could but doesn't have an origin perk.
* The Progress page properly distinguishes between +1 and +2 pinnacles.

## 7.8.3 <span class="changelog-date">(2022-03-15)</span>

* Fixed loadout search filter to include notes

## 7.8.2 <span class="changelog-date">(2022-03-14)</span>

## 7.8.1 <span class="changelog-date">(2022-03-14)</span>

## 7.8.1 <span class="changelog-date">(2022-03-14)</span>

* Fixed D1 loadout editor not appearing.
* Fixed loadout editor not disappearing after saving/deleting.

## 7.8.1 <span class="changelog-date">(2022-03-13)</span>

* Assume armor masterwork and lock armor energy options will now be saved correctly when saving a loadout from the Loadout Optimizer and loaded correctly when Optimizing Armor.
* Obsolete consumable mods hidden in the Vault are now detected. They should show up on the Inventory page, and DIM should count vault space more accurately.
* Prevent iOS from popping up the keyboard automatically so often.
* Prevent crafting socket from showing up in the Armory.
* Clearer, prettier Enhanced Perk icons.
* Raid crafting materials are now included in the currency counter. Tap and hold, or hover, the consumables count in the vault header to check them.
* Many fixes for how classified items show up, and how they count toward the power level of each Guardian class. Can't see these fixes now, but maybe next time there's a new Raid.
* New search support for `source:vow` (Vow of the Disciple) and `source:grasp` (Grasp of Avarice) and `season:16`.

## 7.8.0 <span class="changelog-date">(2022-03-06)</span>

### Changes

* The "Pull From Postmaster" button no longer requires a second tap to confirm. For those who dislike this button, it may be removed entirely via a setting in the Settings page.
* Removed D2Gunsmith link from the item details popup while they work on revamping the site for all the new changes.
* Removed the `level:` filter for D2 accounts, as Guardians no longer have a Level and items no longer require one.
* Season of the Risen War Table Upgrades are now in the right order and show their acquired status.
* Loadout Optimizer Mod picker will now correctly update when switching between mod slots without closing Mod Picker.
* Loadout Optimizer now correctly takes Echo of Persistence's class-specific stat reductions into account when generating sets.
* The "Kinetic Slot" icon in Compare sheet now looks different from the "Kinetic Damage" icon.
* Added `catalyst:` filter which accepts the following parameters `missing`, `complete`, and `incomplete`.

### Features

* `is:wishlistunknown` highlights items that have no rolls in the currently loaded wishlist.
* When you have 10 or more loadouts, a search box will appear in the Inventory page loadout dropdown, allowing you to search names just like on the Loadouts page.
* The Item Feed is available on both desktop and mobile. It shows your gear in the order it dropped, and gives you quick controls to tag incoming loot. Click on the item tile to get the full item popup.
  * Item Feed also got better at identifying relevant weapon perks.
  * Tagging an item from the Item Feed also marks it as not-new.
  * Items can be dragged out of the feed into inventory locations (or into the loadout editor).
* We have brand new Loadout Editor! Check it out from the character menu or the Loadouts page.
  * The layout mirrors the Loadout page's new design which has clear areas for different types of items. Each section also has a menu of additional actions like re-syncing from your currently equipped items, or clearing out a whole section.
  * As part of this change, we're removing support for "multi-class" loadouts. Loadouts will either be tied to one class, or can be toggled to "Any Class". "Any Class" loadouts cannot contain Subclass, Armor, or Fashion. If you edit an existing "Any Class" loadout and save it, those items will be removed unless you turn off "Any Class".
  * Double-click items to toggle between equipped and unequipped instead of single clicking. We'll be continuing to improve how you choose items and specify whether they're equipped in the future.
  * A new setting allows you to clear out all other mods from your armor when applying a loadout. This works even if you've chosen no mods in your loadout, so you can make a "Reset mods" loadout.
  * With this new design we have space to add even more loadout editing tools over the next few seasons.
  * The loadout editor stays open if you navigate to the Inventory or Loadouts screen while it's already open.
  * The new Loadout Editor is not available for D1.

### Witch Queen updates

* Crafted and Deepsight weapons are now more in line with how they look in-game.
* Old loadouts containing void subclasses will upgrade automatically to the new Void 3.0 version, instead of telling you the loadout is missing an item.
* Enhanced perks are now visually distinct in the Item Popup.
* The Organizer page now includes a selector for Glaives.
* Glaives now show their Shield Duration stat.
* New search filters:
  * `deepsight:complete` and `deepsight:incomplete` to check the status of weapons' Deepsight attunement.
  * `deepsight:ruinous`, `deepsight:adroit`, `deepsight:mutable` and `deepsight:energetic` to identify Deepsight Resonance weapons that can provide specific Resonant Elements.
  * `is:craftable` for any weapons which could be crafted at the Relic.
  * `weaponlevel:` to filter by a crafted weapon's level.
  * `is:glaive` ... finds Glaives!

## 7.7.0 <span class="changelog-date">(2022-02-28)</span>

* Increased the strings we search through when filtering by mods/perks.
* Crafted weapons' levels and level progress are now shown on the item popup.
* Added `is:crafted` and `is:deepsight` filters.
* Crafting materials are now included in the currency counter. Tap and hold, or hover, the consumables count in the vault header to check them.
* Fixed a bug where "Use Equipped" would not update fashion in existing loadout.

## 7.6.0 <span class="changelog-date">(2022-02-21)</span>

* Fix applying D1 loadouts.
* `inloadout:` filter now matches partial loadout names -- use `inloadout:"pvp"` for items in loadouts where "pvp" is in the loadout's name.
* If your loadout includes ornaments, items are shown as if they had the loadout applied in the loadout page and loadout editor.
* You can now change the Aeon sect mod through the item popup.
* You can now edit your equipped Emotes from DIM. You can't add them to loadouts... yet.
* Fix issue where Loadout Optimizer armor upgrade settings were not being migrated from existing loadouts.
* Clan Banners are no longer shown in DIM.
* Weapon compare sheet now includes a button to compare with other legendary weapons of the same category, excluding exotics.
* Armor in collections now displays its collections stat roll.
* Fix issues with button text wrapping in some languages.
* Fix potential element blurriness in Edge browser.
* Fix for Loadout Optimizer suggesting armor with insufficient energy.
* Fix a clash between `power:1234` and `is:power` filters.
* Loadout Optimizer is now a little more thorough in preventing an item from being both pinned and excluded.

### Witch Queen updates

* There's a good chance crafted items will display correctly in DIM. No promises though.
* Prepare Records page for a new section featuring craftable items.

### Beta Only

* Loadout Editor
  * Fix issue where subclasses were counted as general items when dropping into a loadout or filling general from equipped.
  * Allow removal of a single mod through the editor display.

## 7.5.1 <span class="changelog-date">(2022-02-14)</span>

### Beta Only

* We're testing a brand new Loadout Editor. Check it out from the character menu or the Loadouts page.
  * The layout mirrors the Loadout page's new design which has clear areas for different types of items. Each section also has a menu of additional actions like re-syncing from your currently equipped items, or clearing out a whole section.
  * As part of this change, we're removing support for "multi-class" loadouts. Loadouts will either be tied to one class, or can be toggled to "Any Class". "Any Class" loadouts cannot contain Subclass, Armor, or Fashion. If you edit an existing "Any Class" loadout and save it, those items will be removed unless you turn off "Any Class".
  * Double-click items to toggle between equipped and unequipped instead of single clicking. We'll be continuing to improve how you choose items and specify whether they're equipped in the future.
  * A new setting allows you to clear out all other mods from your armor when applying a loadout. This works even if you've chosen no mods in your loadout, so you can make a "Reset mods" loadout.
  * With this new design we have space to add even more loadout editing tools over the next few seasons.
  * The loadout editor stays open if you navigate to the Inventory or Loadouts screen while it's already open.
  * The new Loadout Editor is not available for D1.

## 7.5.0 <span class="changelog-date">(2022-02-13)</span>

* Collect Postmaster now requires an additional click to confirm.
* Transferring ships via search query should now reliably transfer all selected items.
* Filters Help now groups stat comparison operators for a more compact page.
* Milestones are grouped by how much power bonus their rewards can provide.
* On the Loadouts page, you can now drag existing items on the page, into the current Loadout Editor, just like you can on the Inventory page. Use it to grab a couple of your favorite pieces from another loadout!
* Loadout armor stat tiers now include the total tier.
* Changed the Loadout Optimizer's Armor Upgrade options for Assume Masterwork and Lock Element options. All armor will now have an assumed minimum energy capacity of 7. The new settings have the following options,
  * Assumed Masterwork
    * None - Armor will use their current stats.
    * Legendary - Only legendary armor will have assumed masterwork stats and energy capacity
    * All - Legendary and exotic armor will have masterwork stats and energy capacity
  * Lock Element
    * None - No armor will have its element locked
    * Masterworked - Only armor that is already masterworked will have their element locked
    * All - All armor will have element locked

## 7.4.0 <span class="changelog-date">(2022-02-06)</span>

* Masterwork picker now only shows higher tiers of the current masterwork and full masterworks compatible with the weapon type.
* Sharing a build from the Loadouts page or Loadout Optimizer now uses our dim.gg links which are easier to share and show a preview.
* If you prefer reduced motion (in your operating system preferences), sheets like the compare and loadout dialogs now appear and disappear instantly.
* Clearer feedback when uploading a wishlist file.
* Expanded Organizer categories to account for Fusions and LFRs in unusual weapon slots.
* Visual fixes for Organizer categories and Vendor page toggles.

## 7.3.0 <span class="changelog-date">(2022-01-30)</span>

* Organizer drill-down buttons now show a more accurate armor count.
* Delete Loadout button now looks more warning-ish, and asks for confirmation without using a popup.
* DIM will now try to recover from a state where the browser has a corrupted storage database.
* DIM will now try to avoid overwriting shaders you don't own and thus couldn't apply back.
* Removing subclass from loadout will now enable "Add Equipped" button.
* "Add Equipped" button will no longer cause multiple items in the same slot to be listed as equipped.
* Widened and reorganized the Loadouts menu.
  * Pull from Postmaster (and its lesser known cousin, Make room for Postmaster) are removed in favor of the button next to your Postmaster items.
  * Randomize loadout is now at the end of the list of loadouts.

## 7.2.0 <span class="changelog-date">(2022-01-23)</span>

* Weapons CSV download now includes a Zoom stat column.
* Shaders, ornaments, and mods can now be searched in their choosers.
* Trials passages now show the number of rounds won and the progress of completion is now tied to the number of wins.

## 7.1.0 <span class="changelog-date">(2022-01-16)</span>

* Applying a loadout *without* fashion will no longer remove shaders and ornaments from your armor.
* The shader picker now filters invalid shaders more consistently and won't call shaders "mods".
* Fixed Records page sometimes duplicating Triumphs or Seals section while missing Collections.
* When provided multiple wish lists, Settings page now shows info about all loaded wish lists, not just the first one.
* Compare Drawer should no longer refuse valid requests to add an item to comparison.

## v6 CHANGELOG

* v6 CHANGELOG available [here](https://github.com/DestinyItemManager/DIM/blob/master/docs/OLD_CHANGELOG/OLD_CHANGELOG_6.X.X.md)

<|MERGE_RESOLUTION|>--- conflicted
+++ resolved
@@ -1,11 +1,8 @@
 ## Next
 
-<<<<<<< HEAD
 * Catalyst progress shows up in the item popup for exotic weapons that still need their catalyst finished.
-=======
 * Firefox users should notice fewer cases where their data is out of sync with the game.
 * DIM will warn you if you have DIM Sync off and try to save Loadouts or Tags that could be lost without DIM Sync.
->>>>>>> 7932e316
 
 ## 7.39.1 <span class="changelog-date">(2022-10-18)</span>
 
