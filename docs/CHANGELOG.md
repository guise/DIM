--- conflicted
+++ resolved
@@ -2,6 +2,7 @@
 
 * Added negative search. Prefix any search term with `-` and it will match the opposite.
 * Added `perk:"* **"` seach filter to match any keywords against perks on an item
+* Lock and unlock items matching your current search from the same menu you use for tagging them.
 
 # 4.73.0 (2018-10-07)
 
@@ -11,13 +12,9 @@
 * Fix mods/perks on items - there was a bug that affected both display and searches.
 * Fix is:hasmod search to include some more mods.
 * You can now drag items into the loadout drawer.
-<<<<<<< HEAD
-* Lock and unlock items matching your current search from the same menu you use for tagging them.
-=======
 * D2 spreadsheet export (in settings) covers perks now.
 * You can also export ghosts (with perks) for D1/D2.
 * Filters can now be combined with "or" to match either filter. For example: "is:shotgun or is:handcannon".
->>>>>>> cca0f9be
 
 # 4.72.0 (2018-09-30)
 
