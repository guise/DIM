--- conflicted
+++ resolved
@@ -2,11 +2,8 @@
 
 * Fix organizer stats header alignment
 * Added Vow of the Disciple raid mods to Loadout Optimizer and search filters.
-<<<<<<< HEAD
 * Deepsight weapons' attunement progress is now shown on the item popup. Tap and hold, or hover the progress bar to see extractable Resonant Elements.
-=======
 * Fixed some weird spacing in the item popup perk list when a gun could but doesn't have an origin perk.
->>>>>>> 4f578d8b
 
 ## 7.8.3 <span class="changelog-date">(2022-03-15)</span>
 
