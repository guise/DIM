## Next

* Hashtags for items and loadouts can now contain emoji.
* Removed # from loadout filter pills.
* Overloaded range filters (e.g. season:>outlaw) now autocomplete.
* Stat effects for mods/aspects in the mod picker are now both more accurate and more attractive.
* Fixed the color of Strand movement and class abilities on Loadouts screen.
* Fixed an issue where DIM Sync data might not be available when Bungie.net is down.
* Added `source:rootofnightmares`/`source:ron` and `modslot:rootofnightmares` searches.
<<<<<<< HEAD
* DIM now correctly allows you to unsave previously saved queries that later became invalid.
=======
* Fixed the `is:curated` filter never matching weapons without an equipped kill tracker.
>>>>>>> 4f290aa5

## 7.60.1 <span class="changelog-date">(2023-03-14)</span>

* Custom stat fixes
  * Fixed the `stat`/`basestat` filters for weapon stats.
  * Fixed custom stat columns unchecking themselves in Organizer.
* Loadout Optimizer improvements:
  * The tooltip for stat mods now explains when a mod was picked automatically.
  * Mins/Maxes displayed in the stat tier picker now better match the stat rangees found in results.

## 7.60.0 <span class="changelog-date">(2023-03-12)</span>

* Fixed deepsight border showing up for weapons whose pattern has already been unlocked.
* DIM now correctly handles reduced mod costs via artifact unlocks.
* Support added for named and multiple custom total stats. Sort and judge your your armor pieces by multiple situations, like a PVE and PVP stat. Sort by these values in Compare and Organizer, and search by them with stat filters like `stat:pve:>40`.
* Fixed powerful and pinnacle reward calculations.

## 7.59.0 <span class="changelog-date">(2023-03-05)</span>

## 7.58.1 <span class="changelog-date">(2023-03-02)</span>

* DIM supports displaying and equipping in-game loadouts.
* Triage tab is now available outside of DIM Beta. This feature provides information to help quickly compare and judge a new (or old) item.
  * Whether am armor piece is high or low among your others, or is completely better or worse than another.
  * How many other similar weapons you have, and weapon Wishlist status.
  * Whether an item is included in loadouts, and which.
* Bright Dust and XP have been added to the filter pills on bounties and seasonal challenges.
* `is:statlower` knows about the new artifice armor rules and will consider the artifice +3 stat boost in a single stat when comparing against other armor.
* Sorting in the Organizer is a bit more reliable.
* DIM should be more resistant to being logged out during API maintenance.
* Loadout Optimizer will now automatically use Artifice mod slots to improve build stats, and the arrows point the right way.
* The tooltip for enhanced intrinsics or adept masterworks will now only show the stat boosts actually relevant to the item.
* The materials popup has been updated for Lightfall.
* Deepsight weapons once again appear with a red border. The deepsight search terms have been collapsed into just `is:deepsight` as there is no longer deepsight progress on items.
* Removed useless energy indicators on armor.

### Beta Only

* Loadout Optimizer's toggle to include required stat mods has been changed to optimize all builds using as many stat mods as possible. This is a consequence of the artifice changes.


## 7.58.0 <span class="changelog-date">(2023-02-26)</span>

* The `inloadout` filter now finds hashtags in Loadout notes.
* Support for non-English hashtags.
* Added a popup on crafted weapons that shows all their kill tracker stats at once.
* Switched D2Gunsmith link to D2Foundry.

## 7.57.0 <span class="changelog-date">(2023-02-19)</span>

* Add `is:retiredperk` search that highlights items that have a perk which can no longer drop for that item.
* You can now click a Loadout name in Organizer's Loadouts column to quickly bring up this loadout for editing.
* When hovering over subclass Aspects in Loadouts and Loadout Optimizer, the tooltip will now show the number of Fragment slots granted.
* You can now bring up the Armory page for a weapon directly from the search bar by typing a weapon name there and clicking the corresponding entry.
* Improved the logic for choosing what item to equip when de-equipping an item. DIM will now generally avoid equipping exotics as replacements, and will pay attention to the type of item and your tags.

## 7.56.0 <span class="changelog-date">(2023-02-12)</span>

* Fixed the Compare tool for items with quotation marks in their name.

## 7.55.0 <span class="changelog-date">(2023-02-05)</span>

## 7.54.0 <span class="changelog-date">(2023-01-29)</span>

## 7.53.0 <span class="changelog-date">(2023-01-22)</span>

* On the Records and Armory pages, perks only shown on the collections/"curated" roll will now correctly be marked as unavailable on randomly rolled versions.
* Added a `crafteddupe` search filter. This allows you to find duplicate weapons where at least one of the duplicates is crafted.
* Added shaped date to the organizer, and a shaped overlay to more easily pick out shaped weapons.
* DIM will remember where you were linked to when you log in - you no longer have to log in then open that loadout link again.
* Bounties and seasonal challenges now show their base XP value (before any bonuses). This is community sourced data which may not remain accurate with subsequent game updates.

## 7.52.0 <span class="changelog-date">(2023-01-15)</span>

* Loadout hashtags are now auto-completed in the Loadout name and notes fields. Type `#` to suggest tags used in other Loadouts.
* Destiny symbols are now available in Loadout names and notes, and item notes. Type `:` for symbol suggestions or use the symbols picker in the text fields.
* The "Sync item lock state with tag" setting now excludes crafted weapons, as DIM would otherwise re-lock crafted weapons during reshaping.
* In accordance with all standard armor mods being unlocked in-game, DIM now also considers these mods unlocked.

## 7.51.0 <span class="changelog-date">(2023-01-08)</span>

* If you add hashtags to your loadouts' names or notes, DIM will show buttons for quickly filtering down to loadouts that include that hashtag.
* Fixed a bug where the "Show Older Items" button in the Item Feed would not permanently show all old items.
* The Armor and Weapons CSV export in Organizer and Settings now includes a Loadouts column.
* Fixed universal ornament unlock detection.
* Opening the Armory view from a Vendor focusing item now shows the correct weapon with all available perks, not a dummy item.

## 7.50.3 <span class="changelog-date">(2023-01-04)</span>

## 7.50.2 <span class="changelog-date">(2023-01-04)</span>

## 7.50.1 <span class="changelog-date">(2023-01-03)</span>

* Removed the "2x" tag on Crucible rank.

## 7.50.0 <span class="changelog-date">(2023-01-01)</span>

* DIM now loads a saved copy of your inventory even when it is offline or Bungie.net is down. The saved copy is whatever information Bungie.net last successfully provided on that device.
  * The refresh button now has a tooltip showing how recently DIM was able to load your inventory from Bungie.net. This can help identify when DIM's view is out of date, relative to the in-game state.
* If DIM Sync is down, the Export Backup button will save a copy of your local data instead of just failing.
* DIM can now automatically sync an item's log state to its tag - favorite, keep, and archive tags auto lock the item, and junk or infuse tags unlock the item. This option needs to be enabled in settings, and when it's on the item tile will no longer show the lock icon for tagged items.
* Crafted items will no longer lose their tags/notes or be missing from loadouts after being reshaped. This only affects items that are newly tagged or added to loadouts - crafted weapons that were already tagged or in loadouts will not be preserved when reshaping them.
* Worked around an issue where class item mods from the fourth artifact column would be missing for some players.

### Beta Only

* If you add hashtags to your loadouts' names or notes, DIM will show buttons for quickly filtering down to loadouts that include that hashtag.

## 7.49.0 <span class="changelog-date">(2022-12-25)</span>

* The filter help menu item is now keyboard accessible.
* Fixed a bug where opening a loadout link could result in the loadout reopening later.
* DIM should be better at ignoring when Bungie.net sends back outdated inventory data.

## 7.48.0 <span class="changelog-date">(2022-12-18)</span>

* Using the "Import Loadout" button on the Loadouts page, you can now paste loadout share links (like `dim.gg` links or links generated by other community sites) to open these loadouts directly in DIM.
  * This should make it easier to open shared loadouts where you're using DIM instead of opening those loadouts in a new browser tab every time.
* Added a "Clear Feed" button to the Item Feed.

## 7.47.0 <span class="changelog-date">(2022-12-11)</span>

## 7.46.1 <span class="changelog-date">(2022-12-07)</span>

* Fix an error preventing Collections from being displayed.

## 7.46.0 <span class="changelog-date">(2022-12-04)</span>

## 7.45.0 <span class="changelog-date">(2022-11-27)</span>

## 7.44.1 <span class="changelog-date">(2022-11-22)</span>

* A Rising Tide community event: Updates for new declassified items, and support for new dynamic values in the titles of Items and Vendor Categories.

## 7.44.0 <span class="changelog-date">(2022-11-20)</span>

* When using the Compare tool with weapons, enabling the "Assume Masterworked" toggle will show weapon stats as if their masterwork was upgraded to T10.

## 7.43.0 <span class="changelog-date">(2022-11-13)</span>

* Gilding Triumphs for Seals are now denoted with a background, darker colors, and label text.
* Loadout Optimizer now has Undo/Redo buttons covering all configuration options.
* When Loadout Optimizer can't find any builds, it will now recommend configuration changes that could allow it to find builds.

## 7.42.3 <span class="changelog-date">(2022-11-10)</span>

* Telesto has been reprimanded.

## 7.42.2 <span class="changelog-date">(2022-11-09)</span>

## 7.42.1 <span class="changelog-date">(2022-11-09)</span>

* Fixed an issue where DIM Sync data (loadouts, tags, etc) could appear missing for 10 minutes after loading DIM.

## 7.42.0 <span class="changelog-date">(2022-11-06)</span>

* Applying a Loadout with subclass configuration should now avoid pointless reordering of Aspects and Fragments in their slots.
* When selecting a subclass in Loadout Optimizer, it will now start configured with your currently equipped super and abilities (but not aspects or fragments).
* Fixed Compare drawer closing when clicking the button to compare all of a certain weapon type.
* The Materials menu now includes Transmog currencies (Synthweave Bolts/Straps/Plates).

## 7.41.0 <span class="changelog-date">(2022-10-30)</span>

* On first visit, DIM will prompt you to select a platform instead of automatically selecting the most recently played one. Also, DIM will no longer fall back to your D1 account when Bungie.net is down.
* Invalid search queries are now detected more reliably and DIM will not show search results if the query is invalid.
* Loadout Optimizer will now remember stat priorities and enabled stats per Guardian class.

## 7.40.0 <span class="changelog-date">(2022-10-23)</span>

* Catalyst progress shows up in the item popup for exotic weapons that still need their catalyst finished.
* Firefox users should notice fewer cases where their data is out of sync with the game.
* DIM will warn you if you have DIM Sync off and try to save Loadouts or Tags that could be lost without DIM Sync.

## 7.39.1 <span class="changelog-date">(2022-10-18)</span>

* You can now undo and redo changes to loadouts while editing them.
* Fix for an error displaying new vendor inventories when definitions are still old.
* Fix the Progress page's event section to properly detect the new Festival of the Lost event card.
* Removed a now-unnecessary workaround for incorrect subclass ability colors.

## 7.39.0 <span class="changelog-date">(2022-10-16)</span>

* Added `is:armorintrinsic` to find Artifice Armor, armor with seasonal perks, etc.
* Compare suggestion buttons now offer comparison to similar armor intrinsics.
* Added perks to Light.gg links. See your weapon's popularity rating without having to reselect its perks.
* Vendor items now show pattern unlock progress.
* Removed the "streak" boxes from Trials rank.
* Added browser info on the About page

## 7.38.0 <span class="changelog-date">(2022-10-09)</span>

### Beta Only

* Added an experimental Loadout Optimizer setting that automatically adds +10 and +5 stat mods to hit specified stat minimums.

## 7.37.0 <span class="changelog-date">(2022-10-02)</span>

* Add `foundry` search term. Try `foundry:hakke` for all your items brought to you by Hakke.

## 7.36.0 <span class="changelog-date">(2022-09-25)</span>

## 7.35.0 <span class="changelog-date">(2022-09-18)</span>

* Fixed an issue where emblems that were not transferrable across characters were being shown in the loadout drawer.
* DIM now identifies more intrinsic breakers, added `breaker:any`

## 7.34.0 <span class="changelog-date">(2022-09-11)</span>

* Season of Plunder Star Chart upgrades are now shown in the right order on the Vendors page.

## 7.33.0 <span class="changelog-date">(2022-09-04)</span>

* Progress page now correctly classifies the Star Chart weekly challenge as a powerful reward source instead of a pinnacle.
* Visual adjustments to power level tooltips.
* Loadout Optimizer is now aware of King's Fall mods.
* Deprecated mods no longer appear in the Seasonal Artifact preview.
* Made an experimental change to how we sequence Bungie.net API calls that may make their performance more consistent.

## 7.32.0 <span class="changelog-date">(2022-08-28)</span>

* If the DIM API is down and you have pending updates, DIM will load correctly instead of spinning forever. We also do a better job of keeping changes you make while the API is down.
* If the DIM API is not returning some info (e.g. searches), we'll fall back to your locally cached data instead of wiping it out.
* Updating/overwriting a Loadout using Loadout Optimizer's "Compare Loadout" button will now correctly remove the placeholders for armor equipped in the Loadout that no longer exists.
* The item sort for Weapon Damage Type and Armor Element Type are now separate.
* Epic Games accounts should display properly in the menu.
* The loadout name editor will no longer offer system autocomplete.
* Fixed the subclass colors for arc subclass mods.

## 7.31.1 <span class="changelog-date">(2022-08-23)</span>

## 7.31.0 <span class="changelog-date">(2022-08-21)</span>

* Fixed Loadouts trying to clear Solstice sockets and Strip Sockets trying to remove Festival of the Lost helmet ornaments.
* Tooltips have been adjusted further. They now have more spacing around content, rounded corners and improved contrast.

## 7.30.0 <span class="changelog-date">(2022-08-14)</span>

* Tooltips have been redesigned:
  * They now use a darker color scheme that fits in better with the rest of DIM.
  * Perk and mod tooltips for enhanced weapon traits and Exotic catalysts have unique styles to help them stand out.
  * The energy cost of armor mods is displayed within tooltips.
* Fixed an issue where the energy meter on Ghosts was not displaying the amount of energy that had been used by inserted mods.
* Solar class ability and jump icons have had their colors adjusted to match other solar abilities (we couldn't handle it anymore).

## 7.29.1 <span class="changelog-date">(2022-08-07)</span>

* Fix a bug where you couldn't edit a search query from the middle.

## 7.29.0 <span class="changelog-date">(2022-08-07)</span>

* Fixed Armory perk grid showing arbitrary wish list thumbs, and fixed Collections offering wish list notes for unrelated weapons.
* Collections items will now be recognized as craftable. Try the search filter `is:craftable -is:patternunlocked` on the Records page to list craftable weapons you still need to unlock the pattern for, and click the weapons to see your pattern progress.
* When prioritizing where to place other Arc armor mods, DIM Loadout Mod assignment will now try to activate the secondary perks of all types of Arc Charged With Light mods.
* Fixed the "Remove other mods" toggle in Loadouts resetting when saving the Loadout as "Any Class".
* Fixed missing element icons in the Triage pane.
* Added a "Strip Sockets" search action to remove shaders, ornaments, weapon, armor, and artifact mods. This is available from the advanced actions dropdown to the right of the search field. Search for targeted items first, then choose what to remove.
* Eliminated an unnecessary 10 second pause when loading DIM if the DIM Sync service is down.
* Fixed search filter string disappearing when rotating or majorly resizing the DIM window.
* Integration for the [DIM Stream Deck extension](https://dim-stream-deck.netlify.app/) is now available outside DIM Beta.
* Fixed an issue with saving/syncing the Farming Mode slot count setting.
* Fixed a crash and improved the accuracy of the Loadout Optimizer's mod assignment behavior.

### Beta Only

* Added warnings about potential data loss when you save tags, notes, and loadouts but have DIM Sync off.
* Added an info bar when DIM Sync is not able to talk to the server.

## 7.28.0 <span class="changelog-date">(2022-07-31)</span>

* Hid Solstice armor rerolling sockets from Loadout Optimizer too.

## 7.27.0 <span class="changelog-date">(2022-07-24)</span>

## 7.26.1 <span class="changelog-date">(2022-07-23)</span>

* Added Solstice event challenges to the Progress page.

## 7.26.0 <span class="changelog-date">(2022-07-17)</span>

* Worked around a Bungie.net API bug where Vanguard reset count was reported under Strange Favor (Dares of Eternity) instead.
* DIM now has direct support for the [DIM Stream Deck extension](https://dim-stream-deck.netlify.app/). If you have a Stream Deck you can install this plugin and then enable the connection from DIM's settings to control DIM from your Stream Deck. Please note that the plugin is neither written by nor supported by the DIM team.

## 7.25.0 <span class="changelog-date">(2022-07-10)</span>

## 7.24.0 <span class="changelog-date">(2022-07-03)</span>

* Weapon perks now include community-sourced weapon and armor perk descriptions courtesy of [Clarity](https://d2clarity.page.link/websiteDIM) and [Pip1n's Destiny Data Compendium](https://docs.google.com/spreadsheets/d/1WaxvbLx7UoSZaBqdFr1u32F2uWVLo-CJunJB4nlGUE4/htmlview?pru=AAABe9E7ngw*TxEsfbPsk5ukmr0FbZfK8w#). These can be disabled in settings.
* DIM will now auto refresh while you're playing the game. You'll see a green dot when DIM notices you're online - if you're online and it doesn't notice, try refreshing manually by clicking the refresh icon or hitting the R key.
* If you have a title equipped on your character, it will replace your character's race in the character headers.
* Fixed a crash when trying to assign deprecated Combat Style mods.
* The "Move other items away" loadout toggle no longer clears ghosts, ships, or sparrows.
* Added filter for enhanced perks.

### Beta Only

* We have enabled experimental direct support for the [DIM Stream Deck extension](https://dim-stream-deck.netlify.app/). If you have a Stream Deck you can install this plugin and then enable the connection from DIM's settings to control DIM from your Stream Deck. Please note that the plugin is neither written by nor supported by the DIM team. **If you had installed the old Stream Deck Chrome extension, you need to uninstall it, or DIM will act weird (popups closing, etc).**

## 7.23.2 <span class="changelog-date">(2022-06-29)</span>

* Fixed an issue where fashion mods would not display in loadouts.
* Fixed the element icon displaying below the energy number in Compare.
* Somewhat worked around an issue with Bungie.net where on refresh you would see an older version of your inventory.
* Fixed the crafted weapon level progress bar going missing with some Operating System languages.
* Perk and mod tooltips should contain fewer duplicate lines of text.
* Exotic catalyst requirements are now hidden on tooltips if the catalyst is complete.
* Fixed an issue where stat modifications from Exotic catalysts were being displayed when the catalyst was incomplete.

### Beta Only

* Community-sourced perk descriptions have been made more visually distinct.

## 7.23.1 <span class="changelog-date">(2022-06-27)</span>

* Fix missing icons in the subclass and mod menus.

## 7.23.0 <span class="changelog-date">(2022-06-26)</span>

* The links on the top of the page will now show for narrower screens. All links are always available in the menu.
* Improved performance of switching characters and opening item picker or search results on iOS. Something had gotten slower with Safari in one of the recent iOS updates, so we had to do a lot of work to get back to a responsive UI.
* Fixed the tooltip in the mod assignment page not showing the correct energy usage.

## 7.22.0 <span class="changelog-date">(2022-06-19)</span>

* Fixed a rare edge case where Loadout Optimizer would miss certain valid elemental mod assignments with locked armor energy types.
* When moving multiple items, DIM will transfer them in a more consistent order e.g. Kinetic weapons are moved before Heavy weapons, helmets before chest armor etc.
* Fixed Organizer redundantly showing enhanced weapon intrinsics in multiple columns.
* Vendor items once again show wish list thumbsup icons.
* Weapon attunement and leveling progress now shows a single digit of additional precision.

## 7.21.0 <span class="changelog-date">(2022-06-12)</span>

* The [DIM User Guide](https://github.com/DestinyItemManager/DIM/wiki) has moved back to GitHub from Fandom, so you can read about DIM without intrusive ads.
* When making automatic moves, DIM will always avoid filling in your last open Consumables slot. An item can still be manually moved into your character's pockets as the 50th consumable.
* Loadout Optimizer will now suggest class items with an elemental affinity matching the mods even when allowing changes to elemental affinity.
* Fixed an issue where the item popup could appear partly offscreen.
* Items sorted by tag will re-sort themselves immediately after their tag changes.
* DIM now loads full inventory information on load and doesn't require an inventory refresh for certain info including crafting status.

### Beta Only

* Weapon perks now include community-sourced weapon and armor perk descriptions courtesy of [Clarity](https://d2clarity.page.link/websiteDIM) and [Pip1n's Destiny Data Compendium](https://docs.google.com/spreadsheets/d/1WaxvbLx7UoSZaBqdFr1u32F2uWVLo-CJunJB4nlGUE4/htmlview?pru=AAABe9E7ngw*TxEsfbPsk5ukmr0FbZfK8w#). These can be disabled in settings.

## 7.20.1 <span class="changelog-date">(2022-06-06)</span>

* Fixed some items showing the wrong popup.

## 7.20.0 <span class="changelog-date">(2022-06-05)</span>

* The top level comment of a saved search filter is now displayed separately from the filter query.
* Support for new loot: `source:duality` and `source:haunted`.
* Little clearer warning when you have hidden a major section of your inventory.
* Moved the currencies (glimmer, legendary shards, etc) from the "Armor" tab to the "Inventory" tab on mobile, and also included them in the material counts sheet (accessible from Vault header dropdown).

## 7.19.0 <span class="changelog-date">(2022-05-29)</span>

* Enhanced intrinsics on crafted weapons are now treated as a masterwork internally. As a result, you can use e.g. `is:crafted -masterwork:any` to find crafted weapons without an enhanced intrinsic. The golden border additionally requires two enhanced traits, just like in-game.
* Resonant Element search filters such as `deepsight:ruinous` have been removed as these currencies are now deprecated.
* Selected Super ability is now displayed on Solar subclass icons.
* Features around managing crafting patterns:
  * Items that have a pattern to unlock will show the progress to that pattern in the item popup - even on items that do not have deepsight resonance.
  * Items that can be attuned to make progress in unlocking a pattern have a little triangle on the bottom right of their tile to set them apart.
  * Search filter `deepsight:pattern` finds those items.
  * The search `is:patternunlocked` finds items where the pattern for that item has already been unlocked (whether or not that item is crafted).
  * Don't forget that `is:craftable` highlights any items that can be crafted.
* Fixed Triage tab's similar items search for slug Shotguns.

## 7.18.1 <span class="changelog-date">(2022-05-24)</span>

* Added seasonal info for Season of the Haunted and fixed some bugs with new items.
* Loadouts with a Solar subclass will automatically be upgraded to Solar 3.0.
* Show Airborne Effectiveness stat on weapons.

## 7.18.0 <span class="changelog-date">(2022-05-22)</span>

* In Loadout Optimizer, the option to lock Masterworked armor to its current element has been replaced with an option to lock the element on armor equipped in other DIM Loadouts.
  * The Witch Queen had reduced the cost of changing the element on a fully masterworked armor piece to 10,000-20,000 Glimmer and one Upgrade Module, making it cheaper than changing the element on a not fully masterworked armor piece.
  * Selecting this option means Loadout Optimizer will suggest changes to armor elements as needed but avoid breaking other Loadouts where mod assignments rely on particular elements.
  * Clicking the "Optimize Armor" button in a Loadout to open Loadout Optimizer excludes this Loadout from consideration because you're actually looking to make changes to this Loadout.
* Loadouts list opened from Vault emblem now won't erroneously warn that Loadouts with subclasses or emblems are missing items.

## 7.17.0 <span class="changelog-date">(2022-05-15)</span>

* Fixed Organizer not showing some legendary armor intrinsic perks.
* Fixed a glitch in Loadout Optimizer where legendary armor intrinsic perks could be clicked to lock that piece as an exotic.
* Fixed double zeroes on armor in Compare.
* Fixed bad stat coloring in Compare when stats are more than 100 points apart (this only really affected power level).
* Popups and tooltips are a bit snappier.
* The close button in the Armory view (click an item's title) no longer overlaps the scrollbar.
* Inventory size stat no longer shows on any item - it used to show on Bows only.

## 7.16.1 <span class="changelog-date">(2022-05-09)</span>

* Fix "lower is better" stats not being masterworked gold in the item popup.

## 7.16.0 <span class="changelog-date">(2022-05-08)</span>

* Stat bonuses granted to crafted weapons by an enhanced intrinsic are now distinguished in the stat bars similarly to masterwork effects.
* Make sure DIM displays the scoring thresholds on the Shoot To Score quest.
* The recoil direction stat has been tweaked to show a much wider spread as the recoil stat value decreases.

## 7.15.0 <span class="changelog-date">(2022-05-01)</span>

## 7.14.1 <span class="changelog-date">(2022-04-26)</span>

* Reverted Deepsight workaround, so weapon attunement displays correctly.

### Beta Only

* Enabled the Triage tab of the item popup. Find some information here to help decide if an item is worth keeping. Let us know what helps and what could help more!

## 7.14.0 <span class="changelog-date">(2022-04-24)</span>

* Work around an issue where Bungie.net is not highlighting completed Deepsight weapons.

## 7.13.0 <span class="changelog-date">(2022-04-17)</span>

* If an armor piece doesn't have enough mod slots to fit the requested mods (e.g. three resist mods but no artifice chest piece), DIM will notice this earlier and show them as unassigned in the Show Mod Placement menu.
* Added text labels to "icon-only" columns (lock icon, power icon, etc.) in dropdowns on the Organizer page. Only show label in dropdowns, columns show icon only.
* Echo of Persistence Void Fragment now indicates that it has a stat penalty depending on the Guardian class.
* We no longer auto-refresh inventory if you "overfill" a bucket, as refreshing too quickly was returning out-of-date info from Bungie.net and making items appear to "revert" to an earlier location. Make sure to refresh manually if DIM is getting out of sync with the game state.
* Using the Mod Picker to edit loadout mods should now correctly show all picked mods.
* Selecting a different weapon masterwork tier for previewing should now correctly preview the final value of the changed stat in the masterwork picker.
* Fixed a case where the "Gift of the Lighthouse" item might be in your inventory but not show up in DIM. Allowed some items with missing names to appear in your inventory.

## 7.12.0 <span class="changelog-date">(2022-04-10)</span>

* If a wish list contains only non-enhanced perks, DIM will mark a roll as matching if it has the Enhanced versions of those perks.
* Fixed a rare edge case where Loadout Optimizer would not consider legendary armor if you own an exotic with strictly better stats.
* Glaive symbol now shows up in bounties, challenges, etc.
* `is:extraperk` filter finds weapons with additional toggleable perks, from pinnacle activities and Umbral Focusing.
* Fixed perk grouping for some perk-only wish lists.
* Armory wish list view now shows perks, magazines, barrels, etc. in a similar order to the in-game view.
* Re-added the D2Gunsmith link to the weapons armory page.
* `memento:any`, `memento:nightfall` etc. filters find crafted weapons with a memento inserted.

## 7.11.0 <span class="changelog-date">(2022-04-03)</span>

* The Item Popup's header now opens the Armory view when clicked, and has some cursor/link styling as a reminder.
* Deprecated Black Armory Radiance slots are now hidden, to make space for other weapon data.
* Material Counts tooltip now fits onscreen better on desktop. On mobile, it's available under the banner dropdown of the Vault inventory page.
* Wishlist combinations now collapse themselves into manageable groups in the Armory view.
* Enhanced Elemental Capacitor no longer adds all its stat bonuses to weapons on which it's selected.
* Fynch rank is now showing the correct number on the Vendors page.
* Fixed loadouts with Void 3.0 subclasses accidentally including empty fragment or aspect sockets.
* Fixed loadouts failing to remove mods from some armor or inadvertently changing the Aeon sect mod.
* Invalid search terms no longer cause the entire search to match every item.
* Searches do better with quoted strings, and allow for escaping quotes in strings (e.g. `"My \"Cool\" Loadout"`)
* Item moves are better about allowing a move if you really have space on a character, even if DIM hasn't refreshed its view of inventory. That said, DIM will always work best when its view of your inventory is up to date, so continue to refresh data after deleting items in game. DIM will now refresh automatically if we "overfill" a bucket because clearly we're out of date in that circumstance.
* Mod Picker will now properly register Shadowkeep Nightmare Mods as activity mods.
* Selected Super ability is now displayed on Void and Stasis subclass icons.
* Mod position selector avoids invalid sockets a little better.

## 7.10.0 <span class="changelog-date">(2022-03-27)</span>

* Dragging horizontally on items in Compare will scroll the list - even on iOS.
* Mobile users can now access Material Counts under the banner dropdown of the Vault inventory page.
* In the Armory and Collection views, craftable weapons now show their required Weapon Level in their tooltip.
* DIM should no longer get visually mangled by Android's auto-dark-mode.
* Fixed an incorrect item count in non-English inventory searches.
* Try a little harder to re-fetch item definitions data, if Bungie.net sends back an invalid response.
* Searches that can't be saved (because they're too long, or invalid) won't show a save ⭐️ button.
* Search filters can contain comments. Only the top level comment gets saved. e.g. `/* My Cool Search */ is:handcannon perkname:firefly`.
* Loadouts
  * The loadout search field has been moved to the top of the loadout menu, which should prevent iOS from going crazy. Filtering loadouts hides the other buttons as well.
  * Sharing a loadout now shows an explanation of what's being shared.
  * Fixed the loadout drawer not opening when "+ Create Loadout" is selected from the vault.
  * Fixed "Fill from Equipped" going a little overboard on what it tried to add to the loadout, and spamming notifications.

## 7.9.0 <span class="changelog-date">(2022-03-20)</span>

* When loading your inventory, DIM now alerts you if your items might be misplaced, affecting your drops' Power Level.
* New inventory sorting options. Check [Settings](/settings) to view and rearrange your sort strategy.
  * Reverse the order of any individual sorting method.
  * Sort items by whether they are crafted, and whether they have Deepsight Attunement available.
* Fix organizer stats header alignment
* Added Vow of the Disciple raid mods to Loadout Optimizer and search filters.
* Deepsight weapons' attunement progress is now shown on the item popup. Tap and hold, or hover the progress bar to see extractable Resonant Elements.
* Fixed some weird spacing in the item popup perk list when a gun could but doesn't have an origin perk.
* The Progress page properly distinguishes between +1 and +2 pinnacles.

## 7.8.3 <span class="changelog-date">(2022-03-15)</span>

* Fixed loadout search filter to include notes

## 7.8.2 <span class="changelog-date">(2022-03-14)</span>

## 7.8.1 <span class="changelog-date">(2022-03-14)</span>

## 7.8.1 <span class="changelog-date">(2022-03-14)</span>

* Fixed D1 loadout editor not appearing.
* Fixed loadout editor not disappearing after saving/deleting.

## 7.8.1 <span class="changelog-date">(2022-03-13)</span>

* Assume armor masterwork and lock armor energy options will now be saved correctly when saving a loadout from the Loadout Optimizer and loaded correctly when Optimizing Armor.
* Obsolete consumable mods hidden in the Vault are now detected. They should show up on the Inventory page, and DIM should count vault space more accurately.
* Prevent iOS from popping up the keyboard automatically so often.
* Prevent crafting socket from showing up in the Armory.
* Clearer, prettier Enhanced Perk icons.
* Raid crafting materials are now included in the currency counter. Tap and hold, or hover, the consumables count in the vault header to check them.
* Many fixes for how classified items show up, and how they count toward the power level of each Guardian class. Can't see these fixes now, but maybe next time there's a new Raid.
* New search support for `source:vow` (Vow of the Disciple) and `source:grasp` (Grasp of Avarice) and `season:16`.

## 7.8.0 <span class="changelog-date">(2022-03-06)</span>

### Changes

* The "Pull From Postmaster" button no longer requires a second tap to confirm. For those who dislike this button, it may be removed entirely via a setting in the Settings page.
* Removed D2Gunsmith link from the item details popup while they work on revamping the site for all the new changes.
* Removed the `level:` filter for D2 accounts, as Guardians no longer have a Level and items no longer require one.
* Season of the Risen War Table Upgrades are now in the right order and show their acquired status.
* Loadout Optimizer Mod picker will now correctly update when switching between mod slots without closing Mod Picker.
* Loadout Optimizer now correctly takes Echo of Persistence's class-specific stat reductions into account when generating sets.
* The "Kinetic Slot" icon in Compare sheet now looks different from the "Kinetic Damage" icon.
* Added `catalyst:` filter which accepts the following parameters `missing`, `complete`, and `incomplete`.

### Features

* `is:wishlistunknown` highlights items that have no rolls in the currently loaded wishlist.
* When you have 10 or more loadouts, a search box will appear in the Inventory page loadout dropdown, allowing you to search names just like on the Loadouts page.
* The Item Feed is available on both desktop and mobile. It shows your gear in the order it dropped, and gives you quick controls to tag incoming loot. Click on the item tile to get the full item popup.
  * Item Feed also got better at identifying relevant weapon perks.
  * Tagging an item from the Item Feed also marks it as not-new.
  * Items can be dragged out of the feed into inventory locations (or into the loadout editor).
* We have brand new Loadout Editor! Check it out from the character menu or the Loadouts page.
  * The layout mirrors the Loadout page's new design which has clear areas for different types of items. Each section also has a menu of additional actions like re-syncing from your currently equipped items, or clearing out a whole section.
  * As part of this change, we're removing support for "multi-class" loadouts. Loadouts will either be tied to one class, or can be toggled to "Any Class". "Any Class" loadouts cannot contain Subclass, Armor, or Fashion. If you edit an existing "Any Class" loadout and save it, those items will be removed unless you turn off "Any Class".
  * Double-click items to toggle between equipped and unequipped instead of single clicking. We'll be continuing to improve how you choose items and specify whether they're equipped in the future.
  * A new setting allows you to clear out all other mods from your armor when applying a loadout. This works even if you've chosen no mods in your loadout, so you can make a "Reset mods" loadout.
  * With this new design we have space to add even more loadout editing tools over the next few seasons.
  * The loadout editor stays open if you navigate to the Inventory or Loadouts screen while it's already open.
  * The new Loadout Editor is not available for D1.

### Witch Queen updates

* Crafted and Deepsight weapons are now more in line with how they look in-game.
* Old loadouts containing void subclasses will upgrade automatically to the new Void 3.0 version, instead of telling you the loadout is missing an item.
* Enhanced perks are now visually distinct in the Item Popup.
* The Organizer page now includes a selector for Glaives.
* Glaives now show their Shield Duration stat.
* New search filters:
  * `deepsight:complete` and `deepsight:incomplete` to check the status of weapons' Deepsight attunement.
  * `deepsight:ruinous`, `deepsight:adroit`, `deepsight:mutable` and `deepsight:energetic` to identify Deepsight Resonance weapons that can provide specific Resonant Elements.
  * `is:craftable` for any weapons which could be crafted at the Relic.
  * `weaponlevel:` to filter by a crafted weapon's level.
  * `is:glaive` ... finds Glaives!

## 7.7.0 <span class="changelog-date">(2022-02-28)</span>

* Increased the strings we search through when filtering by mods/perks.
* Crafted weapons' levels and level progress are now shown on the item popup.
* Added `is:crafted` and `is:deepsight` filters.
* Crafting materials are now included in the currency counter. Tap and hold, or hover, the consumables count in the vault header to check them.
* Fixed a bug where "Use Equipped" would not update fashion in existing loadout.

## 7.6.0 <span class="changelog-date">(2022-02-21)</span>

* Fix applying D1 loadouts.
* `inloadout:` filter now matches partial loadout names -- use `inloadout:"pvp"` for items in loadouts where "pvp" is in the loadout's name.
* If your loadout includes ornaments, items are shown as if they had the loadout applied in the loadout page and loadout editor.
* You can now change the Aeon sect mod through the item popup.
* You can now edit your equipped Emotes from DIM. You can't add them to loadouts... yet.
* Fix issue where Loadout Optimizer armor upgrade settings were not being migrated from existing loadouts.
* Clan Banners are no longer shown in DIM.
* Weapon compare sheet now includes a button to compare with other legendary weapons of the same category, excluding exotics.
* Armor in collections now displays its collections stat roll.
* Fix issues with button text wrapping in some languages.
* Fix potential element blurriness in Edge browser.
* Fix for Loadout Optimizer suggesting armor with insufficient energy.
* Fix a clash between `power:1234` and `is:power` filters.
* Loadout Optimizer is now a little more thorough in preventing an item from being both pinned and excluded.

### Witch Queen updates

* There's a good chance crafted items will display correctly in DIM. No promises though.
* Prepare Records page for a new section featuring craftable items.

### Beta Only

* Loadout Editor
  * Fix issue where subclasses were counted as general items when dropping into a loadout or filling general from equipped.
  * Allow removal of a single mod through the editor display.

## 7.5.1 <span class="changelog-date">(2022-02-14)</span>

### Beta Only

* We're testing a brand new Loadout Editor. Check it out from the character menu or the Loadouts page.
  * The layout mirrors the Loadout page's new design which has clear areas for different types of items. Each section also has a menu of additional actions like re-syncing from your currently equipped items, or clearing out a whole section.
  * As part of this change, we're removing support for "multi-class" loadouts. Loadouts will either be tied to one class, or can be toggled to "Any Class". "Any Class" loadouts cannot contain Subclass, Armor, or Fashion. If you edit an existing "Any Class" loadout and save it, those items will be removed unless you turn off "Any Class".
  * Double-click items to toggle between equipped and unequipped instead of single clicking. We'll be continuing to improve how you choose items and specify whether they're equipped in the future.
  * A new setting allows you to clear out all other mods from your armor when applying a loadout. This works even if you've chosen no mods in your loadout, so you can make a "Reset mods" loadout.
  * With this new design we have space to add even more loadout editing tools over the next few seasons.
  * The loadout editor stays open if you navigate to the Inventory or Loadouts screen while it's already open.
  * The new Loadout Editor is not available for D1.

## 7.5.0 <span class="changelog-date">(2022-02-13)</span>

* Collect Postmaster now requires an additional click to confirm.
* Transferring ships via search query should now reliably transfer all selected items.
* Filters Help now groups stat comparison operators for a more compact page.
* Milestones are grouped by how much power bonus their rewards can provide.
* On the Loadouts page, you can now drag existing items on the page, into the current Loadout Editor, just like you can on the Inventory page. Use it to grab a couple of your favorite pieces from another loadout!
* Loadout armor stat tiers now include the total tier.
* Changed the Loadout Optimizer's Armor Upgrade options for Assume Masterwork and Lock Element options. All armor will now have an assumed minimum energy capacity of 7. The new settings have the following options,
  * Assumed Masterwork
    * None - Armor will use their current stats.
    * Legendary - Only legendary armor will have assumed masterwork stats and energy capacity
    * All - Legendary and exotic armor will have masterwork stats and energy capacity
  * Lock Element
    * None - No armor will have its element locked
    * Masterworked - Only armor that is already masterworked will have their element locked
    * All - All armor will have element locked

## 7.4.0 <span class="changelog-date">(2022-02-06)</span>

* Masterwork picker now only shows higher tiers of the current masterwork and full masterworks compatible with the weapon type.
* Sharing a build from the Loadouts page or Loadout Optimizer now uses our dim.gg links which are easier to share and show a preview.
* If you prefer reduced motion (in your operating system preferences), sheets like the compare and loadout dialogs now appear and disappear instantly.
* Clearer feedback when uploading a wishlist file.
* Expanded Organizer categories to account for Fusions and LFRs in unusual weapon slots.
* Visual fixes for Organizer categories and Vendor page toggles.

## 7.3.0 <span class="changelog-date">(2022-01-30)</span>

* Organizer drill-down buttons now show a more accurate armor count.
* Delete Loadout button now looks more warning-ish, and asks for confirmation without using a popup.
* DIM will now try to recover from a state where the browser has a corrupted storage database.
* DIM will now try to avoid overwriting shaders you don't own and thus couldn't apply back.
* Removing subclass from loadout will now enable "Add Equipped" button.
* "Add Equipped" button will no longer cause multiple items in the same slot to be listed as equipped.
* Widened and reorganized the Loadouts menu.
  * Pull from Postmaster (and its lesser known cousin, Make room for Postmaster) are removed in favor of the button next to your Postmaster items.
  * Randomize loadout is now at the end of the list of loadouts.

## 7.2.0 <span class="changelog-date">(2022-01-23)</span>

* Weapons CSV download now includes a Zoom stat column.
* Shaders, ornaments, and mods can now be searched in their choosers.
* Trials passages now show the number of rounds won and the progress of completion is now tied to the number of wins.

## 7.1.0 <span class="changelog-date">(2022-01-16)</span>

* Applying a loadout *without* fashion will no longer remove shaders and ornaments from your armor.
* The shader picker now filters invalid shaders more consistently and won't call shaders "mods".
* Fixed Records page sometimes duplicating Triumphs or Seals section while missing Collections.
* When provided multiple wish lists, Settings page now shows info about all loaded wish lists, not just the first one.
* Compare Drawer should no longer refuse valid requests to add an item to comparison.

## v6 CHANGELOG

* v6 CHANGELOG available [here](https://github.com/DestinyItemManager/DIM/blob/master/docs/OLD_CHANGELOG/OLD_CHANGELOG_6.X.X.md)<|MERGE_RESOLUTION|>--- conflicted
+++ resolved
@@ -7,11 +7,8 @@
 * Fixed the color of Strand movement and class abilities on Loadouts screen.
 * Fixed an issue where DIM Sync data might not be available when Bungie.net is down.
 * Added `source:rootofnightmares`/`source:ron` and `modslot:rootofnightmares` searches.
-<<<<<<< HEAD
 * DIM now correctly allows you to unsave previously saved queries that later became invalid.
-=======
 * Fixed the `is:curated` filter never matching weapons without an equipped kill tracker.
->>>>>>> 4f290aa5
 
 ## 7.60.1 <span class="changelog-date">(2023-03-14)</span>
 
