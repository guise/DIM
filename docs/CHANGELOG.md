## Next

<<<<<<< HEAD
* Perk and mod tooltips should contain fewer duplicate lines of text.
* Community-sourced perk descriptions have been made more visually distinct.
* Exotic catalyst requirements are now hidden on tooltips if the catalyst is complete.
* Fixed an issue where stat modifications from Exotic catalysts were being displayed when the catalyst was incomplete.
=======
## 7.23.0 <span class="changelog-date">(2022-06-26)</span>

* The links on the top of the page will now show for narrower screens. All links are always available in the menu.
* Improved performance of switching characters and opening item picker or search results on iOS. Something had gotten slower with Safari in one of the recent iOS updates, so we had to do a lot of work to get back to a responsive UI.
* Fixed the tooltip in the mod assignment page not showing the correct energy usage.
>>>>>>> f4f7d4c2

## 7.22.0 <span class="changelog-date">(2022-06-19)</span>

* Fixed a rare edge case where Loadout Optimizer would miss certain valid elemental mod assignments with locked armor energy types.
* When moving multiple items, DIM will transfer them in a more consistent order e.g. Kinetic weapons are moved before Heavy weapons, helmets before chest armor etc.
* Fixed Organizer redundantly showing enhanced weapon intrinsics in multiple columns.
* Vendor items once again show wish list thumbsup icons.
* Weapon attunement and leveling progress now shows a single digit of additional precision.

## 7.21.0 <span class="changelog-date">(2022-06-12)</span>

* The [DIM User Guide](https://github.com/DestinyItemManager/DIM/wiki) has moved back to GitHub from Fandom, so you can read about DIM without intrusive ads.
* When making automatic moves, DIM will always avoid filling in your last open Consumables slot. An item can still be manually moved into your character's pockets as the 50th consumable.
* Loadout Optimizer will now suggest class items with an elemental affinity matching the mods even when allowing changes to elemental affinity.
* Fixed an issue where the item popup could appear partly offscreen.
* Items sorted by tag will re-sort themselves immediately after their tag changes.
* DIM now loads full inventory information on load and doesn't require an inventory refresh for certain info including crafting status.

### Beta Only

* Weapon perks now include community-sourced weapon and armor perk descriptions courtesy of [Clarity](https://d2clarity.page.link/websiteDIM) and [Pip1n's Destiny Data Compendium](https://docs.google.com/spreadsheets/d/1WaxvbLx7UoSZaBqdFr1u32F2uWVLo-CJunJB4nlGUE4/htmlview?pru=AAABe9E7ngw*TxEsfbPsk5ukmr0FbZfK8w#). These can be disabled in settings.

## 7.20.1 <span class="changelog-date">(2022-06-06)</span>

* Fixed some items showing the wrong popup.

## 7.20.0 <span class="changelog-date">(2022-06-05)</span>

* The top level comment of a saved search filter is now displayed separately from the filter query.
* Support for new loot: `source:duality` and `source:haunted`.
* Little clearer warning when you have hidden a major section of your inventory.
* Moved the currencies (glimmer, legendary shards, etc) from the "Armor" tab to the "Inventory" tab on mobile, and also included them in the material counts sheet (accessible from Vault header dropdown).

## 7.19.0 <span class="changelog-date">(2022-05-29)</span>

* Enhanced intrinsics on crafted weapons are now treated as a masterwork internally. As a result, you can use e.g. `is:crafted -masterwork:any` to find crafted weapons without an enhanced intrinsic. The golden border additionally requires two enhanced traits, just like in-game.
* Resonant Element search filters such as `deepsight:ruinous` have been removed as these currencies are now deprecated.
* Selected Super ability is now displayed on Solar subclass icons.
* Features around managing crafting patterns:
  * Items that have a pattern to unlock will show the progress to that pattern in the item popup - even on items that do not have deepsight resonance.
  * Items that can be attuned to make progress in unlocking a pattern have a little triangle on the bottom right of their tile to set them apart.
  * Search filter `deepsight:pattern` finds those items.
  * The search `is:patternunlocked` finds items where the pattern for that item has already been unlocked (whether or not that item is crafted).
  * Don't forget that `is:craftable` highlights any items that can be crafted.
* Fixed Triage tab's similar items search for slug Shotguns.

## 7.18.1 <span class="changelog-date">(2022-05-24)</span>

* Added seasonal info for Season of the Haunted and fixed some bugs with new items.
* Loadouts with a Solar subclass will automatically be upgraded to Solar 3.0.
* Show Airborne Effectiveness stat on weapons.

## 7.18.0 <span class="changelog-date">(2022-05-22)</span>

* In Loadout Optimizer, the option to lock Masterworked armor to its current element has been replaced with an option to lock the element on armor equipped in other DIM Loadouts.
  * The Witch Queen had reduced the cost of changing the element on a fully masterworked armor piece to 10,000-20,000 Glimmer and one Upgrade Module, making it cheaper than changing the element on a not fully masterworked armor piece.
  * Selecting this option means Loadout Optimizer will suggest changes to armor elements as needed but avoid breaking other Loadouts where mod assignments rely on particular elements.
  * Clicking the "Optimize Armor" button in a Loadout to open Loadout Optimizer excludes this Loadout from consideration because you're actually looking to make changes to this Loadout.
* Loadouts list opened from Vault emblem now won't erroneously warn that Loadouts with subclasses or emblems are missing items.

## 7.17.0 <span class="changelog-date">(2022-05-15)</span>

* Fixed Organizer not showing some legendary armor intrinsic perks.
* Fixed a glitch in Loadout Optimizer where legendary armor intrinsic perks could be clicked to lock that piece as an exotic.
* Fixed double zeroes on armor in Compare.
* Fixed bad stat coloring in Compare when stats are more than 100 points apart (this only really affected power level).
* Popups and tooltips are a bit snappier.
* The close button in the Armory view (click an item's title) no longer overlaps the scrollbar.
* Inventory size stat no longer shows on any item - it used to show on Bows only.

## 7.16.1 <span class="changelog-date">(2022-05-09)</span>

* Fix "lower is better" stats not being masterworked gold in the item popup.

## 7.16.0 <span class="changelog-date">(2022-05-08)</span>

* Stat bonuses granted to crafted weapons by an enhanced intrinsic are now distinguished in the stat bars similarly to masterwork effects.
* Make sure DIM displays the scoring thresholds on the Shoot To Score quest.
* The recoil direction stat has been tweaked to show a much wider spread as the recoil stat value decreases.

## 7.15.0 <span class="changelog-date">(2022-05-01)</span>

## 7.14.1 <span class="changelog-date">(2022-04-26)</span>

* Reverted Deepsight workaround, so weapon attunement displays correctly.

### Beta Only

* Enabled the Triage tab of the item popup. Find some information here to help decide if an item is worth keeping. Let us know what helps and what could help more!

## 7.14.0 <span class="changelog-date">(2022-04-24)</span>

* Work around an issue where Bungie.net is not highlighting completed Deepsight weapons.

## 7.13.0 <span class="changelog-date">(2022-04-17)</span>

* If an armor piece doesn't have enough mod slots to fit the requested mods (e.g. three resist mods but no artifice chest piece), DIM will notice this earlier and show them as unassigned in the Show Mod Placement menu.
* Added text labels to "icon-only" columns (lock icon, power icon, etc.) in dropdowns on the Organizer page. Only show label in dropdowns, columns show icon only.
* Echo of Persistence Void Fragment now indicates that it has a stat penalty depending on the Guardian class.
* We no longer auto-refresh inventory if you "overfill" a bucket, as refreshing too quickly was returning out-of-date info from Bungie.net and making items appear to "revert" to an earlier location. Make sure to refresh manually if DIM is getting out of sync with the game state.
* Using the Mod Picker to edit loadout mods should now correctly show all picked mods.
* Selecting a different weapon masterwork tier for previewing should now correctly preview the final value of the changed stat in the masterwork picker.
* Fixed a case where the "Gift of the Lighthouse" item might be in your inventory but not show up in DIM. Allowed some items with missing names to appear in your inventory.

## 7.12.0 <span class="changelog-date">(2022-04-10)</span>

* If a wish list contains only non-enhanced perks, DIM will mark a roll as matching if it has the Enhanced versions of those perks.
* Fixed a rare edge case where Loadout Optimizer would not consider legendary armor if you own an exotic with strictly better stats.
* Glaive symbol now shows up in bounties, challenges, etc.
* `is:extraperk` filter finds weapons with additional toggleable perks, from pinnacle activities and Umbral Focusing.
* Fixed perk grouping for some perk-only wish lists.
* Armory wish list view now shows perks, magazines, barrels, etc. in a similar order to the in-game view.
* Re-added the D2Gunsmith link to the weapons armory page.
* `memento:any`, `memento:nightfall` etc. filters find crafted weapons with a memento inserted.

## 7.11.0 <span class="changelog-date">(2022-04-03)</span>

* The Item Popup's header now opens the Armory view when clicked, and has some cursor/link styling as a reminder.
* Deprecated Black Armory Radiance slots are now hidden, to make space for other weapon data.
* Material Counts tooltip now fits onscreen better on desktop. On mobile, it's available under the banner dropdown of the Vault inventory page.
* Wishlist combinations now collapse themselves into manageable groups in the Armory view.
* Enhanced Elemental Capacitor no longer adds all its stat bonuses to weapons on which it's selected.
* Fynch rank is now showing the correct number on the Vendors page.
* Fixed loadouts with Void 3.0 subclasses accidentally including empty fragment or aspect sockets.
* Fixed loadouts failing to remove mods from some armor or inadvertently changing the Aeon sect mod.
* Invalid search terms no longer cause the entire search to match every item.
* Searches do better with quoted strings, and allow for escaping quotes in strings (e.g. `"My \"Cool\" Loadout"`)
* Item moves are better about allowing a move if you really have space on a character, even if DIM hasn't refreshed its view of inventory. That said, DIM will always work best when its view of your inventory is up to date, so continue to refresh data after deleting items in game. DIM will now refresh automatically if we "overfill" a bucket because clearly we're out of date in that circumstance.
* Mod Picker will now properly register Shadowkeep Nightmare Mods as activity mods.
* Selected Super ability is now displayed on Void and Stasis subclass icons.
* Mod position selector avoids invalid sockets a little better.

## 7.10.0 <span class="changelog-date">(2022-03-27)</span>

* Dragging horizontally on items in Compare will scroll the list - even on iOS.
* Mobile users can now access Material Counts under the banner dropdown of the Vault inventory page.
* In the Armory and Collection views, craftable weapons now show their required Weapon Level in their tooltip.
* DIM should no longer get visually mangled by Android's auto-dark-mode.
* Fixed an incorrect item count in non-English inventory searches.
* Try a little harder to re-fetch item definitions data, if Bungie.net sends back an invalid response.
* Searches that can't be saved (because they're too long, or invalid) won't show a save ⭐️ button.
* Search filters can contain comments. Only the top level comment gets saved. e.g. `/* My Cool Search */ is:handcannon perkname:firefly`.
* Loadouts
  * The loadout search field has been moved to the top of the loadout menu, which should prevent iOS from going crazy. Filtering loadouts hides the other buttons as well.
  * Sharing a loadout now shows an explanation of what's being shared.
  * Fixed the loadout drawer not opening when "+ Create Loadout" is selected from the vault.
  * Fixed "Fill from Equipped" going a little overboard on what it tried to add to the loadout, and spamming notifications.

## 7.9.0 <span class="changelog-date">(2022-03-20)</span>

* When loading your inventory, DIM now alerts you if your items might be misplaced, affecting your drops' Power Level.
* New inventory sorting options. Check [Settings](/settings) to view and rearrange your sort strategy.
  * Reverse the order of any individual sorting method.
  * Sort items by whether they are crafted, and whether they have Deepsight Attunement available.
* Fix organizer stats header alignment
* Added Vow of the Disciple raid mods to Loadout Optimizer and search filters.
* Deepsight weapons' attunement progress is now shown on the item popup. Tap and hold, or hover the progress bar to see extractable Resonant Elements.
* Fixed some weird spacing in the item popup perk list when a gun could but doesn't have an origin perk.
* The Progress page properly distinguishes between +1 and +2 pinnacles.

## 7.8.3 <span class="changelog-date">(2022-03-15)</span>

* Fixed loadout search filter to include notes

## 7.8.2 <span class="changelog-date">(2022-03-14)</span>

## 7.8.1 <span class="changelog-date">(2022-03-14)</span>

## 7.8.1 <span class="changelog-date">(2022-03-14)</span>

* Fixed D1 loadout editor not appearing.
* Fixed loadout editor not disappearing after saving/deleting.

## 7.8.1 <span class="changelog-date">(2022-03-13)</span>

* Assume armor masterwork and lock armor energy options will now be saved correctly when saving a loadout from the Loadout Optimizer and loaded correctly when Optimizing Armor.
* Obsolete consumable mods hidden in the Vault are now detected. They should show up on the Inventory page, and DIM should count vault space more accurately.
* Prevent iOS from popping up the keyboard automatically so often.
* Prevent crafting socket from showing up in the Armory.
* Clearer, prettier Enhanced Perk icons.
* Raid crafting materials are now included in the currency counter. Tap and hold, or hover, the consumables count in the vault header to check them.
* Many fixes for how classified items show up, and how they count toward the power level of each Guardian class. Can't see these fixes now, but maybe next time there's a new Raid.
* New search support for `source:vow` (Vow of the Disciple) and `source:grasp` (Grasp of Avarice) and `season:16`.

## 7.8.0 <span class="changelog-date">(2022-03-06)</span>

### Changes

* The "Pull From Postmaster" button no longer requires a second tap to confirm. For those who dislike this button, it may be removed entirely via a setting in the Settings page.
* Removed D2Gunsmith link from the item details popup while they work on revamping the site for all the new changes.
* Removed the `level:` filter for D2 accounts, as Guardians no longer have a Level and items no longer require one.
* Season of the Risen War Table Upgrades are now in the right order and show their acquired status.
* Loadout Optimizer Mod picker will now correctly update when switching between mod slots without closing Mod Picker.
* Loadout Optimizer now correctly takes Echo of Persistence's class-specific stat reductions into account when generating sets.
* The "Kinetic Slot" icon in Compare sheet now looks different from the "Kinetic Damage" icon.

### Features

* `is:wishlistunknown` highlights items that have no rolls in the currently loaded wishlist.
* When you have 10 or more loadouts, a search box will appear in the Inventory page loadout dropdown, allowing you to search names just like on the Loadouts page.
* The Item Feed is available on both desktop and mobile. It shows your gear in the order it dropped, and gives you quick controls to tag incoming loot. Click on the item tile to get the full item popup.
  * Item Feed also got better at identifying relevant weapon perks.
  * Tagging an item from the Item Feed also marks it as not-new.
  * Items can be dragged out of the feed into inventory locations (or into the loadout editor).
* We have brand new Loadout Editor! Check it out from the character menu or the Loadouts page.
  * The layout mirrors the Loadout page's new design which has clear areas for different types of items. Each section also has a menu of additional actions like re-syncing from your currently equipped items, or clearing out a whole section.
  * As part of this change, we're removing support for "multi-class" loadouts. Loadouts will either be tied to one class, or can be toggled to "Any Class". "Any Class" loadouts cannot contain Subclass, Armor, or Fashion. If you edit an existing "Any Class" loadout and save it, those items will be removed unless you turn off "Any Class".
  * Double-click items to toggle between equipped and unequipped instead of single clicking. We'll be continuing to improve how you choose items and specify whether they're equipped in the future.
  * A new setting allows you to clear out all other mods from your armor when applying a loadout. This works even if you've chosen no mods in your loadout, so you can make a "Reset mods" loadout.
  * With this new design we have space to add even more loadout editing tools over the next few seasons.
  * The loadout editor stays open if you navigate to the Inventory or Loadouts screen while it's already open.
  * The new Loadout Editor is not available for D1.

### Witch Queen updates

* Crafted and Deepsight weapons are now more in line with how they look in-game.
* Old loadouts containing void subclasses will upgrade automatically to the new Void 3.0 version, instead of telling you the loadout is missing an item.
* Enhanced perks are now visually distinct in the Item Popup.
* The Organizer page now includes a selector for Glaives.
* Glaives now show their Shield Duration stat.
* New search filters:
  * `deepsight:complete` and `deepsight:incomplete` to check the status of weapons' Deepsight attunement.
  * `deepsight:ruinous`, `deepsight:adroit`, `deepsight:mutable` and `deepsight:energetic` to identify Deepsight Resonance weapons that can provide specific Resonant Elements.
  * `is:craftable` for any weapons which could be crafted at the Relic.
  * `weaponlevel:` to filter by a crafted weapon's level.
  * `is:glaive` ... finds Glaives!

## 7.7.0 <span class="changelog-date">(2022-02-28)</span>

* Increased the strings we search through when filtering by mods/perks.
* Crafted weapons' levels and level progress are now shown on the item popup.
* Added `is:crafted` and `is:deepsight` filters.
* Crafting materials are now included in the currency counter. Tap and hold, or hover, the consumables count in the vault header to check them.
* Fixed a bug where "Use Equipped" would not update fashion in existing loadout.

## 7.6.0 <span class="changelog-date">(2022-02-21)</span>

* Fix applying D1 loadouts.
* `inloadout:` filter now matches partial loadout names -- use `inloadout:"pvp"` for items in loadouts where "pvp" is in the loadout's name.
* If your loadout includes ornaments, items are shown as if they had the loadout applied in the loadout page and loadout editor.
* You can now change the Aeon sect mod through the item popup.
* You can now edit your equipped Emotes from DIM. You can't add them to loadouts... yet.
* Fix issue where Loadout Optimizer armor upgrade settings were not being migrated from existing loadouts.
* Clan Banners are no longer shown in DIM.
* Weapon compare sheet now includes a button to compare with other legendary weapons of the same category, excluding exotics.
* Armor in collections now displays its collections stat roll.
* Fix issues with button text wrapping in some languages.
* Fix potential element blurriness in Edge browser.
* Fix for Loadout Optimizer suggesting armor with insufficient energy.
* Fix a clash between `power:1234` and `is:power` filters.
* Loadout Optimizer is now a little more thorough in preventing an item from being both pinned and excluded.

### Witch Queen updates

* There's a good chance crafted items will display correctly in DIM. No promises though.
* Prepare Records page for a new section featuring craftable items.

### Beta Only

* Loadout Editor
  * Fix issue where subclasses were counted as general items when dropping into a loadout or filling general from equipped.
  * Allow removal of a single mod through the editor display.

## 7.5.1 <span class="changelog-date">(2022-02-14)</span>

### Beta Only

* We're testing a brand new Loadout Editor. Check it out from the character menu or the Loadouts page.
  * The layout mirrors the Loadout page's new design which has clear areas for different types of items. Each section also has a menu of additional actions like re-syncing from your currently equipped items, or clearing out a whole section.
  * As part of this change, we're removing support for "multi-class" loadouts. Loadouts will either be tied to one class, or can be toggled to "Any Class". "Any Class" loadouts cannot contain Subclass, Armor, or Fashion. If you edit an existing "Any Class" loadout and save it, those items will be removed unless you turn off "Any Class".
  * Double-click items to toggle between equipped and unequipped instead of single clicking. We'll be continuing to improve how you choose items and specify whether they're equipped in the future.
  * A new setting allows you to clear out all other mods from your armor when applying a loadout. This works even if you've chosen no mods in your loadout, so you can make a "Reset mods" loadout.
  * With this new design we have space to add even more loadout editing tools over the next few seasons.
  * The loadout editor stays open if you navigate to the Inventory or Loadouts screen while it's already open.
  * The new Loadout Editor is not available for D1.

## 7.5.0 <span class="changelog-date">(2022-02-13)</span>

* Collect Postmaster now requires an additional click to confirm.
* Transferring ships via search query should now reliably transfer all selected items.
* Filters Help now groups stat comparison operators for a more compact page.
* Milestones are grouped by how much power bonus their rewards can provide.
* On the Loadouts page, you can now drag existing items on the page, into the current Loadout Editor, just like you can on the Inventory page. Use it to grab a couple of your favorite pieces from another loadout!
* Loadout armor stat tiers now include the total tier.
* Changed the Loadout Optimizer's Armor Upgrade options for Assume Masterwork and Lock Element options. All armor will now have an assumed minimum energy capacity of 7. The new settings have the following options,
  * Assumed Masterwork
    * None - Armor will use their current stats.
    * Legendary - Only legendary armor will have assumed masterwork stats and energy capacity
    * All - Legendary and exotic armor will have masterwork stats and energy capacity
  * Lock Element
    * None - No armor will have its element locked
    * Masterworked - Only armor that is already masterworked will have their element locked
    * All - All armor will have element locked

## 7.4.0 <span class="changelog-date">(2022-02-06)</span>

* Masterwork picker now only shows higher tiers of the current masterwork and full masterworks compatible with the weapon type.
* Sharing a build from the Loadouts page or Loadout Optimizer now uses our dim.gg links which are easier to share and show a preview.
* If you prefer reduced motion (in your operating system preferences), sheets like the compare and loadout dialogs now appear and disappear instantly.
* Clearer feedback when uploading a wishlist file.
* Expanded Organizer categories to account for Fusions and LFRs in unusual weapon slots.
* Visual fixes for Organizer categories and Vendor page toggles.

## 7.3.0 <span class="changelog-date">(2022-01-30)</span>

* Organizer drill-down buttons now show a more accurate armor count.
* Delete Loadout button now looks more warning-ish, and asks for confirmation without using a popup.
* DIM will now try to recover from a state where the browser has a corrupted storage database.
* DIM will now try to avoid overwriting shaders you don't own and thus couldn't apply back.
* Removing subclass from loadout will now enable "Add Equipped" button.
* "Add Equipped" button will no longer cause multiple items in the same slot to be listed as equipped.
* Widened and reorganized the Loadouts menu.
  * Pull from Postmaster (and its lesser known cousin, Make room for Postmaster) are removed in favor of the button next to your Postmaster items.
  * Randomize loadout is now at the end of the list of loadouts.

## 7.2.0 <span class="changelog-date">(2022-01-23)</span>

* Weapons CSV download now includes a Zoom stat column.
* Shaders, ornaments, and mods can now be searched in their choosers.
* Trials passages now show the number of rounds won and the progress of completion is now tied to the number of wins.

## 7.1.0 <span class="changelog-date">(2022-01-16)</span>

* Applying a loadout *without* fashion will no longer remove shaders and ornaments from your armor.
* The shader picker now filters invalid shaders more consistently and won't call shaders "mods".
* Fixed Records page sometimes duplicating Triumphs or Seals section while missing Collections.
* When provided multiple wish lists, Settings page now shows info about all loaded wish lists, not just the first one.
* Compare Drawer should no longer refuse valid requests to add an item to comparison.

## v6 CHANGELOG

* v6 CHANGELOG available [here](https://github.com/DestinyItemManager/DIM/blob/master/docs/OLD_CHANGELOG/OLD_CHANGELOG_6.X.X.md)

<|MERGE_RESOLUTION|>--- conflicted
+++ resolved
@@ -1,17 +1,14 @@
 ## Next
 
-<<<<<<< HEAD
 * Perk and mod tooltips should contain fewer duplicate lines of text.
 * Community-sourced perk descriptions have been made more visually distinct.
 * Exotic catalyst requirements are now hidden on tooltips if the catalyst is complete.
 * Fixed an issue where stat modifications from Exotic catalysts were being displayed when the catalyst was incomplete.
-=======
 ## 7.23.0 <span class="changelog-date">(2022-06-26)</span>
 
 * The links on the top of the page will now show for narrower screens. All links are always available in the menu.
 * Improved performance of switching characters and opening item picker or search results on iOS. Something had gotten slower with Safari in one of the recent iOS updates, so we had to do a lot of work to get back to a responsive UI.
 * Fixed the tooltip in the mod assignment page not showing the correct energy usage.
->>>>>>> f4f7d4c2
 
 ## 7.22.0 <span class="changelog-date">(2022-06-19)</span>
 
