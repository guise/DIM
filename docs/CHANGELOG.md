--- conflicted
+++ resolved
@@ -12,13 +12,10 @@
 * Fix an issue where energy swaps in the Optimizer where not displaying the correct resulting energy.
 * Removed the "Max Power" loadout from the loadouts page. You can still apply it from the loadout menu on the inventory screen.
 * If loadouts have notes, those notes are now displayed in the hover text on the loadout dropdown
-<<<<<<< HEAD
 * The Artificer mods are now handled in Loadouts and the Loadout Optimizer.
-=======
 * Hitting +Equipped in the loadout editor will add current mods.
 * Creating a new loadout from equipped items will also save your subclass configuration.
 * Creating a new loadout from equipped or hitting +Equipped in the loadout editor will now also include your current emblem, ship, and sparrow.
->>>>>>> 107f26ca
 * Vendor items no longer offer to apply perks.
 
 ## 6.94.0 <span class="changelog-date">(2021-12-05)</span>
