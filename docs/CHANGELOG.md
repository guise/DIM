## Next

<<<<<<< HEAD
* Fix organizer stats header alignment
=======
## 7.8.3 <span class="changelog-date">(2022-03-15)</span>
* Fixed loadout search filter to include notes

## 7.8.2 <span class="changelog-date">(2022-03-14)</span>

## 7.8.1 <span class="changelog-date">(2022-03-14)</span>

## 7.8.1 <span class="changelog-date">(2022-03-14)</span>

* Fixed D1 loadout editor not appearing.
* Fixed loadout editor not disappearing after saving/deleting.

## 7.8.1 <span class="changelog-date">(2022-03-13)</span>

>>>>>>> 52a5678e
* Assume armor masterwork and lock armor energy options will now be saved correctly when saving a loadout from the Loadout Optimizer and loaded correctly when Optimizing Armor.
* Obsolete consumable mods hidden in the Vault are now detected. They should show up on the Inventory page, and DIM should count vault space more accurately.
* Prevent iOS from popping up the keyboard automatically so often.
* Prevent crafting socket from showing up in the Armory.
* Clearer, prettier Enhanced Perk icons.
* Raid crafting materials are now included in the currency counter. Tap and hold, or hover, the consumables count in the vault header to check them.
* Many fixes for how classified items show up, and how they count toward the power level of each Guardian class. Can't see these fixes now, but maybe next time there's a new Raid.
* New search support for `source:vow` (Vow of the Disciple) and `source:grasp` (Grasp of Avarice) and `season:16`.

## 7.8.0 <span class="changelog-date">(2022-03-06)</span>

### Changes

* The "Pull From Postmaster" button no longer requires a second tap to confirm. For those who dislike this button, it may be removed entirely via a setting in the Settings page.
* Removed D2Gunsmith link from the item details popup while they work on revamping the site for all the new changes.
* Removed the `level:` filter for D2 accounts, as Guardians no longer have a Level and items no longer require one.
* Season of the Risen War Table Upgrades are now in the right order and show their acquired status.
* Loadout Optimizer Mod picker will now correctly update when switching between mod slots without closing Mod Picker.
* Loadout Optimizer now correctly takes Echo of Persistence's class-specific stat reductions into account when generating sets.
* The "Kinetic Slot" icon in Compare sheet now looks different from the "Kinetic Damage" icon.

### Features

* `is:wishlistunknown` highlights items that have no rolls in the currently loaded wishlist.
* When you have 10 or more loadouts, a search box will appear in the Inventory page loadout dropdown, allowing you to search names just like on the Loadouts page.
* The Item Feed is available on both desktop and mobile. It shows your gear in the order it dropped, and gives you quick controls to tag incoming loot. Click on the item tile to get the full item popup.
  * Item Feed also got better at identifying relevant weapon perks.
  * Tagging an item from the Item Feed also marks it as not-new.
  * Items can be dragged out of the feed into inventory locations (or into the loadout editor).
* We have brand new Loadout Editor! Check it out from the character menu or the Loadouts page.
  * The layout mirrors the Loadout page's new design which has clear areas for different types of items. Each section also has a menu of additional actions like re-syncing from your currently equipped items, or clearing out a whole section.
  * As part of this change, we're removing support for "multi-class" loadouts. Loadouts will either be tied to one class, or can be toggled to "Any Class". "Any Class" loadouts cannot contain Subclass, Armor, or Fashion. If you edit an existing "Any Class" loadout and save it, those items will be removed unless you turn off "Any Class".
  * Double-click items to toggle between equipped and unequipped instead of single clicking. We'll be continuing to improve how you choose items and specify whether they're equipped in the future.
  * A new setting allows you to clear out all other mods from your armor when applying a loadout. This works even if you've chosen no mods in your loadout, so you can make a "Reset mods" loadout.
  * With this new design we have space to add even more loadout editing tools over the next few seasons.
  * The loadout editor stays open if you navigate to the Inventory or Loadouts screen while it's already open.
  * The new Loadout Editor is not available for D1.

### Witch Queen updates

* Crafted and Deepsight weapons are now more in line with how they look in-game.
* Old loadouts containing void subclasses will upgrade automatically to the new Void 3.0 version, instead of telling you the loadout is missing an item.
* Enhanced perks are now visually distinct in the Item Popup.
* The Organizer page now includes a selector for Glaives.
* Glaives now show their Shield Duration stat.
* New search filters:
  * `deepsight:complete` and `deepsight:incomplete` to check the status of weapons' Deepsight attunement.
  * `deepsight:ruinous`, `deepsight:adroit`, `deepsight:mutable` and `deepsight:energetic` to identify Deepsight Resonance weapons that can provide specific Resonant Elements.
  * `is:craftable` for any weapons which could be crafted at the Relic.
  * `weaponlevel:` to filter by a crafted weapon's level.
  * `is:glaive` ... finds Glaives!

## 7.7.0 <span class="changelog-date">(2022-02-28)</span>

* Increased the strings we search through when filtering by mods/perks.
* Crafted weapons' levels and level progress are now shown on the item popup.
* Added `is:crafted` and `is:deepsight` filters.
* Crafting materials are now included in the currency counter. Tap and hold, or hover, the consumables count in the vault header to check them.
* Fixed a bug where "Use Equipped" would not update fashion in existing loadout.

## 7.6.0 <span class="changelog-date">(2022-02-21)</span>

* Fix applying D1 loadouts.
* `inloadout:` filter now matches partial loadout names -- use `inloadout:"pvp"` for items in loadouts where "pvp" is in the loadout's name.
* If your loadout includes ornaments, items are shown as if they had the loadout applied in the loadout page and loadout editor.
* You can now change the Aeon sect mod through the item popup.
* You can now edit your equipped Emotes from DIM. You can't add them to loadouts... yet.
* Fix issue where Loadout Optimizer armor upgrade settings were not being migrated from existing loadouts.
* Clan Banners are no longer shown in DIM.
* Weapon compare sheet now includes a button to compare with other legendary weapons of the same category, excluding exotics.
* Armor in collections now displays its collections stat roll.
* Fix issues with button text wrapping in some languages.
* Fix potential element blurriness in Edge browser.
* Fix for Loadout Optimizer suggesting armor with insufficient energy.
* Fix a clash between `power:1234` and `is:power` filters.
* Loadout Optimizer is now a little more thorough in preventing an item from being both pinned and excluded.

### Witch Queen updates

* There's a good chance crafted items will display correctly in DIM. No promises though.
* Prepare Records page for a new section featuring craftable items.

### Beta Only

* Loadout Editor
  * Fix issue where subclasses were counted as general items when dropping into a loadout or filling general from equipped.
  * Allow removal of a single mod through the editor display.

## 7.5.1 <span class="changelog-date">(2022-02-14)</span>

### Beta Only

* We're testing a brand new Loadout Editor. Check it out from the character menu or the Loadouts page.
  * The layout mirrors the Loadout page's new design which has clear areas for different types of items. Each section also has a menu of additional actions like re-syncing from your currently equipped items, or clearing out a whole section.
  * As part of this change, we're removing support for "multi-class" loadouts. Loadouts will either be tied to one class, or can be toggled to "Any Class". "Any Class" loadouts cannot contain Subclass, Armor, or Fashion. If you edit an existing "Any Class" loadout and save it, those items will be removed unless you turn off "Any Class".
  * Double-click items to toggle between equipped and unequipped instead of single clicking. We'll be continuing to improve how you choose items and specify whether they're equipped in the future.
  * A new setting allows you to clear out all other mods from your armor when applying a loadout. This works even if you've chosen no mods in your loadout, so you can make a "Reset mods" loadout.
  * With this new design we have space to add even more loadout editing tools over the next few seasons.
  * The loadout editor stays open if you navigate to the Inventory or Loadouts screen while it's already open.
  * The new Loadout Editor is not available for D1.

## 7.5.0 <span class="changelog-date">(2022-02-13)</span>

* Collect Postmaster now requires an additional click to confirm.
* Transferring ships via search query should now reliably transfer all selected items.
* Filters Help now groups stat comparison operators for a more compact page.
* Milestones are grouped by how much power bonus their rewards can provide.
* On the Loadouts page, you can now drag existing items on the page, into the current Loadout Editor, just like you can on the Inventory page. Use it to grab a couple of your favorite pieces from another loadout!
* Loadout armor stat tiers now include the total tier.
* Changed the Loadout Optimizer's Armor Upgrade options for Assume Masterwork and Lock Element options. All armor will now have an assumed minimum energy capacity of 7. The new settings have the following options,
  * Assumed Masterwork
    * None - Armor will use their current stats.
    * Legendary - Only legendary armor will have assumed masterwork stats and energy capacity
    * All - Legendary and exotic armor will have masterwork stats and energy capacity
  * Lock Element
    * None - No armor will have its element locked
    * Masterworked - Only armor that is already masterworked will have their element locked
    * All - All armor will have element locked

## 7.4.0 <span class="changelog-date">(2022-02-06)</span>

* Masterwork picker now only shows higher tiers of the current masterwork and full masterworks compatible with the weapon type.
* Sharing a build from the Loadouts page or Loadout Optimizer now uses our dim.gg links which are easier to share and show a preview.
* If you prefer reduced motion (in your operating system preferences), sheets like the compare and loadout dialogs now appear and disappear instantly.
* Clearer feedback when uploading a wishlist file.
* Expanded Organizer categories to account for Fusions and LFRs in unusual weapon slots.
* Visual fixes for Organizer categories and Vendor page toggles.

## 7.3.0 <span class="changelog-date">(2022-01-30)</span>

* Organizer drill-down buttons now show a more accurate armor count.
* Delete Loadout button now looks more warning-ish, and asks for confirmation without using a popup.
* DIM will now try to recover from a state where the browser has a corrupted storage database.
* DIM will now try to avoid overwriting shaders you don't own and thus couldn't apply back.
* Removing subclass from loadout will now enable "Add Equipped" button.
* "Add Equipped" button will no longer cause multiple items in the same slot to be listed as equipped.
* Widened and reorganized the Loadouts menu.
  * Pull from Postmaster (and its lesser known cousin, Make room for Postmaster) are removed in favor of the button next to your Postmaster items.
  * Randomize loadout is now at the end of the list of loadouts.

## 7.2.0 <span class="changelog-date">(2022-01-23)</span>

* Weapons CSV download now includes a Zoom stat column.
* Shaders, ornaments, and mods can now be searched in their choosers.
* Trials passages now show the number of rounds won and the progress of completion is now tied to the number of wins.

## 7.1.0 <span class="changelog-date">(2022-01-16)</span>

* Applying a loadout *without* fashion will no longer remove shaders and ornaments from your armor.
* The shader picker now filters invalid shaders more consistently and won't call shaders "mods".
* Fixed Records page sometimes duplicating Triumphs or Seals section while missing Collections.
* When provided multiple wish lists, Settings page now shows info about all loaded wish lists, not just the first one.
* Compare Drawer should no longer refuse valid requests to add an item to comparison.

## 6.99.1 <span class="changelog-date">(2022-01-10)</span>

* The Loadouts page is a bit cleaner and more compact in the mobile view.
* You can once again click within the Compare sheet to close an item popup.
* Loadouts don't fail when they contain an ornament that can't be slotted into the current armor.
* Sharing loadout builds includes fashion.

## 6.99.0 <span class="changelog-date">(2022-01-09)</span>

* You can now add Fashion (shaders and ornaments) to loadouts. Creating a loadout from equipped automatically adds in the current shaders and ornaments, and you can edit them manually from the Loadouts editor.
* Fixed an issue where the progress bar for exotic weapons were clipping into other page elements.
* Fixed an issue that could make moving searches containing stacks of items to fail.
* Added Spoils of Conquest to the currencies hover menu.
* Fixed an issue where the Loadout Optimizer would let you pin items from other classes.
* Fixed an issue where the universal ornament picker would show too many ornaments as unlocked.
* Shader picker now hides unavailable, unobtainable shaders.
* "Preview Artifact Contents" in artifact popup now shows unlocked mods from the perspective of the owning character, not the current character.
* Creating a loadout now defaults the class to whichever character you had selected.

## 6.98.0 <span class="changelog-date">(2022-01-02)</span>

* Consumables can now be pulled from postmasters other than the active character's.
* Vendors page now correctly recognizes owned bounties per character and is more accurate about mods ownership.
* Fixed an issue that could make moving searches containing stacks of items to fail.
* Fixes for display on iPhones with rounded corners and a notch.
* Transmog Ornaments menu now correctly shows whether ornament has been unlocked or not.
* Happy New Year

## 6.97.3 <span class="changelog-date">(2021-12-30)</span>

* Fixed an issue for some users where Stasis Aspects were not shown when selecting Stasis subclass options.
  * This works around a Bungie API issue, and will allow users to select and try equipping Stasis Aspects they have not unlocked, which may result in failures applying loadouts, if the aspects are not unlocked.

## 6.97.2 <span class="changelog-date">(2021-12-30)</span>

* Improved the press-to-view tooltips on mobile. It should now be much easier to select perks on mobile.
* Removed notification when loading/updating a wish list. Go to the wish list section of the settings menu if you want to see details.
* The progress notification for applying a loadout now shows each item and mod as it's being applied.
* Mod picker now correctly names inserted thing (e.g Fragment, Shader).
* Dares of Eternity now shows streak information under Progress > Ranks
* Ignore outdated/removed artifact mods still attached to armor.
* You can now select Stasis subclasses in the Loadout Optimizer and use the stat effects from fragments.
* When determining mod assignments, DIM will now consider in game mod placement and attempt to use the same position if possible.
* Tracked Triumphs are now grouped together with similar records.
* Starting the Compare view from a single armor piece now includes other elements in initial comparison.
* Inventory items can now be sorted by Element.
* Prevent plugging some invalid ornaments.

## 6.97.1 <span class="changelog-date">(2021-12-26)</span>

* Transmog Ornaments menu once again *incorrectly* shows whether an ornament has been unlocked or not, but fixed a bug where an artifact mod, once slotted on your active gear, would show up as not unlocked.

## 6.97.0 <span class="changelog-date">(2021-12-26)</span>

* Transmog Ornaments menu now correctly shows whether ornament has been unlocked or not.
* The stat bars shown in Compare are more accurately sized, relative to each other.
* Fix an issue where mods might get plugged in too fast and bump into the armor's max Energy.
* Update some error messages for when equipping items fails.
* Added new filter `is:stackfull` to show items that are at max stack size.
* Searching by perk now works on languages that use accented characters.
* Tooltips for Mods, Fragments, Aspects, etc. now show information about their type.
* Fix Subclasses sometimes showing a progress badge on their icon.
* Fix cases where an item might inappropriately show with a wishlist thumbs-up.
* Loadouts/Loadout Optimizer
  * When re-Optimizing a loadout, the Loadout Optimizer's Compare button will now initially select the original loadout from the loadout page.
  * If you open an existing loadout in Loadout Optimizer and the loadout has an exotic equipped, that exotic will be pre-selected in the LO settings.
  * Armor set stats in Loadout Optimizer or Loadout Details will now show stat tiers exceeding T10 or going below T0.
  * Radiant Light and Powerful Friends' activation conditions will now be accounted for when showing mod placements and applying mods to a loadout. If possible they will be assigned to an item so that their conditional perks are active.
  * The option to view Mod Assignments for a loadout is now available outside of Beta.
  * Loadout notes now retain whitespace formatting.
  * On the Loadouts page, missing items show up dimmed-out instead of not at all.
  * The Loadouts page can be filtered from the search bar in the header.
  * Selecting toggleable subclass abilities like jumps and grenades now works more smoothly.
  * Fixed an error when applying mod loadouts to armor too old to have mod energy.

### Beta Only

* We're trying out a new tool for the desktop inventory screen called "Item Feed". Click the tab on the right to pop out a feed of your item drops with quick buttons to tag them. By default tagged items disappear from the view so you can focus on new stuff.

## 6.96.0 <span class="changelog-date">(2021-12-19)</span>

* Loadouts now show correct stats for subclass, item, and mod selections. All mods are accounted for whether they actually will fit or not.
* Equipping a generated loadout in the Loadout Optimizer will now apply the selected mods.
* Improved the time taken to apply a loadout with mods.
* Stasis subclass can also be applied in the Loadouts page.
* Fixed showing the amount of Dawning Spirit in the holiday oven popup.
* Add energy bar displays to the Mod Assignments view.
* Fixed the 5th slot on Artifice Armor not showing up in Loadout Optimizer if no mod was plugged in.

## 6.95.1 <span class="changelog-date">(2021-12-14)</span>

* Fixed issue where selecting mods from the Mod Picker, opened from an item socket, would clear other mod selections.
* Added the ability to favorite finishers

## 6.95.0 <span class="changelog-date">(2021-12-12)</span>

* Fix image paths for D1 perks.
* Strange Favor rank now correctly shows remaining reset count, when you hover the icon.
* Ability Cooldown times are no longer shown for stat tooltips. This may return but at the moment, they were incorrect.
* Added 'source:30th' for items coming from the Bungie 30th Anniversary.

### Loadouts
* Stasis subclass abilities, aspects, and fragments are now displayed in the loadouts page.
* When displaying mod placement in Loadouts, if an armor slot has no item in the loadout, the character's current armor piece will be used.
* Removed the "Max Power" loadout from the loadouts page. You can still apply it from the loadout menu on the inventory screen.
* If loadouts have notes, those notes are now displayed in the hover text on the loadout dropdown
* Artifice Armor mod slots are now handled in Loadouts and the Loadout Optimizer.
* Hitting +Equipped in the loadout editor will add current mods.
* Creating a new loadout from equipped items will also save your subclass configuration.
* Creating a new loadout from equipped, or hitting +Equipped in the loadout editor, will now also include your current emblem, ship, and sparrow.
* Added more visual distinction between loadouts on the loadouts page.
* Some repeat text and unnecessary instructions were removed from mods and Stasis Fragments, in the mod picker.

### Loadout Optimizer
* Fix an error that can occur when loading a shared build link.
* Fix issue where Optimizer throws an error when selecting a raid or combat mod.
* Fix an issue where energy swaps in the Optimizer where not displaying the correct resulting energy.

### Mod Plugging Capabilities
* Bungie has enabled the API capabilities to apply armor mods, toggle weapon perks, and perform other plugging-in type operations. So now you can take advantage of these features of DIM!
  * This works from the item popup, and when applying loadouts that contain mods.
  * DIM can apply weapon perks, armor mods, shaders, weapon & exotic ornaments, and Stasis Aspects and Fragments.
  * It cannot apply weapon mods, which still cost glimmer in the game.
  * It can't yet apply transmog/Synthesis ornaments, but Bungie is working on addressing this.
  * Swapping Stasis aspects & fragments via loadouts is coming soon.

### Mods in Loadouts
* When you apply a loadout with armor mods, DIM will automatically assign these among armor pieces.
* If there's no armor in the loadout, it will apply these mods to your character's current pieces.
* More specific/custom placement options are in the works.
* DIM will not clear off existing mods except to make room for requested ones.

### Plugging-Related Fixes
* Fix a bug that prevented applying shaders or ornaments from the item popup.
* Fix emblems and subclasses not applying from loadouts.
* The mod picker launched from the item popup or Loadout Optimizer will now correctly show the mods unlocked by the applicable character, rather than across all characters. This helps a lot with artifact mods where you may have different ones unlocked on different characters. Note that this also means opening the mod picker for items in the vault will show no artifact mods unlocked - move the item to a character if you want to apply that mod.
* Vendor items no longer offer to apply perks.

## 6.94.0 <span class="changelog-date">(2021-12-05)</span>

* You can change perks and slot zero-cost mods from the item Popup.
* Loadouts can now apply mods. See [Mods in Loadouts](https://destinyitemmanager.fandom.com/wiki/Mods_in_Loadouts) for details. Some things to keep in mind:
  * This will not work until the 30th Anniversary patch.
  * Applying mods will also strip off any mods that aren't in your loadout from your equipped armor.
  * Mods will be placed on your equipped armor whether that armor came from your loadout or not.
* Loadouts can now have notes.
* Share loadout build settings (mods, notes, loadout optimizer settings) from the Loadouts page.
* Loadouts can now save stasis subclass abilities, aspects, and fragments. These do not yet get applied when applying a loadout.
* We made several bugfixes to how loadouts are applied that should fix some issues where not all items got equipped or failures were shown when nothing failed.
* The "Create Loadout" button on the Loadouts page defaults the loadout to match the class of the selected character.
* The menu for pinning or excluding an item in Loadout Optimizer now only shows items that match the overall search filter.
* Stat searches support keywords like "highest" and "secondhighest" in stat total/mean expressions. e.g. basestat:highest&secondhighest:>=17.5

## 6.93.0 <span class="changelog-date">(2021-11-28)</span>

* Steam browser is officially unsupported, and we now show a banner explaining that.
* However, we have managed to fix DIM so it doesn't crash loop in the Steam overlay. Until the next time Steam updates...
* Loadout Optimizer performance has been improved significantly - so much so that we now always look at all possible combinations of armor. Previously we trimmed some items out to get below an a number that we could process in time. This means that your LO builds are now guaranteed to be optimal, and the "Max" range shown in the stat tiles will always be accurate.
* We no longer cap stats in the Loadout Optimizer's tooltips so you can see how far over 100 a stat goes.
* Fixed a bug where Loadout Optimizer would only show one set.
* Cryptolith Lure and Firewall Data Fragment have been moved from "Quests" to "Quest Items".
* We've launched a new Loadouts page that makes it easy to browse through your loadouts. The Loadout Optimizer is accessible from that page. Also, loadouts are now by default sorted by when they were last edited, rather than their name. You can change this on the Loadouts page or in settings.
* Some perks in the Armory view that showed as not rolling on the current version of an item now correctly show that they can roll.

## 6.92.1 <span class="changelog-date">(2021-11-23)</span>

* Fixed "Optimize Armor" button (formerly "Open in Loadout Optimizer") in the loadout drawer.

## 6.92.0 <span class="changelog-date">(2021-11-21)</span>

* Show bars next to armor stats in Compare.
* At long last, found and fixed a bug that could lead to tags and notes getting wiped if you switched accounts while another account's data was loading. Many apologies to anyone who lost their tags and notes from this bug, and we hope it's gone for good.
* Remove bright engram rewards from prestige season pass rewards as these were guesses and not quite right.

### Beta Only

* We're testing out a new Loadouts page that makes it easy to browse through your loadouts. The Loadout Optimizer is accessible from that page. Also, loadouts are now by default sorted by when they were last edited, rather than their name. You can change this on the Loadouts page or in settings. Let us know what you think, and how it can be made more useful!

## 6.91.2 <span class="changelog-date">(2021-11-16)</span>

* Put back the full item tile in Compare.

## 6.91.1 <span class="changelog-date">(2021-11-16)</span>

* Fix issue in Loadout Optimizer where only one set would show when using Safari or iOS apps.

## 6.91.0 <span class="changelog-date">(2021-11-14)</span>

* The link to D2Gunsmith from the Armory view is now shown on mobile.
* Currency counts won't get squished anymore
* Simplified item tiles in the Compare view since a lot of the tile info was redundant.

## 6.90.1 <span class="changelog-date">(2021-11-08)</span>

* Mod costs now show in Firefox.
* Fixed search transfer not moving items that aren't equippable on the selected character.

## 6.90.0 <span class="changelog-date">(2021-11-07)</span>

* If a loadout has items for multiple character classes in it, applying it to a character behaves as if only the items that can be equipped on that character are in the loadout.
* Fixed an issue where the Loadout Optimizer would allow masterworked items to have their energy changed when using the Ascendant Shard (not exotic) armor upgrade option.
* Fixed an issue where clicking a mod icon in the Loadout Optimizer would select more than one of the mod.

## 6.89.0 <span class="changelog-date">(2021-10-31)</span>

## 6.88.1 <span class="changelog-date">(2021-10-28)</span>

* `modslot:activity` now identifies Armor 2.0 items that have a modslot related to an activity (currently, a raid or a Nightmare mod slot).
* Fix an issue where an invalid query is passed to the Loadout Optimizer when you click a mod socket.

### Beta Only

* Loadouts can now show you an assignment strategy for mods. It optimizes for the least number of unassigned mods.

## 6.88.0 <span class="changelog-date">(2021-10-24)</span>

* DIM will now display Shaders if they were leftover in your Vault after the transmog conversion.
* The item popup has a toggle to choose between list-style perks (easier to read!) and grid-style perks (matches in game). No, we will not add an option to change the order of the list-style perks.
* List-style perks in the item popup have a hover tooltip on desktop so you don't have to click them if you don't want to.
* The item popup has a button to select all the wishlisted perks if they aren't already the active perks, so you can preview the wishlisted version of the item quickly.
* Added a "is:statlower" search that shows armor that has strictly worse stats than another piece of armor of the same type. This does not take into account special mod slots, element, or masterworked-ness. "is:customstatlower" is the same thing but only pays attention to the stats in each class' custom total stat.
* Stat bars now correctly subtract the value of mods from the base segment.

## 6.87.0 <span class="changelog-date">(2021-10-17)</span>

* Moved "Tracked Triumphs" section to the top of the Progress page.
* You can now track and untrack Seasonal Challenges from the Progress page.
* Loadout Optimizer now correctly handles nightmare mods.
* Loadout Optimizer makes a better attempt at assigning mods to compared loadouts.
* Added `is:infusionfodder` search to show items where a lower-power version of the same item exists. Use `tag:junk is:infusionfodder` to check your trash for its potential to infuse!
* Loadout Optimizer will warn you if you try to load a build that's for a character class you don't have.
* If your D1 account had disappeared from DIM, it's back now.
* Aeon exotic armor pieces now show mod slots again.
* In Loadout Optimizer, the Select Exotic menu now lets you select "No Exotic" and "Any Exotic". "No Exotic" is the same as searching "not:exotic" before, and "Any Exotic" makes sure each set has an exotic, but doesn't care which one.

## 6.86.0 <span class="changelog-date">(2021-10-10)</span>

* Clicking a perk in the item popup now previews the stat changes from switching to that perk.
* Clicking a perk in the Organizer view also previews the stats for that perk.
* Changes to the Armory view (bring up Armory by clicking an item's name in the item popup):
  * Armory highlights which perks cannot roll on new copies of the weapon.
  * Armory highlights the perks rolled on the item you clicked.
  * Clicking other perk option previews their stat effects.
  * You can click the "DIM" link to open the item info on its own, and share a roll with others.
  * Clicking modslots lets you change mods.
  * Selecting different ornaments shows what the ornament looks like on the item.
  * Added a link to D2 Gunsmith for weapons.
* Inventory screen can now be sorted by whether an item is masterworked. Check [Settings](/settings) to view and rearrange your sort strategy.
* Loadout Optimizer shows an estimate of how long it'll take to complete finding sets.
* DIM shouldn't bounce you to your D1 account when Bungie.net is having issues anymore.
* `is:maxpower` search now shows all the items at maximum power, instead of just the items that are part of your maximum power loadout. The previous meaning has been moved to `is:maxpowerloadout`. Keep in mind that because of exotics, you may not be able to equip all your max power items at once.

### Beta Only

* Loadout Optimizer now shows the maximum stat tier you can get for each stat, taking into account all of your loadout settings including min/max stats, mods, and search filter. We're still not sure of the best way to display this, so it's in Beta only for now to get some feedback.
* We've tweaked the way Loadout Optimizer chooses which subset of items to look at when you have too many items to process. We should be better at making use of items that have "spiky" stats.


## 6.85.0 <span class="changelog-date">(2021-10-03)</span>

* Postmaster and Engrams should be sorted exactly like in game now.
* Loadout Optimizer no longer saves stat min/max settings as the default for the next time you use it. Opening an existing loadout in the Optimizer will still reload the min/max settings for that loadout.
* We won't automatically refresh your inventory when you're on the Loadout Optimizer screen anymore - click the refresh button or hit R to recalculate sets with your latest items.
* The "Perks, Mods & Shaders" column in Organizer no longer shows the Kill Tracker socket.
* The Recoil Direction stat now sorts and highlights differently in both Compare and Organizer - the best recoil is now straight up, and recoil that goes side to side is worse.
* Farming mode can now be configured in settings to clear a preferred number of slots (1-9)

## 6.84.0 <span class="changelog-date">(2021-09-26)</span>

* Items in the Compare view no longer move around according to the character they're on.
* Fixed an issue where the Loadout Optimizer would not load due to deprecated settings.
* Hovering over stat tiers in the Loadout Optimizer's compare drawer now shows stat tier effects for the new set too.

## 6.83.0 <span class="changelog-date">(2021-09-19)</span>

* Still adjusting to Stasis... `is:kineticslot` now identifies items which are in the "Kinetic" slot (the top weapon slot) but aren't Kinetic type damage.
* Loadout Optimizer finds better mod assignments.
* Engram power level is now also shown on hover.
* Clicking on the title of an item now brings up a new item detail page which shows all possible perks and wishlist rolls.
* Note that D1 items no longer have a link at all. We're not adding D1 features anymore.
* Random-roll items in Collections now show all the perk possibilities they could roll with.
* Armor in Collections now shows what mod slots it has.
* Fixed vendor items showing some incorrect wishlist matches.

### Beta Only

* Removed the press-and-hold mobile item menu, which saw very limited use. This will also be removed in the release version after some time.
* Removed the "Active Mode" experiment - its ideas will come back in the future in other forms, but for now it doesn't offer enough above the Progress page (which can be opened in another tab/window next to Inventory if you want to see both).

## 6.82.0 <span class="changelog-date">(2021-09-12)</span>

* Loadout Optimizer remembers stats you've Ignored between sessions.
* Opening a saved loadout in Loadout Optimizer restores all the mods and other settings from when it was originally created.
* Share your Loadout Optimizer build - the new share button copies a link to all your build settings. Share great mod combos with other DIM users!
* Fixed issue in Loadout Optimizer where locking energy type didn't work for slot specific mods.
* Clicking on an item's picture in the Compare tool now opens the full item popup.
* Added a "pull" button (down-arrow) to each item in the Compare tool that will pull the item to your current character.
* Collapsed the Tag menu into an icon in Compare to allow more items to fit on screen.
* Shortened the names of stats in Compare to allow more items to fit on screen.
* Added hover titles to the new compare buttons for more clarity.
* Selecting "Add Unequipped" in the loadout editor no longer tries to equip all your unequipped items.
* Progress win streak will now correctly display when a user hits a 5 win streak.
* Fixed broken description for some new triumphs.
* Loadout Optimizer's exotic picker now consistently orders slots.
* Loadout Optimizer's stat filters no longer attempt to automatically limit to possible ranges.
* Added numerical faction ranks alongside rank names on the Progress page.
* Fixed the order of items in vendors and seasonal vendor upgrade grids.
* Seasonal artifact display now matches the games display.
* Ritual rank progress for vendors now matches the ritual rank circle shape.
* Fixed vendor ranks being off by 1.
* Accounts list shows your Bungie Name.
* Add a tip for how to scroll Compare on iOS.

## 6.81.0 <span class="changelog-date">(2021-09-05)</span>

* Fixed wonky rank display in the phone portrait layout.
* Elemental Capacitor stats are no longer added to weapons with the perk enabled.
* In the Loadout Optimizer, searching items now works in conjunction with locking exotics and items.
* Added `is:currentclass` filter, which selects items currently equippable on the logged in guardian.
* Fixed armor swaps away from Stasis in Loadout Optimizer.
* Added a warning indicator to previously created loadouts that are now missing items.

## 6.80.0 <span class="changelog-date">(2021-08-29)</span>

* Fix sorting by power and energy in Compare when "Show Base Stats" is enabled.
* Fixed misalignment in stat rows, and vertical scrolling, in Compare.
* Highlighting stats in Compare is faster.
* You can click any perk in Compare, not just the first couple.
* Clicking an item's name to find it in the inventory view will now change character on mobile to wherever the item is.
* In Compare for D1, fixed an issue where you could only see the first 2 perk options.
* Mods can be saved and viewed in Loadouts - this is automatic for loadouts created by Loadout Optimizer but you can edit the mods directly in the loadout editor.
* Search results can be shown in their own popup sheet now (this shows by default on mobile)
* There is now a helpful banner prompt to install the app on mobile.
* When the postmaster is near full, a banner will warn you even if you're not on the inventory screen.
* Artifact XP progress is now displayed for the correct season.
* Rearranged the search buttons so the menu icon never moves.
* Ranks for Vanguard and Trials are now shown in the Progress page.
* Changed the icons in the Vendors menu.
* Added Parallax Trajectory to the currencies hover menu.

## 6.79.1 <span class="changelog-date">(2021-08-25)</span>

* Legacy mods are no longer selectable in the Loadout Optimizer.

## 6.79.0 <span class="changelog-date">(2021-08-22)</span>

## 6.78.0 <span class="changelog-date">(2021-08-15)</span>

* Armor in the Organizer no longer displays the now-standard Combat Mod Slot

## 6.77.0 <span class="changelog-date">(2021-08-08)</span>

* Timelost weapons now include their additional Level 10 Masterwork stats.

## 6.76.0 <span class="changelog-date">(2021-08-01)</span>

* Legendary Marks and Silver once again appear in the D1 inventory view.
* Tap/hover the Artifact power level in the header, to check XP progress towards the next level.
* When you install DIM on your desktop or home screen, it will now be badged with the number of postmaster items on the current character. You can disable this from Settings. This won't work on iOS.

## 6.75.0 <span class="changelog-date">(2021-07-25)</span>

* When opening Compare for a Timelost weapon, we now also include non-Timelost versions of that weapon.
* Display the energy swap or upgrade details for items in the Optimizer.
* Optimizer is now better at matching a set to an existing loadout.
* Compare will properly close (and not just become invisible) if all the items you're comparing are deleted.
* Fixed the search actions (three dots) menu not appearing in Safari.

## 6.74.0 <span class="changelog-date">(2021-07-18)</span>

* Added the option to lock item element in the Optimizer's armor upgrade menu.
* Not be broken
* Fix issue with Optimizer crashing when socket data is not available.
* Invalid search queries are greyed out, and the save search star is hidden.
* Favour higher energy and equipped items for grouped items in the Optimizer. This will mainly be noticed by the shown class item.
* Adding unequipped items to a loadout no longer also adds items from the Postmaster.

### Beta Only

* The Search Results drawer is back in beta, ready for some more feedback. On mobile it shows up whenever you search, on desktop you can either click the icon or hit "Enter" in the search bar. Try clicking on items in the search results drawer - or even dragging them to characters!

## 6.73.0 <span class="changelog-date">(2021-07-11)</span>

* Solstice of Heroes pursuit list now shows the full description of the objectives, not just the checkboxes.
* Recent searches are now capped at 300 searches, down from 500.
* Armor synthesis materials are no longer shown in the currencies block under the vault.

## 6.72.1 <span class="changelog-date">(2021-07-06)</span>

* Solstice of Heroes is back and so is the **Solstice of Heroes** section of the **Progress** tab. Check it out and view your progress toward upgrading armor.

## 6.72.0 <span class="changelog-date">(2021-07-04)</span>

* Fixed issue with locked mod stats not being applied to a compared loadouts in the Optimizer.

## 6.71.0 <span class="changelog-date">(2021-06-27)</span>

* Armor 1 exotics are visible in the exotic picker, albeit unselectable.
* Default to similar loadout as comparison base in Loadout Optimizer.
* Armor upgrades in the Optimizer have full descriptions of their functionality. Added Ascendant Shard 'Not Masterworked' and 'Lock Energy Type' options.
* In the Exotic Selector, the currently selected exotic is now highlighted.

## 6.70.0 <span class="changelog-date">(2021-06-23)</span>

* Fixed an issue where unwanted energy swaps were happening in the Optimizer.
* Fixed an issue where mod energy types could be mismatched in the Optimizer.

## 6.69.2 <span class="changelog-date">(2021-06-22)</span>

* Fixed an issue with general mods returning no results in the Optimizer.

## 6.69.1 <span class="changelog-date">(2021-06-21)</span>

* Fix an issue crashing DIM on older versions of Safari.

## 6.69.0 <span class="changelog-date">(2021-06-20)</span>
* Added "Recency" Column & Sorting to Loadout Organizer, this allows viewing gear sorted by acquisition date.
* Added ctrl-click to toggle item selection in Organizer.
 * Fix over-eager prompt to backup data when signing in.
* Viewing artifact details no longer always shows The Gate Lord's Eye.
* Scrolling to an item tile is now more accurate.
* Vault of Glass milestone is now more clearly named.
* Loadout Optimizer support for Vault of Glass mods.

## 6.68.0 <span class="changelog-date">(2021-06-06)</span>

* Some support for Vault of Glass mods in filters. Expect Loadout Optimizer fixes next week.
* Clearer hover text for some Destiny icons inline with text.
* Hovering Consumables in the Vault header now shows a list of owned materials and currencies.
* `is:hasornament` now recognizes Synthesized armor.
* DIM is less likely to log you out if Bungie.net is experiencing difficulties.
* Stat searches now support `highest`, `secondhighest`, `thirdhighest`, etc as stat names.
  * Try out `basestat:highest:>=20 basestat:secondhighest:>=15`
* Login screen is now more descriptive, and helps back up your settings if you're enabling DIM Sync for the first time.

## 6.67.0 <span class="changelog-date">(2021-05-30)</span>

* Items tagged "archive" are no longer automatically excluded from Loadout Optimizer and the Organizer.
* Vendor items can now match wish lists. Check what Banshee has for sale each week!
* You can put tags and notes on Shaders again. And for the first time, you can put them on Mods. Both are accessible from the Collections row in the Records tab.
* iPhone X+ screens once again do not show grey corners in landscape mode.
* Fixed a bug that broke part of the Progress page.
* Fixed a bug that crashed DIM if you clicked the masterwork of some items.

## 6.66.2 <span class="changelog-date">(2021-05-25)</span>

* Fix for errors on viewing some items when DIM had just loaded.

## 6.66.1 <span class="changelog-date">(2021-05-24)</span>

* Fix for 404 errors when signing in with Bungie.

## 6.66.0 <span class="changelog-date">(2021-05-23)</span>

* Fix strange wrapping and blank space on the list of Currencies in the header.

## 6.65.1 <span class="changelog-date">(2021-05-17)</span>

* Fix for a crash on older browsers.

## 6.65.0 <span class="changelog-date">(2021-05-16)</span>

* Reimplemented the is:shaded / is:hasshader searches.
* Crucible and Gambit ranks show on the Progress page again.
* Fixed the display text for some bounties and rewards from a new text system in Season of the Splicer.
* Fixed currencies wrapping weirdly when you're not in-game.

## 6.64.1 <span class="changelog-date">(2021-05-11)</span>

* Fix an issue where owning Synthesis currency was causing a crash.

## 6.64.0 <span class="changelog-date">(2021-05-09)</span>

## 6.63.0 <span class="changelog-date">(2021-05-02)</span>

## 6.62.0 <span class="changelog-date">(2021-04-25)</span>

* Exotic class item perks don't prevent selecting another exotic perk in Loadout Optimizer.
* Buttons and menus are bigger and easier to tap on mobile.
* Fixes to the heights of Loadout Optimizer result sets.
* Aeon perks are highlighted as their armor's exotic effect.
* Notes field hashtag suggestions tuned a bit to be more helpful.
* Item notes are displayed in Compare sheet when hovering or holding down on an item icon.
* Improvements to how drawer-style elements size themselves and interact with mobile keyboard popups.
* Some quests were being skipped, but now display on the Progress page (catalyst quests, Guardian Games cards, Medal Case).
* Armor stats changes
  * Stats have been revamped and show their actual game effect, including stats past the in-game display caps of 0 and 42.
  * Base stats are no longer confused by very large or very low current values.
  * Multiple mods affecting the same stat now display as separate stat bar segments. You can hover or tap these for more information.
  * Armor in collections now includes default stats and their exotic perks.

### Beta Only

* If your postmaster is getting full, we'll show a banner if you're on a page where you wouldn't otherwise notice your full postmaster. Hopefully this helps avoid some lost items.
* On mobile, if you're using DIM through a browser, we prompt to install the app. Not trying to be annoying, but DIM is way better installed!

## 6.61.0 <span class="changelog-date">(2021-04-18)</span>

* Fixed the stats for some perks if they would bring a stat above the maximum value.
* Creating a loadout from existing items will also save the items' current mods in the loadout. Viewing the mods is still Beta-only.
* Fixed Loadout Optimizer mod assignment for raid mods.
* Fixed Loadout Optimizer sometimes not handling T10+ stats correctly.
* Loadout Optimizer knows about Nightmare Mods now.
* You can now combine stats in search with & to average multiple stats. For example `basestat:intellect&mobility:>=15` shows if the average of intellect & mobility is greater than or equal to 15.
* Notes field now suggests your previously-used hashtags as you type.
* Collect Postmaster button is looking as slick as the rest of the app now.

## 6.60.0 <span class="changelog-date">(2021-04-11)</span>

* When opening Compare for an Adept weapon, we now also include non-Adept versions of that weapon.
* We now remove leading or trailing spaces from loadout names when they are saved.
* In the item popup, exotic armor's exotic perk is now described in full above the mods.
* You can once again compare ghosts and ships. You can no longer compare emblems.
* Changing perks on items in Compare now re-sorts the items based on any updated stats.

### Beta Only

* You can now edit a loadout's mods in the loadout drawer.

## 6.59.1 <span class="changelog-date">(2021-04-05)</span>

* Correct suggestions & interpretation for `inloadout` filter.

## 6.59.0 <span class="changelog-date">(2021-04-04)</span>

* Visual refresh for buttons and some dropdowns.
* Swiping between characters on mobile by swiping the inventory works again.
* Swiping the character headers behaves more sensibly now.
* Search
  * Loadouts can be found by exact name. For instance, `inloadout:"My PVP Equipment"` will highlight any items in the `My PVP Equipment` loadout.
  * To help reduce typing and remembering, `inloadout` names, `perkname`s, and item `name`s are now suggested as you type them.
  * We will also suggest any #hashtags found in your notes, for instance... `#pve`?
* Loadout Optimizer
  * Mod groupings have been updated so inconsistent labels don't split them apart.
  * Half-tiers show up in results to warn you when a +5 stat mod might benefit you.
  * In these cases, a new +5 button can quickly the suggested mods to your loadout.

## 6.58.0 <span class="changelog-date">(2021-03-28)</span>

* When comparing items, the item you launched Compare from is now highlighted with an orange title.
* The Compare screen has an "Open in Organizer" button that shows the exact same items in the Organizer which has more options for comparing items.
* Fixed some mods in Loadout Organizer that weren't applying the right stats.
* You can now sort inventory by how recently you acquired the item.

## 6.57.1 <span class="changelog-date">(2021-03-22)</span>

* Remove `sunsetsin:` and `sunsetsafter:` filters, and remove power cap display from Compare/Organizer. Organizer gains a new "Sunset" column. Items that are sunset can still be selected with `is:sunset` and have a grey corner.
* Fix Loadout Optimizer acting as if "Assume Masterworked" was always checked.

## 6.57.0 <span class="changelog-date">(2021-03-21)</span>

* We went back to the old way search worked, reverting the change from v6.56. So now `gnaw rampage zen` searches for three independent properties instead of the literal string `"gnaw rampage zen"`.
* Clicking on the empty area below Organizer can now close item popups, where it didn't before.
* Fix an issue where an exotic perk could sometimes be unselectable in Loadout Optimizer.
* Added a new `is:pinnaclereward` search that searches for pinnacle rewards on the Progress page.
* DIM Sync now less picky about saving very simple searches.
* Fix mis-sized kill tracker icons in Organizer.
* Support addition syntax in stat filters, i.e. `stat:recovery+mobility:>30`
* Mulligan now shows up as a Wishlisted perk.
* Search bar expands more readily to replace the top tabs, so the field isn't squished really tiny.
* Loadout Optimizer
  * Reposition some misplaced pieces of UI
  * Performance optimizations and some tweaks that could theoretically include some builds that wouldn't have shown up before.
  * Fixed an issue that would show builds with more than 100 in a single stat once mods were included.
  * Removed the minimum power and minimum stat total filters. Minimum power didn't see much use and minimum stat total can be achieved by searching `basestat:total:>52` in the search bar.

## 6.56.1 <span class="changelog-date">(2021-03-14)</span>

* Fix a bug where clicking inside the mod picker would dismiss the popup.

## 6.56.0 <span class="changelog-date">(2021-03-14)</span>

* On the Compare screen, items will update to show their locked or unlocked state.
* Deleting multiple searches from your search history works now - before there was a bug where only the first delete would succeed.
* On the Search History page accessible from Settings, you can now clear all non-saved searches with a single button.
* Deprecated search filters no longer show up in Filter Help.
* Searches that don't use any special filters now search for the entire string in item names and descriptions and perk names and descriptions. e.g. `gnawing hunger` now searches for the full string "gnawing hunger" as opposed to being equivalent to `"gnawing" and "hunger"`.
* Invalid searches no longer save to search history.
* Bright engrams show up correctly in the seasonal progress again.
* Added an icon for Cabal Gold in objective text.
* You can sort items by ammo type.
* There's a new button in the Loadout editor to add all unequipped items, similar to adding all equipped items.
* The farming mode "stop" button no longer covers the category strip on mobile.
* Reverting a loadout (the button labeled "Before [LoadoutName]") no longer pulls items from Postmaster.

## 6.55.0 <span class="changelog-date">(2021-03-07)</span>

* You can once again select how much of a stackable item to move, by editing the amount in the move popup before clicking a move button. Holding shift during drag no longer allows you to select the amount - you must do it from the buttons in the popup.

## 6.54.0 <span class="changelog-date">(2021-02-28)</span>

## 6.53.0 <span class="changelog-date">(2021-02-21)</span>

* Pulling from postmaster, applying loadouts, moving searches, moving individual items, and more are now cancel-able. Click the "cancel" button in the notification to prevent any further actions.
* Bulk tagging in the Organizer no longer shows an "undo" popup. We expect you know what you're doing there!

## 6.52.0 <span class="changelog-date">(2021-02-14)</span>

* Search filters that operate on power levels now accept the keywords "pinnaclecap", "powerfulcap", "softcap", and "powerfloor" to refer to the current season's power limits. e.g "power:>=softcap"
  * `powerlimit:pinnaclecap` will show items with a power limit that matches this season's limit on all items.
  * `sunsetsin:next` will show the same items: items whose power limit won't reach next season's limit on all items.
* Confirm before pulling all items from Postmaster.
* Added Seasonal Challenges to the Records page. You can track as many of these as you want in DIM and the tracked ones will show up in the Progress page.
* Quests that expire after a certain season now show that info in the item popup.
* Quests show which step number on the questline they are.
* Triumphs that provide rewards for completing a part of the triumph now show that reward.

## 6.51.1 <span class="changelog-date">(2021-02-10)</span>

* Updates for Season of the Chosen

## 6.51.0 <span class="changelog-date">(2021-02-07)</span>

## 6.50.0 <span class="changelog-date">(2021-01-31)</span>

* Some emblem stats have better formatting now.
* Perks which would grant a bonus in a stat, but which grant zero points due to how stats work, now show +0 instead of just not showing the stat.
* Bounty guide for special grenade launchers now shows a label and not just an icon.
* Fixed some issues with Loadout Optimizer on mobile.

## 6.49.0 <span class="changelog-date">(2021-01-24)</span>

* Mod categorization in the Loadout Optimizer mod picker is now driven from game data - it should stay up to date better as new mods appear.
* Disabled weapon mods no longer contribute to stats.
* Automatic updates for the latest patch.

## 6.48.0 <span class="changelog-date">(2021-01-17)</span>

* Allow clicking through the loading screen to get to the troubleshooting link.

## 6.47.1 <span class="changelog-date">(2021-01-11)</span>

* Fix a bug that could crash loadout optimizer.

## 6.47.0 <span class="changelog-date">(2021-01-10)</span>

* Show a star icon for favorited finishers rather than a lock icon.
* Search history truncates huge searches to three lines and aligns the icons and delete button to the first line.
* Added indicators in the Compare view to show which stat we are sorting by, and in which direction.
* Fix visuals on the pull from postmaster buttons.
* Loadout Optimizer now allows selecting up to 5 raid mods, not just 2.
* Armor mods with conditional stats, like Powerful Friends and Radiant Light, now correctly take into account the conditions that cause their stats to be applied. This only works within a single piece of armor - for example, it will work if you have Powerful Friends and another Arc mod is socketed into that piece of armor, but will not yet correctly identify that the stats should be enabled when you have another Arc Charged With Light mod on *another* piece of armor.
* Masterworked Adept weapons should show all their stat bonuses.
* Fix a bug where using the move buttons instead of drag and drop wouldn't show item move progress popups or error popups.
* The most recent Steam Overlay browser version shouldn't be reported as not supported anymore. Keep in mind we can't really debug any problems that happen in the Steam Overlay.
* Fixed some event-specific searches, such as source:dawning.

## 6.46.0 <span className="changelog-date">(2021-01-03)</span>

* Base stats no longer cause sort issues in the compare pane, and no longer apply to weapons.
* Older pieces of Last Wish and Reverie Dawn armor now count as having normal Legacy mod slots.
* Deep Stone Crypt Raid mods now show up in the Loadout Optimizer mod picker.

## 6.45.2 <span className="changelog-date">(2020-12-30)</span>

* Fixed an issue that could harm the DIM Sync service.

## 6.45.1 <span className="changelog-date">(2020-12-29)</span>

* Fixed an issue where linking directly to any page would redirect to the inventory.

## 6.45.0 <span class="changelog-date">(2020-12-27)</span>

* Faster initial page load for inventory (loading a subset of things from bungie.net api)
* Wishlists now support multiple URLs
* Collection items in records now display the intrinsic perk.
* Fixed an issue with the item popup sidecar on safari.
* Fixes for compare view on mobile.
* The optimizer now clears results if a character is changed.
* Fix typo in energycapacity organizer search
* Clean up toolbar on organizer page on mobile.
* Some routes can now be accessed without being logged in (Whats New, Privacy Policy, etc.)
* What's new page is now rendered at build time instead of run-time, so it should load faster.
* Various dependency upgrades

## 6.44.0 <span class="changelog-date">(2020-12-20)</span>

* Fixed a bug that could potentially erase some tags/notes if there were errors in DIM.
* When Bungie.net is undergoing maintenance, item perks won't be shown anymore. Before, we'd show the default/collections roll, which confused people.
* Fix the element type of items not showing in some cases.
* Improved the sizing of sheet popups on Android when the keyboard is up.
* You can no longer transfer Spoils of Conquest anywhere.
* Hide action buttons on collections/vendors items.
* Fixed character headers wrapping on non-English locales.

### Beta Only

* We continue to experiment with the order of the list-style perk display on weapons - the most important perks tend to be on the rightmost column of the grid, so now we list the perks in right-to-left order from the original grid.

## 6.43.2 <span class="changelog-date">(2020-12-13)</span>

## 6.43.1 <span class="changelog-date">(2020-12-13)</span>

## 6.43.0 <span class="changelog-date">(2020-12-13)</span>

* New Rich Texts added for Lost Sectors and Stasis.
* Show reasons why you can't buy vendor items, and grey out bounties that you've already purchased on the vendors screen.
* Updated the item popup header for mobile and desktop. The buttons on mobile now have larger click targets and should be easier to find/use.
* Green items can no longer mess up loadout optimizer.
* Special-ammo grenade launchers are now distinguished from heavy grenade launchers.

## 6.42.3 <span class="changelog-date">(2020-12-07)</span>

* Filter ornaments to the correct class for season pass on progress page.
* Enable bounty guide on app.destinyitemmanager.com.
* Spoils of Conquest vault prevention.

### Beta Only

* Re-order sockets putting key traits first.

## 6.42.2 <span class="changelog-date">(2020-12-06)</span>

* Banner Tweaks

## 6.42.1 <span class="changelog-date">(2020-12-06)</span>

* Banner Tweaks

## 6.42.0 <span class="changelog-date">(2020-12-06)</span>

* Farming mode now refreshes only every 30 seconds, instead of every 10 seconds, to reduce load on Bungie.net.
* When the postmaster section is collapsed, it now shows the number of items in your postmaster so you can keep an eye on it.
* Fixed an issue where the Game2Give donation banner could sometimes appear in the mobile layout.

### Beta Only

* We're trying out a new display for weapon perks, which displays the name of the active perk and shows details on click, instead of on hover. This is partly to make perks easier to understand, but also to allow for more actions on perks in the future. Let us know what you think! Animations will be added later if this design catches on.
* Continued improvements to Active mode, incorporating Bounty Guide and better suggested vendor bounties.

## 6.41.1 <span class="changelog-date">(2020-12-02)</span>

## 6.41.0 <span class="changelog-date">(2020-12-02)</span>

* Bounties and Quests sections on the Progress page now show a summary of bounties by their requirement - weapon, location, activity, and element. Click on a category to see bounties that include that category. Other categories will light up to show "synergy" categories that can be worked on while you work on the selected one. Shift-click to select multiple categories. Click the (+) on a weapon type to pull a weapon matching that type.
* New item sort option to sort sunset items last.
* Engrams show their power level - click on small engrams to see their power level in the item popup.
* The checkmark for collectibles is now on the bottom right corner, so it doesn't cover mod cost.
* Mod costs display correctly on Firefox.
* Fixed the `is:powerfulreward` search to recognize new powerful/pinnacle engrams.
* When items are classified (like the new Raid gear was for a bit), any notes added to the item will show on the tile so you can keep track of them.
* Fixed filter helper only opening the first time it is selected in the search bar
* Pinnacle/powerful rewards show a more accurate bonus, taking into account your current max power.

### Beta Only

* A new "Single character mode" can be enabled through settings, or the « icon on desktop. This focuses down to a single character, and merges your other characters' inventories into the vault (they're really still on the other characters, we're just displaying them different). This is intended for people who are focused on one character, and always shows the last played character when collapsed.

## 6.40.0 <span class="changelog-date">(2020-11-22)</span>

* Mod and mod slot info in Loadout Optimizer have been updated to handle the new mod slots better.
* Postmaster items can be dragged over any items on your character to transfer them - they don't need to be dragged to the matching item type.
* Stop showing extra +3 stats on masterwork weapons. The fix for this means that Adept weapons may not show that bonus when they are released.
* Progress page now shows more Milestones/Challenges, shows rewards for all of them, includes vendor pictures where available, and gives a hint as to what power pinnacle/powerful engrams can drop at.

## 6.39.1 <span class="changelog-date">(2020-11-16)</span>

* Farming mode will no longer immediately kick out items you manually move onto your character.
* The Records page now includes all the Triumphs and Collections info that are in the game.
* Mods in the Loadout Optimizer can be searched by their description.
* Fixed Active Mode showing up in release version if you'd enabled it in Beta.
* Fixed a crash when viewing Stasis subclasses.

## 6.39.0 <span class="changelog-date">(2020-11-15)</span>

* Xur's location is now shown on his entry in the Vendors page.
* The Raids section is back in Progress, and Garden of Salvation shows up in Milestones.
* Search autocomplete suggests the `current` and `next` keywords for seasons.
* Reworked mod handling to account for new legacy and combat mod slots. New searches include `holdsmod:chargedwithlight`, `holdsmod:warmindcell`, etc., and `modslot:legacy` and `modslot:combatstyle`.
* Armor tiles now display the energy capacity of the armor.
* Masterwork levels in the mod details menu once again show which level masterwork they are.
* Added a new sort order for items, sort by Seasonal icon.
* Darkened the item actions sidecar to improve contrast with the background.
* Fixed a visual glitch where the tagging menu looked bad.
* Fixed logic for determining what can be pulled from postmaster to exclude stacked items like Upgrade Modules when you cannot actually pull any more of them.
* Removed the counter of how many items were selected in Organizer. This fixes a visual glitch that cut off the icons when items were selected.
* Fixed the vendor icon for Variks.
* Loadout drawer, Compare, Farming, and Infusion now work on every page that shows an item from your inventory.
* Deleting a loadout from the loadout drawer now closes the loadout drawer.
* When Bungie.net is not returning live perk information, we won't show the default perks anymore.

### Beta Only

* Preview of "Active Mode", an in-progress new view that focuses down to a single character plus your vault, and has easy access to pursuits, farming, max light, and more.

## 6.38.1 <span class="changelog-date">(2020-11-11)</span>

* Removed character gender from tiles and notifications.
* Don't show empty archetype bar for items in collections.
* Deprecated the `sunsetsafter` search filter because its meaning is unclear. Introduced the `sunsetsin` filter and the `is:sunset` filter.
  * Try out `sunsetsin:hunt` for weapons which reached their power cap in season 11.
  * `is:sunset` won't show anything until Beyond Light launches!
* Added `current` and `next` as season names for searches. Search `sunsetsin:next` to see what'll be capped in next season even before it has an official name.
* Vendorengrams.xyz integration has been removed, because of the vendor changes in Beyond Light.
* Legacy Triumphs have been removed.
* Fixed the Progress page not loading.
* Fixed Catalysts not showing on the Records page.
* Fix errors when selecting mods in Loadout Optimizer.
* Removed the opaque background from item season icons.

## 6.38.0 <span class="changelog-date">(2020-11-08)</span>

* New background color theme to tie in with Beyond Light. The character column coloring based on your equipped emblem has been removed.
* Perk and mod images are once again affected by the item size setting.

## 6.37.2 <span class="changelog-date">(2020-11-03)</span>

* Fix the item tagging popup not working on mobile by un-fixing the Safari desktop item popup.

## 6.37.1 <span class="changelog-date">(2020-11-02)</span>

* Fixed not being able to scroll on mobile.
* Fixed filter help not always showing up.

## 6.37.0 <span class="changelog-date">(2020-11-01)</span>

* Removed "Color Blind Mode" setting. This didn't help with DIM's accessibility - it just put a filter over the page to *simulate what it would be like* if you had various forms of color blindness.
* Added `hunt` as valid season synonym.
* Clicking on the energy track or element for armor can now let you preview how much it'd cost in total to upgrade energy or change element.
* Redesigned weapon perks/mods to more clearly call out archetype and key stats.
* Improved the buttons that show in the item popup for items in postmaster. For stacked items you can now take just one, or all of the item.
* Some items that DIM couldn't pull from postmaster before, can be pulled now.
* Fixed the display of stat trackers for raid speed runs.
* Hide the "kill tracker" perk column on masterworked weapons.
* Fixed the tagging dropdown not being attached on desktop Safari.

## 6.36.1 <span class="changelog-date">(2020-10-26)</span>

* Some more tweaks to the sidecar layout.
* Put back automatically showing dupes when launching compare.
* The item popup now closes when you start dragging an item.

## 6.36.0 <span class="changelog-date">(2020-10-25)</span>

* Rearranged equip/move buttons on sidecar to be horizontal icons instead of menu items.
* On mobile, you can switch characters in either direction, in a loop.
* Added cooldown and effect values to stat tooltips.
* Added stat tooltips to the Loadout Optimizer.
* Fixed descriptions for mod effects in the Loadout Optimizer's mod picker.
* New keyboard shortcuts for pull item (P), vault item (V), lock/unlock item (L), expand/collapse sidecar (K), and clear tag (Shift+0). Remember, you must click an item before being able to use shortcuts.
* Made the item popup a bit thinner.
* Collapsing sections now animate open and closed.

### Beta Only

* We're experimenting with a new "Search Results" sheet that shows all the items matching your search in one place.

## 6.35.0 <span class="changelog-date">(2020-10-18)</span>

* Added the "sidecar" for item popup actions on desktop. This lets us have more actions, and they're easier to understand. If you always use drag and drop, you can collapse the sidecar down into a smaller version.
* On mobile, press and hold on an item to access a quick actions menu, then drag your finger to an option and release to execute it. Move items faster than ever before!
* Added buttons to the settings page to restore the default wish list URL.
* Tweaked the Loadout Optimizer to make it easier to understand, and more clearly highlight that stats can be dragged to reorder them.
* In Loadout Optimizer, Compare Loadout can now compare with your currently equipped gear. Also, clicking "Save Loadout" will prompt you for whether you want to overwrite the loadout you're comparing with.
* Fixed an issue where you couldn't directly edit the minimum power field in Loadout Optimizer.
* D1 items can no longer incorrectly offer the ability to pull from postmaster.
* Tuned the search autocomplete algorithm a bit to prefer shorter matches.
* Fixed multi-stat masterworked exotics messing up the CSV export.
* Darkened the keyboard shortcut help overlay (accessed via the ? key).
* Removed tagging keyboard shortcut tips from places where they wouldn't work.

## 6.34.0 <span class="changelog-date">(2020-10-11)</span>

* Replaced the tagging dropdown with a nicer one that shows the icon and keyboard shortcut hints.
* Made the farming mode popup on mobile not overlap the category selector, and made it smaller.
* Secretly started recording which mods you selected in Loadout Optimizer when you create a loadout, for future use.
* In the Organizer, the selected perk for multi-option perks is now bold.
* Updated the style and tooltip for wishlist perks to match the thumb icon shown on tiles.
* Fix some display of masterworked exotics in the CSV export.

## 6.33.0 <span class="changelog-date">(2020-10-04)</span>

* The Organizer's buttons now show you how many items you have in each category. These counts update when you use a search too!
* On mobile, the search bar appears below the header, instead of on top of it.
* Changed the effect when hovering over character headers.
* Hitting Tab while in the search bar will only autocomplete when the menu is open.
* Fixed the "custom stat" setting not being editable from Safari.
* Consumables may no longer be added to loadouts for D2.
* The Loadout Optimizer lock item picker will show items that are in the Postmaster.

### Beta Only

* Removed the ability to move a specific amount of a stacked consumable item.
* Continued updates to our new background style and desktop item actions menu.

## 6.32.2 <span class="changelog-date">(2020-09-29)</span>

* Actually fixed "Store" buttons not showing for items in Postmaster.
* Fix wishlists not highlighting the right rolls.

## 6.32.1 <span class="changelog-date">(2020-09-29)</span>

* Fixed "Store" buttons not showing for items in Postmaster.
* Fixed masterwork stats for Exotics not displaying correctly.
* Fixed character stats only displaying the current character's stats on mobile.
* Fixed Postmaster not appearing on D1 for mobile.

## 6.32.0 <span class="changelog-date">(2020-09-27)</span>

* In Compare, you can click on perks to see what the new stats would look like if you chose another option.
* When the item popup is open, hitting the "c" key will open Compare.
* Your subclass has been moved below weapons and armor (it's been this way in Beta for a while).
* On mobile, instead of showing all your items at once, there's now a category selection bar that lets you quickly swap between weapons, armor, etc. The postmaster is under "inventory".
* Transferring items is just a touch snappier.
* The tag and compare button on the search bar have been replaced with a dropdown menu (three dots) with a lot more options for things you can do with the items that match your search.
* On mobile, your equipped emblem no longer affects the color of your screen.
* Loadout Optimizer has a nicer layout on mobile and narrower screens.
* Fix some masterwork stats not showing.
* Fix some issues with how mods got auto-assigned in Loadout Optimizer.
* Fix masterwork stats not always highlighting.
* Fix masterwork tier for some items.
* Fix an issue where searching for "ote" wouldn't suggest "note:"
* The Organizer shows up in the mobile menu, but it just tells you to turn your phone.

### Beta Only

* We're experimenting with moving the item action buttons to the side of the item popup on desktop - we call it the "sidecar". It moves the actions closer to the mouse, allows room to have clearer labels, and gives more room to add more commands. Plus generally people have screens that are wider than they are tall, so this reduces the height of the popup which could previously put buttons off screen. We'll be tweaking this for a while before it launches fully.
* Beta now has an early preview of a new theme for DIM.

## 6.31.2 <span class="changelog-date">(2020-09-22)</span>

* Fix an issue where moving Exotic Cipher to vault with DIM would cause your characters to be filled up with items from your vault.

## 6.31.1 <span class="changelog-date">(2020-09-21)</span>

* Loadout Optimizer highlights loadouts you've already saved.
* Add new searches `kills:`, `kills:pvp:`, and `kills:pve:` for Masterwork kill trackers.
* Fixed: "Source" was not being set for all items.
* Fixed: Item type searches (e.g. is:pulserifle) not working for D1.
* Fixed: Spreadsheets missing power cap.

## 6.31.0 <span class="changelog-date">(2020-09-20)</span>

* Added a link to the DIM User Guide to the hamburger menu.
* "Clear new items" has been moved into the Settings page instead of being a floating button. The "X" keyboard shortcut no longer clears new items.
* Linear Fusion rifles are technically Fusion Rifles, but they won't show up in Organizer or in searches under Fusion Rifle anymore.
* While API performance is ultimately up to Bungie, we've changed things around in DIM to hopefully make item transfers snappier. Note that these changes mean you may see outdated information in DIM if you've deleted or vaulted items in-game and haven't clicked the refresh button in DIM.
* Improved the autocomplete for `sunsetsafter:` searches.
* Fix the `is:new` search.
* The D1 Activities page now shows Challenge of the Elders completion.
* Fixed buttons not showing up on tablets for track/untrack triumphs.
* Invalid searches are no longer saved to your search history.
* The "Filter Help" page is now searchable, and clicking on search terms applies them to your current search.
* Added a Search History page accessible from "Filter Help" and Settings so you can review and delete old searches.
* Shift+Delete while highlighting a past search in the search dropdown will delete it from your history.
* Fixed the `masterwork:` filters.
* Fixed the icon for "Take" on the item popup for stackable items.
* Removed the ability to restore old backups from Google Drive, or backups created from versions of DIM pre-6.0 (when DIM Sync was introduced).
* Armor 1.0 mods and Elemental Affinities removed from the perk picker in Loadout Optimizer.
* Improved search performance.
* Items in collections now show their power cap.
* Character stats now scroll with items on mobile, instead of always being visible. Max power is still shown in the character header.
* Added "Location" column to the Organizer to show what character the item is on.
* When "Base Stats" is checked in the Compare tool, clicking on stats will sort by base stat, not actual stat.

### Beta Only

* On mobile, there is now a bar to quickly swap between different item categories on the inventory screen.

## 6.30.0 <span class="changelog-date">(2020-09-13)</span>

* Compare loadouts in Loadout Optimizer to your existing loadout by clicking the "Compare Loadout" button next to a build.
* Improvements to search performance, and search autocomplete suggestions.
* Fix cases where some odd stats would show up as kill trackers.
* Sword-specific stats now show up in `stat:` filters.

## 6.29.1 <span class="changelog-date">(2020-09-11)</span>

* Improved performance of item transfers. We're still limited by how fast Bungie.net's API can go, though.
* Fixed a couple of the legacy triumphs that indicated the wrong triumph was being retired.
* Completed legacy triumph categories, and collections categories, now show the "completed" yellow background.
* is:seasonaldupe now correctly pays attention to the season of the item.
* Fixed a bug where notes wouldn't be saved if you clicked another item before dismissing the item popup.
* Tweaks to the display of legacy triumphs.
* Reduce the number of situations in which we autoscroll the triumph category you clicked into view.

## 6.29.0 <span class="changelog-date">(2020-09-10)</span>

* Legacy Triumphs are now indicated on the Records page and have their own checklist section. Legacy Triumphs are triumphs that will not be possible to complete after Beyond Light releases. The list of which Triumphs are Legacy Triumphs was provided by Bungie.
* Mods in the Loadout Optimizer mod picker are now split up by season.
* The number of selected items is now shown on the Organizer page.
* Empty mod slot tooltips spell out which season they're from.
* Locking/unlocking items in D1 works again.

## 6.28.1 <span class="changelog-date">(2020-09-06)</span>

* Actually release the Records page

## 6.28.0 <span class="changelog-date">(2020-09-06)</span>

* Triumphs, Collections, and Stat Trackers are now all together in the new Records page.
* You can track triumphs in DIM - tracked triumphs are stored and synced with DIM Sync. These show up on both the Progress and Records pages.
* Everything on the Records page responds to search - search through your Collections, Triumphs, and Stat Trackers all at once!
* Unredeemed triumphs show their rewards
* Compare sheet now offers a Base Stat option for armor, so you can directly compare your stat rolls
* Mod costs now shown in Loadout Optimizer results
* Vendors can now track some "pluggable" items like emotes & ghost projections, to filter by whether you already own them
* Clearing the search input no longer re-opens the search dropdown
* Mod slot column in the Organizer now shows all supported mod types (i.e. season 10 armor will show seasons 9,10,11)
* Support for `mod:` and `modname:` filters to parallel the `perk:` and `perkname:` ones
* Use the dark theme for Twitter widget

## 6.27.0 <span class="changelog-date">(2020-08-30)</span>

* The new armor 2.0 mod workflow is available in the Loadout Optimizer, this includes:
  * A new Mod Picker component to let you choose armor 2.0 mods to lock.
  * The mod sockets shown in the optimizer are now the locked mods, rather than the mods currently equipped on the item.
  * Clicking on a mod socket will open the picker to show available mods for that slot. Note that locking a mod from this won't guarantee it gets locked to the item specifically.
  * Items have different levels of grouping depending on the requirements of the locked mods. Locking no mods keeps the previous grouping behavior.
  * The mods stat contributions are now shown in the picker.
  * The Mod Picker can now filter for items from a specific season, just filter by the season number directly e.g. "11" for arrivals.
* The search bar now remembers your past searches and allows you to save your favorite searches. These saved and recent searches are synced between devices using DIM Sync.
* The quick item picker (plus icon) menu no longer has an option to equip the selected item. Instead it will always just move the item - very few users selected "Equip" and it won't ever work in game activities.
* Added background colors for items and characters before their images load in, which should reduce the "pop-in" effect.
* Shaders can be tagged from the Collections page and the tags/notes show up there as well.
* Shift+Click on the Notes field in Organizer while in edit mode no longer applies a search.
* For pages with sidebars (like Progress), scrollbars appearing will no longer cover content.
* Add character stats to loadout sheet if full armor set is added.

### Beta Only

* Long-pressing on an item in mobile mode will bring up a quick actions menu - drag and release on a button to apply the action to the item you pressed on.
* Move Sub-class out of Weapons to the General category

## 6.26.0 <span class="changelog-date">(2020-08-23)</span>

* Better touchscreen support for drag and drop.
* Wishlists now support Github gists (raw text URLs), so there's no need to set up an entire repository to host them. If you are making wishlists, you can try out changes easier than ever. If you're not making wishlists, hopefully you're using them. If you don't know what wishlists are, [here you go](https://destinyitemmanager.fandom.com/wiki/Wish_Lists)
* Engrams get a more form-fitting outline on mouse hover.
* If you have a search query active, DIM will not automatically reload to update itself.
* The `is:curated` search has been overhauled to better find curated rolls.
* Fixes to how the character headers look in different browsers.
* Fixed the missing armor.csv button on the Organizer.

### Beta Only
* Loadout Optimizer: DIM Beta is now using the new Mod Picker, a separate and improved picker just for armor mods. Try it out and let us know how it feels
* In Beta only, the filter search bar has been upgraded to remember recent searches and let you save your favorite searches.
* Phone/mobile resolutions will now show a mini-popup to make inspecting and moving items much easier.

## 6.25.0 <span class="changelog-date">(2020-08-16)</span>

* Removed `is:reacquireable` as it is inaccurate in its current state
* Removed outline from clicked character headers on iOS
* Adjusted spacing on items in the loadout drawer, so they can fit 3-wide again
* Main (top) search field is now the place to filter items for the Loadout Optimizer
* For real, stat bars should be the right length this time
* Keyboard controls in the Notes field: ESC reverts and leaves editing, ENTER saves the value
* Item notes can now be edited directly in the notes column of the Organizer tab
* Mobile - changes in DIM beta only: different parts of the header now stick with you as you scroll down.
* Armor CSV export appearing properly on the Organizer tab again.

## 6.24.1 <span class="changelog-date">(2020-08-12)</span>

* Updated the character tiles, now uses triple dot instead of chevron
* Solstice of Heroes is back and so is the **Solstice of Heroes** section of the **Progress** tab. Check it out and view your progress toward upgrading armor.

## 6.24.0 <span class="changelog-date">(2020-08-09)</span>

* Configure a custom armor stat per-class in Settings, and it'll show up in item popups, Organizer, Compare, and the new `stat:custom:` search.
* Speed improvements to wishlist processing.
* `is:smg` for if you're as bad at remembering "submachine gun" as.. some of us are.
* No more accidental app reloads when swiping down hard on the page on mobile.
* Spring (Summer?) cleaning in the Item Popup. Some less important elements have been moved or removed, to make room for more functionality and stats.
* Bar-based stat values in the Mod preview menu are no longer extremely large bois.
* Anti-champion damage types are now interpreted in tooltip descriptions.
* Seasonal Artifact is now previewable, but be warned:
  * Some data from the API is wrong, and the Season 11 artifact is incorrectly labeled.
  * It can show seasonal mods you have equipped, but Season 11 mods still aren't in Collections data, so mod unlocks aren't displayed.
* Spreadsheet columns slightly adjusted to get them back to their usual column names.
* Lots going on behind the scenes to clear up errors and get Loadout Optimizer ready for upgrades!

## 6.23.0 <span class="changelog-date">(2020-08-02)</span>

* You can add tags and notes to shaders! Keep track of your favorites and which shaders you could do without.
* Searches now support parentheses for grouping, the "and" keyword, and the "not" keyword. Example: `(is:weapon and is:sniperrifle) or not (is:armor and modslot:arrival)`. "and" has higher precedence than "or", which has higher precedence than just a space (which still means "and").
* Fixed the size of damage type icons in D1.
* Our Content Security Policy is more restrictive now, external and injected scripts may fail but this keeps your account and data safer.

## 6.22.1 <span class="changelog-date">(2020-07-27)</span>

## 6.22.0 <span class="changelog-date">(2020-07-26)</span>

* New: More detailed gear information is available by hovering or clicking the Maximum Gear Power stat in each character's header.
* Improved detection that you need to reauthorize DIM to your Bungie account.
* Fixes to how stat bars display when affected by negative modifiers & perks.
* Clearer errors if DIM is unable to save the item information database.
* Organizer
  * Power Limit column now generates the right filter when Shift-clicked.
  * Traits column content has been narrowed down.
  * Improved top level categories take fewer clicks to reach your items.
* Loadout Optimizer
  * Fixed finding slots for seasonal mods.

## 6.21.0 <span class="changelog-date">(2020-07-19)</span>

* Added support for negative stats on mods. This should be visible in item displays and make loadout optimizer results more accurate.
* Fix quick item picker not remembering your preference for "equip" vs "store".
* Some quests can now be tracked or untracked from DIM.
* Locking or unlocking items from DIM is now reflected immediately on the item tiles.
* Items with the Arrivals mod slot now match the `holdsmod:dawn` search.

## 6.20.0 <span class="changelog-date">(2020-07-12)</span>

* Fix sorting by Power Limit in the compare pane.
* When opening a loadout in the loadout optimizer from the inventory page, the correct character is now selected rather than the last played character.
* Allow masterworks to affect more than one stat
* Exclude subclasses from `is:weapon` filter.
* Fixed Loadout Optimizer not including all the right tiers when tier filtering was in place.

## 6.19.0 <span class="changelog-date">(2020-07-05)</span>

* Loadout Optimizer has been... optimized. It now calculates sets in the background, so you can still interact with it while it works.
* Removed ghosts from loadout optimizer as they don't have enough interesting perks to build into loadouts.
* The filter help button is now always shown in the search bar, even when a search is active.
* The item count in the search bar is now more accurate to what you see on the inventory screen.
* Make it clearer that not having Google Drive set up doesn't matter that much since it's only for importing legacy data.
* Better handling for if the DIM Sync API is down.

## 6.18.0 <span class="changelog-date">(2020-07-02)</span>

* Breaker type is now shown on the item popup and in the Organizer.
* New filter for breaker types on weapons, `breaker:`.
* Fixed another crash on the vendors screen also caused by the Twitch gift sub shader.
* Protect against certain weird cases where DIM can get stuck in a non-working state until you really, thoroughly, clear your cache.

## 6.17.1 <span class="changelog-date">(2020-07-01)</span>

* Fix a crash with the Twitch gift sub shader.

## 6.17.0 <span class="changelog-date">(2020-06-28)</span>

* You can now filter out armor in the Loadout Optimizer by minimum total stats. This narrows down how many items are considered for builds and speeds up the optimizer.
* Renamed the "is:reacquireable" filter to "is:reacquirable"
* Searches like "is:inleftchar" now work with consumables in the postmaster.
* Fixed the inventory screen jumping a bit when the item popup is open on mobile.
* Add a link to the troubleshooting guide to error pages.
* Seasonal mods in the loadout optimizer now force armor to match their element, again.
* The stat in parentheses in a weapon perk tooltip, is the stat matching the masterwork. UI slightly updated to help show this.

## 6.16.1 <span class="changelog-date">(2020-06-22)</span>

* Fix a crash when opening some items in Organizer.

## 6.16.0 <span class="changelog-date">(2020-06-21)</span>

* Remove `is:ikelos` filter
* Loadout Optimizer: Save stat order and "assume masterworked" choices.
* Fixed a bug that caused the inventory view to jump to the top of the screen when items were inspected.
* Add a disclaimer to power limit displays that they may change in the future. Please see https://www.bungie.net/en/Help/Article/49106 for updates
* Save column selection for Ghosts in the Organizer separate from Armor.
* Display how many tags were cleaned up in the DIM Sync audit log.
* Fix a bug where canceling setting a note in the Organizer would wipe notes from selected items.
* Add a pointer cursor on item icons in the Organizer to indicate they're clickable.
* Fix minimum page width when there are fewer than three characters.
* Fix Arrival mods not appearing in the Loadout Optimizer.
* Fix a bug when DIM Sync is off that could repeatedly show a notification that an import had failed. Please consider enabling DIM Sync though, your data WILL get lost if it's disabled.

## 6.15.1 <span class="changelog-date">(2020-06-15)</span>

## 6.15.0 <span class="changelog-date">(2020-06-14)</span>

* Items now show their power limit in the item popup, Compare, and in the Organizer (new column). Keep in mind some power limits may change in upcoming seasons.
* Try the `sunsetsafter:` or `powerlimit:` filters to find things by their power limit.
* Fix the season icon for reissued items.
* Fix not being able to dismiss the item popup on the Organizer in certain cases.
* Remove the 15 second timeout for loading data from Bungie.net.
* Fix umbral engrams showing up weird in the engram row.
* Prevent Chrome on Android from showing a "download this image" prompt when long-pressing on images.
* Fix non-selected perks not showing on old fixed-roll weapons.
* Add Charge Rate and Guard Endurance stat to swords.

## 6.14.0 <span class="changelog-date">(2020-06-07)</span>

* Fixed misdetection of seasonal mods in Compare.
* Work around a Bungie.net issue that could prevent the Destiny info database from loading.
* Improved the experience for users who previously had DIM Sync off.

## 6.13.2 <span class="changelog-date">(2020-06-03)</span>

## 6.13.1 <span class="changelog-date">(2020-06-01)</span>

* Add a banner to support Black Lives Matter.
* Avoid an issue where shift-clicking on empty space near perks in the Organizer can enable a useless filter.

## 6.13.0 <span class="changelog-date">(2020-05-31)</span>

* DIM data (loadouts, tags, settings) can no longer be stored in Google Drive. If you already have things stored there, you can use that data to import into the new storage, but it will no longer be updated. Disabling DIM Sync will now store data locally only.
* The Vault Organizer is now available for D1.
* CSV export will no longer erroneously consider calus as a source and instead output the correct source.
* CSV export will now export the same source information that DIM uses for items that do not have a source in the API.
* Fixed import/export of data - if your backups didn't load before, they should now.
* Fixed Organizer default sorting for stats, and shift-click filtering for modslot.
* Vendors data no longer has to reload every time you visit the page.
* is:dupelower search is stabilized so that tagging items as junk doesn't change what is considered "lower"
* Fixed loadouts with subclasses not fully transferring to the vault.
* Don't display "ms" unit on Charge Time stat for D1 fusion rifles.

## 6.12.0 <span class="changelog-date">(2020-05-24)</span>

* DIM has a new community-driven user guide at https://destinyitemmanager.fandom.com/wiki/Destiny_Item_Manager_Wiki

## 6.11.0 <span class="changelog-date">(2020-05-17)</span>

* Added the Organizer page, which lets you see all your items in a table form, which you can sort and filter (try shift-clicking on a cell!). Add and remove columns and bulk-tag your items to help quickly figure out which items you want to keep and which you can get rid of.
* Fixed stat calculations for special Taken King class items in D1.

## 6.10.0 <span class="changelog-date">(2020-05-10)</span>

## 6.9.0 <span class="changelog-date">(2020-05-03)</span>

* In the Loadout Optimizer, mods have been split into their own menu, separate from perks.
* Fixed a bug where wishlists would ignore settings and load the default wishlist instead.

## 6.8.0 <span class="changelog-date">(2020-04-26)</span>

* Added "armor 2.0" column to spreadsheet exports.
* Fixed a bug that could affect the display of percentage-based objectives.

## 6.7.0 <span class="changelog-date">(2020-04-19)</span>

* Emblems now show a preview of their equipped stat tracker, and show which types of stat tracker the emblem can use.
* Certain stat trackers (under "Metrics" in "Collections") had the wrong display value, like KDA. These have been fixed.
* Loadout Optimizer now allows you to select seasonal mods independent of the gear they go on - it'll try to slot them into any gear.

## 6.6.0 <span class="changelog-date">(2020-04-12)</span>

* Better handling of logging out and into a different Bungie.net account.
* Improved error handling for Bungie.net and DIM Sync issues.

## 6.5.0 <span class="changelog-date">(2020-04-10)</span>

* Improved overall performance and memory usage of DIM - as the game grows, so has DIM's memory usage. If your browser was crashing before, give it a try now.
* Collectibles now show perks.

## 6.4.0 <span class="changelog-date">(2020-04-05)</span>

* Added stat trackers to the Collections page (under "Metrics")
* Improved error handling when Bungie.net is down or something is wrong with your account. Includes helpful tips for D1 users locked out by Twitch-linking bug. If your D1 accounts disappeared, they're in the menu now.
* Accounts in the menu are now always ordered by last-played date.
* DIM will no longer bounce you to a different account if the one you wanted cannot be loaded.
* Fixed some bugs that could cause D1 pages to not display.
* Fix display of collectibles that are tied to one of your alternate characters.
* Fix the levels that reward Bright Engrams after season rank 100.

## 6.3.1 <span class="changelog-date">(2020-03-29)</span>

* Fixed a bug where D1 items could fail to display.
* Fixed a bug where responding "Not now" to the DIM Sync prompt wouldn't cause it to go away forever.
* Make mod slot for Reverie Dawn armor set detect correctly as outlaw.

## 6.3.0 <span class="changelog-date">(2020-03-29)</span>

* Removed duplicate Mods section from the top level of the Collections screen - they're still under the normal collections tree.
* Fixed a missing icon when season rank is over 100.

## 6.2.0 <span class="changelog-date">(2020-03-22)</span>

## 6.1.1 <span class="changelog-date">(2020-03-22)</span>

## 6.1.0 <span class="changelog-date">(2020-03-22)</span>

* Introducing [DIM Sync](https://github.com/DestinyItemManager/DIM/wiki/DIM-Sync-(new-storage-for-tags,-loadouts,-and-settings)), a brand new way for DIM to store your loadouts and tags and sync them between all your devices. This is a big step forward that'll let us build lots of new things and share data between other apps and websites! Plus, you no longer have to log into anything separate, and we should avoid some of the bugs that have in the past led to lost data.
* External wish lists will be checked daily. Settings menu shows last fetched time.
* Seasonal Artifact is no longer considered a weapon or a dupe when searching.
* Event sources for items like Festival of the Lost and Revelry are now under the `source:` search like other sources, instead of `event:`.
* Fixed some recent bugs that prevented editing loadouts.
* Show how much of each material you have next to Spider's vendor info.
* Updated privacy policy with DIM Sync info.<|MERGE_RESOLUTION|>--- conflicted
+++ resolved
@@ -1,9 +1,9 @@
 ## Next
 
-<<<<<<< HEAD
 * Fix organizer stats header alignment
-=======
+
 ## 7.8.3 <span class="changelog-date">(2022-03-15)</span>
+
 * Fixed loadout search filter to include notes
 
 ## 7.8.2 <span class="changelog-date">(2022-03-14)</span>
@@ -17,7 +17,6 @@
 
 ## 7.8.1 <span class="changelog-date">(2022-03-13)</span>
 
->>>>>>> 52a5678e
 * Assume armor masterwork and lock armor energy options will now be saved correctly when saving a loadout from the Loadout Optimizer and loaded correctly when Optimizing Armor.
 * Obsolete consumable mods hidden in the Vault are now detected. They should show up on the Inventory page, and DIM should count vault space more accurately.
 * Prevent iOS from popping up the keyboard automatically so often.
