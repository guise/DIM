--- conflicted
+++ resolved
@@ -1,13 +1,10 @@
 # Next
 
-<<<<<<< HEAD
-* We have a new Shop selling enamel pins and T-shirts.
-=======
 * Item popup shows the ammo type of D2 weapons.
 * New is:primary, is:special, and is:heavy search terms for ammo types.
 * Add is:tracerifle and is:linearfusionrifle searches.
 * Added Korean as a language option.
->>>>>>> c1c9d159
+* We have a new Shop selling enamel pins and T-shirts.
 
 # 4.67.0 (2018-08-26)
 
