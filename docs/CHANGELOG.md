--- conflicted
+++ resolved
@@ -7,13 +7,10 @@
 * Add a new smart loadout to gather reputation items for redemption.
 * Scroll the loadout drawer on mobile.
 * Show character level progression under level 20 for D2.
-<<<<<<< HEAD
 * Add basepower: filter and is:goldborder filter.
 * Fix filtering in D1.
 * Add a button to clear the current search.
-=======
 * Stacks of three or more rare mods now have a yellow border
->>>>>>> 65acdec8
 
 # 4.20.1
 
