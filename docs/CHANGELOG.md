## Next

* Mobile users can now access Material Counts under the banner dropdown of the Vault inventory page.
* In the Armory and Collection views, craftable weapons now show their required Weapon Level in their tooltip.
* Searches that can't be saved (because they're too long, or invalid) won't show a save ⭐️ button.
* DIM should no longer get visually mangled by Android's auto-dark-mode.
* Search filters can contain comments. Only the top level comment gets saved. e.g. `/* My Cool Search */ is:handcannon perkname:firefly`.
* Fixed the loadout drawer not opening when "+ Create Loadout" is selected from the vault.
* The loadout search field has been moved to the top of the loadout menu, which should prevent iOS from going crazy. Filtering loadouts hides the other buttons as well.

## 7.9.0 <span class="changelog-date">(2022-03-20)</span>

* When loading your inventory, DIM now alerts you if your items might be misplaced, affecting your drops' Power Level.
* New inventory sorting options. Check [Settings](/settings) to view and rearrange your sort strategy.
  * Reverse the order of any individual sorting method.
  * Sort items by whether they are crafted, and whether they have Deepsight Attunement available.
* Fix organizer stats header alignment
* Added Vow of the Disciple raid mods to Loadout Optimizer and search filters.
* Deepsight weapons' attunement progress is now shown on the item popup. Tap and hold, or hover the progress bar to see extractable Resonant Elements.
* Fixed some weird spacing in the item popup perk list when a gun could but doesn't have an origin perk.
<<<<<<< HEAD
* Dragging horizontally on items in Compare will scroll the list - even on iOS.
=======
* The Progress page properly distinguishes between +1 and +2 pinnacles.
>>>>>>> 85f59107

## 7.8.3 <span class="changelog-date">(2022-03-15)</span>

* Fixed loadout search filter to include notes

## 7.8.2 <span class="changelog-date">(2022-03-14)</span>

## 7.8.1 <span class="changelog-date">(2022-03-14)</span>

## 7.8.1 <span class="changelog-date">(2022-03-14)</span>

* Fixed D1 loadout editor not appearing.
* Fixed loadout editor not disappearing after saving/deleting.

## 7.8.1 <span class="changelog-date">(2022-03-13)</span>

* Assume armor masterwork and lock armor energy options will now be saved correctly when saving a loadout from the Loadout Optimizer and loaded correctly when Optimizing Armor.
* Obsolete consumable mods hidden in the Vault are now detected. They should show up on the Inventory page, and DIM should count vault space more accurately.
* Prevent iOS from popping up the keyboard automatically so often.
* Prevent crafting socket from showing up in the Armory.
* Clearer, prettier Enhanced Perk icons.
* Raid crafting materials are now included in the currency counter. Tap and hold, or hover, the consumables count in the vault header to check them.
* Many fixes for how classified items show up, and how they count toward the power level of each Guardian class. Can't see these fixes now, but maybe next time there's a new Raid.
* New search support for `source:vow` (Vow of the Disciple) and `source:grasp` (Grasp of Avarice) and `season:16`.

## 7.8.0 <span class="changelog-date">(2022-03-06)</span>

### Changes

* The "Pull From Postmaster" button no longer requires a second tap to confirm. For those who dislike this button, it may be removed entirely via a setting in the Settings page.
* Removed D2Gunsmith link from the item details popup while they work on revamping the site for all the new changes.
* Removed the `level:` filter for D2 accounts, as Guardians no longer have a Level and items no longer require one.
* Season of the Risen War Table Upgrades are now in the right order and show their acquired status.
* Loadout Optimizer Mod picker will now correctly update when switching between mod slots without closing Mod Picker.
* Loadout Optimizer now correctly takes Echo of Persistence's class-specific stat reductions into account when generating sets.
* The "Kinetic Slot" icon in Compare sheet now looks different from the "Kinetic Damage" icon.

### Features

* `is:wishlistunknown` highlights items that have no rolls in the currently loaded wishlist.
* When you have 10 or more loadouts, a search box will appear in the Inventory page loadout dropdown, allowing you to search names just like on the Loadouts page.
* The Item Feed is available on both desktop and mobile. It shows your gear in the order it dropped, and gives you quick controls to tag incoming loot. Click on the item tile to get the full item popup.
  * Item Feed also got better at identifying relevant weapon perks.
  * Tagging an item from the Item Feed also marks it as not-new.
  * Items can be dragged out of the feed into inventory locations (or into the loadout editor).
* We have brand new Loadout Editor! Check it out from the character menu or the Loadouts page.
  * The layout mirrors the Loadout page's new design which has clear areas for different types of items. Each section also has a menu of additional actions like re-syncing from your currently equipped items, or clearing out a whole section.
  * As part of this change, we're removing support for "multi-class" loadouts. Loadouts will either be tied to one class, or can be toggled to "Any Class". "Any Class" loadouts cannot contain Subclass, Armor, or Fashion. If you edit an existing "Any Class" loadout and save it, those items will be removed unless you turn off "Any Class".
  * Double-click items to toggle between equipped and unequipped instead of single clicking. We'll be continuing to improve how you choose items and specify whether they're equipped in the future.
  * A new setting allows you to clear out all other mods from your armor when applying a loadout. This works even if you've chosen no mods in your loadout, so you can make a "Reset mods" loadout.
  * With this new design we have space to add even more loadout editing tools over the next few seasons.
  * The loadout editor stays open if you navigate to the Inventory or Loadouts screen while it's already open.
  * The new Loadout Editor is not available for D1.

### Witch Queen updates

* Crafted and Deepsight weapons are now more in line with how they look in-game.
* Old loadouts containing void subclasses will upgrade automatically to the new Void 3.0 version, instead of telling you the loadout is missing an item.
* Enhanced perks are now visually distinct in the Item Popup.
* The Organizer page now includes a selector for Glaives.
* Glaives now show their Shield Duration stat.
* New search filters:
  * `deepsight:complete` and `deepsight:incomplete` to check the status of weapons' Deepsight attunement.
  * `deepsight:ruinous`, `deepsight:adroit`, `deepsight:mutable` and `deepsight:energetic` to identify Deepsight Resonance weapons that can provide specific Resonant Elements.
  * `is:craftable` for any weapons which could be crafted at the Relic.
  * `weaponlevel:` to filter by a crafted weapon's level.
  * `is:glaive` ... finds Glaives!

## 7.7.0 <span class="changelog-date">(2022-02-28)</span>

* Increased the strings we search through when filtering by mods/perks.
* Crafted weapons' levels and level progress are now shown on the item popup.
* Added `is:crafted` and `is:deepsight` filters.
* Crafting materials are now included in the currency counter. Tap and hold, or hover, the consumables count in the vault header to check them.
* Fixed a bug where "Use Equipped" would not update fashion in existing loadout.

## 7.6.0 <span class="changelog-date">(2022-02-21)</span>

* Fix applying D1 loadouts.
* `inloadout:` filter now matches partial loadout names -- use `inloadout:"pvp"` for items in loadouts where "pvp" is in the loadout's name.
* If your loadout includes ornaments, items are shown as if they had the loadout applied in the loadout page and loadout editor.
* You can now change the Aeon sect mod through the item popup.
* You can now edit your equipped Emotes from DIM. You can't add them to loadouts... yet.
* Fix issue where Loadout Optimizer armor upgrade settings were not being migrated from existing loadouts.
* Clan Banners are no longer shown in DIM.
* Weapon compare sheet now includes a button to compare with other legendary weapons of the same category, excluding exotics.
* Armor in collections now displays its collections stat roll.
* Fix issues with button text wrapping in some languages.
* Fix potential element blurriness in Edge browser.
* Fix for Loadout Optimizer suggesting armor with insufficient energy.
* Fix a clash between `power:1234` and `is:power` filters.
* Loadout Optimizer is now a little more thorough in preventing an item from being both pinned and excluded.

### Witch Queen updates

* There's a good chance crafted items will display correctly in DIM. No promises though.
* Prepare Records page for a new section featuring craftable items.

### Beta Only

* Loadout Editor
  * Fix issue where subclasses were counted as general items when dropping into a loadout or filling general from equipped.
  * Allow removal of a single mod through the editor display.

## 7.5.1 <span class="changelog-date">(2022-02-14)</span>

### Beta Only

* We're testing a brand new Loadout Editor. Check it out from the character menu or the Loadouts page.
  * The layout mirrors the Loadout page's new design which has clear areas for different types of items. Each section also has a menu of additional actions like re-syncing from your currently equipped items, or clearing out a whole section.
  * As part of this change, we're removing support for "multi-class" loadouts. Loadouts will either be tied to one class, or can be toggled to "Any Class". "Any Class" loadouts cannot contain Subclass, Armor, or Fashion. If you edit an existing "Any Class" loadout and save it, those items will be removed unless you turn off "Any Class".
  * Double-click items to toggle between equipped and unequipped instead of single clicking. We'll be continuing to improve how you choose items and specify whether they're equipped in the future.
  * A new setting allows you to clear out all other mods from your armor when applying a loadout. This works even if you've chosen no mods in your loadout, so you can make a "Reset mods" loadout.
  * With this new design we have space to add even more loadout editing tools over the next few seasons.
  * The loadout editor stays open if you navigate to the Inventory or Loadouts screen while it's already open.
  * The new Loadout Editor is not available for D1.

## 7.5.0 <span class="changelog-date">(2022-02-13)</span>

* Collect Postmaster now requires an additional click to confirm.
* Transferring ships via search query should now reliably transfer all selected items.
* Filters Help now groups stat comparison operators for a more compact page.
* Milestones are grouped by how much power bonus their rewards can provide.
* On the Loadouts page, you can now drag existing items on the page, into the current Loadout Editor, just like you can on the Inventory page. Use it to grab a couple of your favorite pieces from another loadout!
* Loadout armor stat tiers now include the total tier.
* Changed the Loadout Optimizer's Armor Upgrade options for Assume Masterwork and Lock Element options. All armor will now have an assumed minimum energy capacity of 7. The new settings have the following options,
  * Assumed Masterwork
    * None - Armor will use their current stats.
    * Legendary - Only legendary armor will have assumed masterwork stats and energy capacity
    * All - Legendary and exotic armor will have masterwork stats and energy capacity
  * Lock Element
    * None - No armor will have its element locked
    * Masterworked - Only armor that is already masterworked will have their element locked
    * All - All armor will have element locked

## 7.4.0 <span class="changelog-date">(2022-02-06)</span>

* Masterwork picker now only shows higher tiers of the current masterwork and full masterworks compatible with the weapon type.
* Sharing a build from the Loadouts page or Loadout Optimizer now uses our dim.gg links which are easier to share and show a preview.
* If you prefer reduced motion (in your operating system preferences), sheets like the compare and loadout dialogs now appear and disappear instantly.
* Clearer feedback when uploading a wishlist file.
* Expanded Organizer categories to account for Fusions and LFRs in unusual weapon slots.
* Visual fixes for Organizer categories and Vendor page toggles.

## 7.3.0 <span class="changelog-date">(2022-01-30)</span>

* Organizer drill-down buttons now show a more accurate armor count.
* Delete Loadout button now looks more warning-ish, and asks for confirmation without using a popup.
* DIM will now try to recover from a state where the browser has a corrupted storage database.
* DIM will now try to avoid overwriting shaders you don't own and thus couldn't apply back.
* Removing subclass from loadout will now enable "Add Equipped" button.
* "Add Equipped" button will no longer cause multiple items in the same slot to be listed as equipped.
* Widened and reorganized the Loadouts menu.
  * Pull from Postmaster (and its lesser known cousin, Make room for Postmaster) are removed in favor of the button next to your Postmaster items.
  * Randomize loadout is now at the end of the list of loadouts.

## 7.2.0 <span class="changelog-date">(2022-01-23)</span>

* Weapons CSV download now includes a Zoom stat column.
* Shaders, ornaments, and mods can now be searched in their choosers.
* Trials passages now show the number of rounds won and the progress of completion is now tied to the number of wins.

## 7.1.0 <span class="changelog-date">(2022-01-16)</span>

* Applying a loadout *without* fashion will no longer remove shaders and ornaments from your armor.
* The shader picker now filters invalid shaders more consistently and won't call shaders "mods".
* Fixed Records page sometimes duplicating Triumphs or Seals section while missing Collections.
* When provided multiple wish lists, Settings page now shows info about all loaded wish lists, not just the first one.
* Compare Drawer should no longer refuse valid requests to add an item to comparison.

## 6.99.1 <span class="changelog-date">(2022-01-10)</span>

* The Loadouts page is a bit cleaner and more compact in the mobile view.
* You can once again click within the Compare sheet to close an item popup.
* Loadouts don't fail when they contain an ornament that can't be slotted into the current armor.
* Sharing loadout builds includes fashion.

## 6.99.0 <span class="changelog-date">(2022-01-09)</span>

* You can now add Fashion (shaders and ornaments) to loadouts. Creating a loadout from equipped automatically adds in the current shaders and ornaments, and you can edit them manually from the Loadouts editor.
* Fixed an issue where the progress bar for exotic weapons were clipping into other page elements.
* Fixed an issue that could make moving searches containing stacks of items to fail.
* Added Spoils of Conquest to the currencies hover menu.
* Fixed an issue where the Loadout Optimizer would let you pin items from other classes.
* Fixed an issue where the universal ornament picker would show too many ornaments as unlocked.
* Shader picker now hides unavailable, unobtainable shaders.
* "Preview Artifact Contents" in artifact popup now shows unlocked mods from the perspective of the owning character, not the current character.
* Creating a loadout now defaults the class to whichever character you had selected.

## 6.98.0 <span class="changelog-date">(2022-01-02)</span>

* Consumables can now be pulled from postmasters other than the active character's.
* Vendors page now correctly recognizes owned bounties per character and is more accurate about mods ownership.
* Fixed an issue that could make moving searches containing stacks of items to fail.
* Fixes for display on iPhones with rounded corners and a notch.
* Transmog Ornaments menu now correctly shows whether ornament has been unlocked or not.
* Happy New Year

## 6.97.3 <span class="changelog-date">(2021-12-30)</span>

* Fixed an issue for some users where Stasis Aspects were not shown when selecting Stasis subclass options.
  * This works around a Bungie API issue, and will allow users to select and try equipping Stasis Aspects they have not unlocked, which may result in failures applying loadouts, if the aspects are not unlocked.

## 6.97.2 <span class="changelog-date">(2021-12-30)</span>

* Improved the press-to-view tooltips on mobile. It should now be much easier to select perks on mobile.
* Removed notification when loading/updating a wish list. Go to the wish list section of the settings menu if you want to see details.
* The progress notification for applying a loadout now shows each item and mod as it's being applied.
* Mod picker now correctly names inserted thing (e.g Fragment, Shader).
* Dares of Eternity now shows streak information under Progress > Ranks
* Ignore outdated/removed artifact mods still attached to armor.
* You can now select Stasis subclasses in the Loadout Optimizer and use the stat effects from fragments.
* When determining mod assignments, DIM will now consider in game mod placement and attempt to use the same position if possible.
* Tracked Triumphs are now grouped together with similar records.
* Starting the Compare view from a single armor piece now includes other elements in initial comparison.
* Inventory items can now be sorted by Element.
* Prevent plugging some invalid ornaments.

## 6.97.1 <span class="changelog-date">(2021-12-26)</span>

* Transmog Ornaments menu once again *incorrectly* shows whether an ornament has been unlocked or not, but fixed a bug where an artifact mod, once slotted on your active gear, would show up as not unlocked.

## 6.97.0 <span class="changelog-date">(2021-12-26)</span>

* Transmog Ornaments menu now correctly shows whether ornament has been unlocked or not.
* The stat bars shown in Compare are more accurately sized, relative to each other.
* Fix an issue where mods might get plugged in too fast and bump into the armor's max Energy.
* Update some error messages for when equipping items fails.
* Added new filter `is:stackfull` to show items that are at max stack size.
* Searching by perk now works on languages that use accented characters.
* Tooltips for Mods, Fragments, Aspects, etc. now show information about their type.
* Fix Subclasses sometimes showing a progress badge on their icon.
* Fix cases where an item might inappropriately show with a wishlist thumbs-up.
* Loadouts/Loadout Optimizer
  * When re-Optimizing a loadout, the Loadout Optimizer's Compare button will now initially select the original loadout from the loadout page.
  * If you open an existing loadout in Loadout Optimizer and the loadout has an exotic equipped, that exotic will be pre-selected in the LO settings.
  * Armor set stats in Loadout Optimizer or Loadout Details will now show stat tiers exceeding T10 or going below T0.
  * Radiant Light and Powerful Friends' activation conditions will now be accounted for when showing mod placements and applying mods to a loadout. If possible they will be assigned to an item so that their conditional perks are active.
  * The option to view Mod Assignments for a loadout is now available outside of Beta.
  * Loadout notes now retain whitespace formatting.
  * On the Loadouts page, missing items show up dimmed-out instead of not at all.
  * The Loadouts page can be filtered from the search bar in the header.
  * Selecting toggleable subclass abilities like jumps and grenades now works more smoothly.
  * Fixed an error when applying mod loadouts to armor too old to have mod energy.

### Beta Only

* We're trying out a new tool for the desktop inventory screen called "Item Feed". Click the tab on the right to pop out a feed of your item drops with quick buttons to tag them. By default tagged items disappear from the view so you can focus on new stuff.

## 6.96.0 <span class="changelog-date">(2021-12-19)</span>

* Loadouts now show correct stats for subclass, item, and mod selections. All mods are accounted for whether they actually will fit or not.
* Equipping a generated loadout in the Loadout Optimizer will now apply the selected mods.
* Improved the time taken to apply a loadout with mods.
* Stasis subclass can also be applied in the Loadouts page.
* Fixed showing the amount of Dawning Spirit in the holiday oven popup.
* Add energy bar displays to the Mod Assignments view.
* Fixed the 5th slot on Artifice Armor not showing up in Loadout Optimizer if no mod was plugged in.

## 6.95.1 <span class="changelog-date">(2021-12-14)</span>

* Fixed issue where selecting mods from the Mod Picker, opened from an item socket, would clear other mod selections.
* Added the ability to favorite finishers

## 6.95.0 <span class="changelog-date">(2021-12-12)</span>

* Fix image paths for D1 perks.
* Strange Favor rank now correctly shows remaining reset count, when you hover the icon.
* Ability Cooldown times are no longer shown for stat tooltips. This may return but at the moment, they were incorrect.
* Added 'source:30th' for items coming from the Bungie 30th Anniversary.

### Loadouts
* Stasis subclass abilities, aspects, and fragments are now displayed in the loadouts page.
* When displaying mod placement in Loadouts, if an armor slot has no item in the loadout, the character's current armor piece will be used.
* Removed the "Max Power" loadout from the loadouts page. You can still apply it from the loadout menu on the inventory screen.
* If loadouts have notes, those notes are now displayed in the hover text on the loadout dropdown
* Artifice Armor mod slots are now handled in Loadouts and the Loadout Optimizer.
* Hitting +Equipped in the loadout editor will add current mods.
* Creating a new loadout from equipped items will also save your subclass configuration.
* Creating a new loadout from equipped, or hitting +Equipped in the loadout editor, will now also include your current emblem, ship, and sparrow.
* Added more visual distinction between loadouts on the loadouts page.
* Some repeat text and unnecessary instructions were removed from mods and Stasis Fragments, in the mod picker.

### Loadout Optimizer
* Fix an error that can occur when loading a shared build link.
* Fix issue where Optimizer throws an error when selecting a raid or combat mod.
* Fix an issue where energy swaps in the Optimizer where not displaying the correct resulting energy.

### Mod Plugging Capabilities
* Bungie has enabled the API capabilities to apply armor mods, toggle weapon perks, and perform other plugging-in type operations. So now you can take advantage of these features of DIM!
  * This works from the item popup, and when applying loadouts that contain mods.
  * DIM can apply weapon perks, armor mods, shaders, weapon & exotic ornaments, and Stasis Aspects and Fragments.
  * It cannot apply weapon mods, which still cost glimmer in the game.
  * It can't yet apply transmog/Synthesis ornaments, but Bungie is working on addressing this.
  * Swapping Stasis aspects & fragments via loadouts is coming soon.

### Mods in Loadouts
* When you apply a loadout with armor mods, DIM will automatically assign these among armor pieces.
* If there's no armor in the loadout, it will apply these mods to your character's current pieces.
* More specific/custom placement options are in the works.
* DIM will not clear off existing mods except to make room for requested ones.

### Plugging-Related Fixes
* Fix a bug that prevented applying shaders or ornaments from the item popup.
* Fix emblems and subclasses not applying from loadouts.
* The mod picker launched from the item popup or Loadout Optimizer will now correctly show the mods unlocked by the applicable character, rather than across all characters. This helps a lot with artifact mods where you may have different ones unlocked on different characters. Note that this also means opening the mod picker for items in the vault will show no artifact mods unlocked - move the item to a character if you want to apply that mod.
* Vendor items no longer offer to apply perks.

## 6.94.0 <span class="changelog-date">(2021-12-05)</span>

* You can change perks and slot zero-cost mods from the item Popup.
* Loadouts can now apply mods. See [Mods in Loadouts](https://destinyitemmanager.fandom.com/wiki/Mods_in_Loadouts) for details. Some things to keep in mind:
  * This will not work until the 30th Anniversary patch.
  * Applying mods will also strip off any mods that aren't in your loadout from your equipped armor.
  * Mods will be placed on your equipped armor whether that armor came from your loadout or not.
* Loadouts can now have notes.
* Share loadout build settings (mods, notes, loadout optimizer settings) from the Loadouts page.
* Loadouts can now save stasis subclass abilities, aspects, and fragments. These do not yet get applied when applying a loadout.
* We made several bugfixes to how loadouts are applied that should fix some issues where not all items got equipped or failures were shown when nothing failed.
* The "Create Loadout" button on the Loadouts page defaults the loadout to match the class of the selected character.
* The menu for pinning or excluding an item in Loadout Optimizer now only shows items that match the overall search filter.
* Stat searches support keywords like "highest" and "secondhighest" in stat total/mean expressions. e.g. basestat:highest&secondhighest:>=17.5

## 6.93.0 <span class="changelog-date">(2021-11-28)</span>

* Steam browser is officially unsupported, and we now show a banner explaining that.
* However, we have managed to fix DIM so it doesn't crash loop in the Steam overlay. Until the next time Steam updates...
* Loadout Optimizer performance has been improved significantly - so much so that we now always look at all possible combinations of armor. Previously we trimmed some items out to get below an a number that we could process in time. This means that your LO builds are now guaranteed to be optimal, and the "Max" range shown in the stat tiles will always be accurate.
* We no longer cap stats in the Loadout Optimizer's tooltips so you can see how far over 100 a stat goes.
* Fixed a bug where Loadout Optimizer would only show one set.
* Cryptolith Lure and Firewall Data Fragment have been moved from "Quests" to "Quest Items".
* We've launched a new Loadouts page that makes it easy to browse through your loadouts. The Loadout Optimizer is accessible from that page. Also, loadouts are now by default sorted by when they were last edited, rather than their name. You can change this on the Loadouts page or in settings.
* Some perks in the Armory view that showed as not rolling on the current version of an item now correctly show that they can roll.

## 6.92.1 <span class="changelog-date">(2021-11-23)</span>

* Fixed "Optimize Armor" button (formerly "Open in Loadout Optimizer") in the loadout drawer.

## 6.92.0 <span class="changelog-date">(2021-11-21)</span>

* Show bars next to armor stats in Compare.
* At long last, found and fixed a bug that could lead to tags and notes getting wiped if you switched accounts while another account's data was loading. Many apologies to anyone who lost their tags and notes from this bug, and we hope it's gone for good.
* Remove bright engram rewards from prestige season pass rewards as these were guesses and not quite right.

### Beta Only

* We're testing out a new Loadouts page that makes it easy to browse through your loadouts. The Loadout Optimizer is accessible from that page. Also, loadouts are now by default sorted by when they were last edited, rather than their name. You can change this on the Loadouts page or in settings. Let us know what you think, and how it can be made more useful!

## 6.91.2 <span class="changelog-date">(2021-11-16)</span>

* Put back the full item tile in Compare.

## 6.91.1 <span class="changelog-date">(2021-11-16)</span>

* Fix issue in Loadout Optimizer where only one set would show when using Safari or iOS apps.

## 6.91.0 <span class="changelog-date">(2021-11-14)</span>

* The link to D2Gunsmith from the Armory view is now shown on mobile.
* Currency counts won't get squished anymore
* Simplified item tiles in the Compare view since a lot of the tile info was redundant.

## 6.90.1 <span class="changelog-date">(2021-11-08)</span>

* Mod costs now show in Firefox.
* Fixed search transfer not moving items that aren't equippable on the selected character.

## 6.90.0 <span class="changelog-date">(2021-11-07)</span>

* If a loadout has items for multiple character classes in it, applying it to a character behaves as if only the items that can be equipped on that character are in the loadout.
* Fixed an issue where the Loadout Optimizer would allow masterworked items to have their energy changed when using the Ascendant Shard (not exotic) armor upgrade option.
* Fixed an issue where clicking a mod icon in the Loadout Optimizer would select more than one of the mod.

## 6.89.0 <span class="changelog-date">(2021-10-31)</span>

## 6.88.1 <span class="changelog-date">(2021-10-28)</span>

* `modslot:activity` now identifies Armor 2.0 items that have a modslot related to an activity (currently, a raid or a Nightmare mod slot).
* Fix an issue where an invalid query is passed to the Loadout Optimizer when you click a mod socket.

### Beta Only

* Loadouts can now show you an assignment strategy for mods. It optimizes for the least number of unassigned mods.

## 6.88.0 <span class="changelog-date">(2021-10-24)</span>

* DIM will now display Shaders if they were leftover in your Vault after the transmog conversion.
* The item popup has a toggle to choose between list-style perks (easier to read!) and grid-style perks (matches in game). No, we will not add an option to change the order of the list-style perks.
* List-style perks in the item popup have a hover tooltip on desktop so you don't have to click them if you don't want to.
* The item popup has a button to select all the wishlisted perks if they aren't already the active perks, so you can preview the wishlisted version of the item quickly.
* Added a "is:statlower" search that shows armor that has strictly worse stats than another piece of armor of the same type. This does not take into account special mod slots, element, or masterworked-ness. "is:customstatlower" is the same thing but only pays attention to the stats in each class' custom total stat.
* Stat bars now correctly subtract the value of mods from the base segment.

## 6.87.0 <span class="changelog-date">(2021-10-17)</span>

* Moved "Tracked Triumphs" section to the top of the Progress page.
* You can now track and untrack Seasonal Challenges from the Progress page.
* Loadout Optimizer now correctly handles nightmare mods.
* Loadout Optimizer makes a better attempt at assigning mods to compared loadouts.
* Added `is:infusionfodder` search to show items where a lower-power version of the same item exists. Use `tag:junk is:infusionfodder` to check your trash for its potential to infuse!
* Loadout Optimizer will warn you if you try to load a build that's for a character class you don't have.
* If your D1 account had disappeared from DIM, it's back now.
* Aeon exotic armor pieces now show mod slots again.
* In Loadout Optimizer, the Select Exotic menu now lets you select "No Exotic" and "Any Exotic". "No Exotic" is the same as searching "not:exotic" before, and "Any Exotic" makes sure each set has an exotic, but doesn't care which one.

## 6.86.0 <span class="changelog-date">(2021-10-10)</span>

* Clicking a perk in the item popup now previews the stat changes from switching to that perk.
* Clicking a perk in the Organizer view also previews the stats for that perk.
* Changes to the Armory view (bring up Armory by clicking an item's name in the item popup):
  * Armory highlights which perks cannot roll on new copies of the weapon.
  * Armory highlights the perks rolled on the item you clicked.
  * Clicking other perk option previews their stat effects.
  * You can click the "DIM" link to open the item info on its own, and share a roll with others.
  * Clicking modslots lets you change mods.
  * Selecting different ornaments shows what the ornament looks like on the item.
  * Added a link to D2 Gunsmith for weapons.
* Inventory screen can now be sorted by whether an item is masterworked. Check [Settings](/settings) to view and rearrange your sort strategy.
* Loadout Optimizer shows an estimate of how long it'll take to complete finding sets.
* DIM shouldn't bounce you to your D1 account when Bungie.net is having issues anymore.
* `is:maxpower` search now shows all the items at maximum power, instead of just the items that are part of your maximum power loadout. The previous meaning has been moved to `is:maxpowerloadout`. Keep in mind that because of exotics, you may not be able to equip all your max power items at once.

### Beta Only

* Loadout Optimizer now shows the maximum stat tier you can get for each stat, taking into account all of your loadout settings including min/max stats, mods, and search filter. We're still not sure of the best way to display this, so it's in Beta only for now to get some feedback.
* We've tweaked the way Loadout Optimizer chooses which subset of items to look at when you have too many items to process. We should be better at making use of items that have "spiky" stats.


## 6.85.0 <span class="changelog-date">(2021-10-03)</span>

* Postmaster and Engrams should be sorted exactly like in game now.
* Loadout Optimizer no longer saves stat min/max settings as the default for the next time you use it. Opening an existing loadout in the Optimizer will still reload the min/max settings for that loadout.
* We won't automatically refresh your inventory when you're on the Loadout Optimizer screen anymore - click the refresh button or hit R to recalculate sets with your latest items.
* The "Perks, Mods & Shaders" column in Organizer no longer shows the Kill Tracker socket.
* The Recoil Direction stat now sorts and highlights differently in both Compare and Organizer - the best recoil is now straight up, and recoil that goes side to side is worse.
* Farming mode can now be configured in settings to clear a preferred number of slots (1-9)

## 6.84.0 <span class="changelog-date">(2021-09-26)</span>

* Items in the Compare view no longer move around according to the character they're on.
* Fixed an issue where the Loadout Optimizer would not load due to deprecated settings.
* Hovering over stat tiers in the Loadout Optimizer's compare drawer now shows stat tier effects for the new set too.

## 6.83.0 <span class="changelog-date">(2021-09-19)</span>

* Still adjusting to Stasis... `is:kineticslot` now identifies items which are in the "Kinetic" slot (the top weapon slot) but aren't Kinetic type damage.
* Loadout Optimizer finds better mod assignments.
* Engram power level is now also shown on hover.
* Clicking on the title of an item now brings up a new item detail page which shows all possible perks and wishlist rolls.
* Note that D1 items no longer have a link at all. We're not adding D1 features anymore.
* Random-roll items in Collections now show all the perk possibilities they could roll with.
* Armor in Collections now shows what mod slots it has.
* Fixed vendor items showing some incorrect wishlist matches.

### Beta Only

* Removed the press-and-hold mobile item menu, which saw very limited use. This will also be removed in the release version after some time.
* Removed the "Active Mode" experiment - its ideas will come back in the future in other forms, but for now it doesn't offer enough above the Progress page (which can be opened in another tab/window next to Inventory if you want to see both).

## 6.82.0 <span class="changelog-date">(2021-09-12)</span>

* Loadout Optimizer remembers stats you've Ignored between sessions.
* Opening a saved loadout in Loadout Optimizer restores all the mods and other settings from when it was originally created.
* Share your Loadout Optimizer build - the new share button copies a link to all your build settings. Share great mod combos with other DIM users!
* Fixed issue in Loadout Optimizer where locking energy type didn't work for slot specific mods.
* Clicking on an item's picture in the Compare tool now opens the full item popup.
* Added a "pull" button (down-arrow) to each item in the Compare tool that will pull the item to your current character.
* Collapsed the Tag menu into an icon in Compare to allow more items to fit on screen.
* Shortened the names of stats in Compare to allow more items to fit on screen.
* Added hover titles to the new compare buttons for more clarity.
* Selecting "Add Unequipped" in the loadout editor no longer tries to equip all your unequipped items.
* Progress win streak will now correctly display when a user hits a 5 win streak.
* Fixed broken description for some new triumphs.
* Loadout Optimizer's exotic picker now consistently orders slots.
* Loadout Optimizer's stat filters no longer attempt to automatically limit to possible ranges.
* Added numerical faction ranks alongside rank names on the Progress page.
* Fixed the order of items in vendors and seasonal vendor upgrade grids.
* Seasonal artifact display now matches the games display.
* Ritual rank progress for vendors now matches the ritual rank circle shape.
* Fixed vendor ranks being off by 1.
* Accounts list shows your Bungie Name.
* Add a tip for how to scroll Compare on iOS.

## 6.81.0 <span class="changelog-date">(2021-09-05)</span>

* Fixed wonky rank display in the phone portrait layout.
* Elemental Capacitor stats are no longer added to weapons with the perk enabled.
* In the Loadout Optimizer, searching items now works in conjunction with locking exotics and items.
* Added `is:currentclass` filter, which selects items currently equippable on the logged in guardian.
* Fixed armor swaps away from Stasis in Loadout Optimizer.
* Added a warning indicator to previously created loadouts that are now missing items.

## 6.80.0 <span class="changelog-date">(2021-08-29)</span>

* Fix sorting by power and energy in Compare when "Show Base Stats" is enabled.
* Fixed misalignment in stat rows, and vertical scrolling, in Compare.
* Highlighting stats in Compare is faster.
* You can click any perk in Compare, not just the first couple.
* Clicking an item's name to find it in the inventory view will now change character on mobile to wherever the item is.
* In Compare for D1, fixed an issue where you could only see the first 2 perk options.
* Mods can be saved and viewed in Loadouts - this is automatic for loadouts created by Loadout Optimizer but you can edit the mods directly in the loadout editor.
* Search results can be shown in their own popup sheet now (this shows by default on mobile)
* There is now a helpful banner prompt to install the app on mobile.
* When the postmaster is near full, a banner will warn you even if you're not on the inventory screen.
* Artifact XP progress is now displayed for the correct season.
* Rearranged the search buttons so the menu icon never moves.
* Ranks for Vanguard and Trials are now shown in the Progress page.
* Changed the icons in the Vendors menu.
* Added Parallax Trajectory to the currencies hover menu.

## 6.79.1 <span class="changelog-date">(2021-08-25)</span>

* Legacy mods are no longer selectable in the Loadout Optimizer.

## 6.79.0 <span class="changelog-date">(2021-08-22)</span>

## 6.78.0 <span class="changelog-date">(2021-08-15)</span>

* Armor in the Organizer no longer displays the now-standard Combat Mod Slot

## 6.77.0 <span class="changelog-date">(2021-08-08)</span>

* Timelost weapons now include their additional Level 10 Masterwork stats.

## 6.76.0 <span class="changelog-date">(2021-08-01)</span>

* Legendary Marks and Silver once again appear in the D1 inventory view.
* Tap/hover the Artifact power level in the header, to check XP progress towards the next level.
* When you install DIM on your desktop or home screen, it will now be badged with the number of postmaster items on the current character. You can disable this from Settings. This won't work on iOS.

## 6.75.0 <span class="changelog-date">(2021-07-25)</span>

* When opening Compare for a Timelost weapon, we now also include non-Timelost versions of that weapon.
* Display the energy swap or upgrade details for items in the Optimizer.
* Optimizer is now better at matching a set to an existing loadout.
* Compare will properly close (and not just become invisible) if all the items you're comparing are deleted.
* Fixed the search actions (three dots) menu not appearing in Safari.

## 6.74.0 <span class="changelog-date">(2021-07-18)</span>

* Added the option to lock item element in the Optimizer's armor upgrade menu.
* Not be broken
* Fix issue with Optimizer crashing when socket data is not available.
* Invalid search queries are greyed out, and the save search star is hidden.
* Favour higher energy and equipped items for grouped items in the Optimizer. This will mainly be noticed by the shown class item.
* Adding unequipped items to a loadout no longer also adds items from the Postmaster.

### Beta Only

* The Search Results drawer is back in beta, ready for some more feedback. On mobile it shows up whenever you search, on desktop you can either click the icon or hit "Enter" in the search bar. Try clicking on items in the search results drawer - or even dragging them to characters!

## 6.73.0 <span class="changelog-date">(2021-07-11)</span>

* Solstice of Heroes pursuit list now shows the full description of the objectives, not just the checkboxes.
* Recent searches are now capped at 300 searches, down from 500.
* Armor synthesis materials are no longer shown in the currencies block under the vault.

## 6.72.1 <span class="changelog-date">(2021-07-06)</span>

* Solstice of Heroes is back and so is the **Solstice of Heroes** section of the **Progress** tab. Check it out and view your progress toward upgrading armor.

## 6.72.0 <span class="changelog-date">(2021-07-04)</span>

* Fixed issue with locked mod stats not being applied to a compared loadouts in the Optimizer.

## 6.71.0 <span class="changelog-date">(2021-06-27)</span>

* Armor 1 exotics are visible in the exotic picker, albeit unselectable.
* Default to similar loadout as comparison base in Loadout Optimizer.
* Armor upgrades in the Optimizer have full descriptions of their functionality. Added Ascendant Shard 'Not Masterworked' and 'Lock Energy Type' options.
* In the Exotic Selector, the currently selected exotic is now highlighted.

## 6.70.0 <span class="changelog-date">(2021-06-23)</span>

* Fixed an issue where unwanted energy swaps were happening in the Optimizer.
* Fixed an issue where mod energy types could be mismatched in the Optimizer.

## 6.69.2 <span class="changelog-date">(2021-06-22)</span>

* Fixed an issue with general mods returning no results in the Optimizer.

## 6.69.1 <span class="changelog-date">(2021-06-21)</span>

* Fix an issue crashing DIM on older versions of Safari.

## 6.69.0 <span class="changelog-date">(2021-06-20)</span>
* Added "Recency" Column & Sorting to Loadout Organizer, this allows viewing gear sorted by acquisition date.
* Added ctrl-click to toggle item selection in Organizer.
 * Fix over-eager prompt to backup data when signing in.
* Viewing artifact details no longer always shows The Gate Lord's Eye.
* Scrolling to an item tile is now more accurate.
* Vault of Glass milestone is now more clearly named.
* Loadout Optimizer support for Vault of Glass mods.

## 6.68.0 <span class="changelog-date">(2021-06-06)</span>

* Some support for Vault of Glass mods in filters. Expect Loadout Optimizer fixes next week.
* Clearer hover text for some Destiny icons inline with text.
* Hovering Consumables in the Vault header now shows a list of owned materials and currencies.
* `is:hasornament` now recognizes Synthesized armor.
* DIM is less likely to log you out if Bungie.net is experiencing difficulties.
* Stat searches now support `highest`, `secondhighest`, `thirdhighest`, etc as stat names.
  * Try out `basestat:highest:>=20 basestat:secondhighest:>=15`
* Login screen is now more descriptive, and helps back up your settings if you're enabling DIM Sync for the first time.

## 6.67.0 <span class="changelog-date">(2021-05-30)</span>

* Items tagged "archive" are no longer automatically excluded from Loadout Optimizer and the Organizer.
* Vendor items can now match wish lists. Check what Banshee has for sale each week!
* You can put tags and notes on Shaders again. And for the first time, you can put them on Mods. Both are accessible from the Collections row in the Records tab.
* iPhone X+ screens once again do not show grey corners in landscape mode.
* Fixed a bug that broke part of the Progress page.
* Fixed a bug that crashed DIM if you clicked the masterwork of some items.

## 6.66.2 <span class="changelog-date">(2021-05-25)</span>

* Fix for errors on viewing some items when DIM had just loaded.

## 6.66.1 <span class="changelog-date">(2021-05-24)</span>

* Fix for 404 errors when signing in with Bungie.

## 6.66.0 <span class="changelog-date">(2021-05-23)</span>

* Fix strange wrapping and blank space on the list of Currencies in the header.

## 6.65.1 <span class="changelog-date">(2021-05-17)</span>

* Fix for a crash on older browsers.

## 6.65.0 <span class="changelog-date">(2021-05-16)</span>

* Reimplemented the is:shaded / is:hasshader searches.
* Crucible and Gambit ranks show on the Progress page again.
* Fixed the display text for some bounties and rewards from a new text system in Season of the Splicer.
* Fixed currencies wrapping weirdly when you're not in-game.

## 6.64.1 <span class="changelog-date">(2021-05-11)</span>

* Fix an issue where owning Synthesis currency was causing a crash.

## 6.64.0 <span class="changelog-date">(2021-05-09)</span>

## 6.63.0 <span class="changelog-date">(2021-05-02)</span>

## 6.62.0 <span class="changelog-date">(2021-04-25)</span>

* Exotic class item perks don't prevent selecting another exotic perk in Loadout Optimizer.
* Buttons and menus are bigger and easier to tap on mobile.
* Fixes to the heights of Loadout Optimizer result sets.
* Aeon perks are highlighted as their armor's exotic effect.
* Notes field hashtag suggestions tuned a bit to be more helpful.
* Item notes are displayed in Compare sheet when hovering or holding down on an item icon.
* Improvements to how drawer-style elements size themselves and interact with mobile keyboard popups.
* Some quests were being skipped, but now display on the Progress page (catalyst quests, Guardian Games cards, Medal Case).
* Armor stats changes
  * Stats have been revamped and show their actual game effect, including stats past the in-game display caps of 0 and 42.
  * Base stats are no longer confused by very large or very low current values.
  * Multiple mods affecting the same stat now display as separate stat bar segments. You can hover or tap these for more information.
  * Armor in collections now includes default stats and their exotic perks.

### Beta Only

* If your postmaster is getting full, we'll show a banner if you're on a page where you wouldn't otherwise notice your full postmaster. Hopefully this helps avoid some lost items.
* On mobile, if you're using DIM through a browser, we prompt to install the app. Not trying to be annoying, but DIM is way better installed!

## 6.61.0 <span class="changelog-date">(2021-04-18)</span>

* Fixed the stats for some perks if they would bring a stat above the maximum value.
* Creating a loadout from existing items will also save the items' current mods in the loadout. Viewing the mods is still Beta-only.
* Fixed Loadout Optimizer mod assignment for raid mods.
* Fixed Loadout Optimizer sometimes not handling T10+ stats correctly.
* Loadout Optimizer knows about Nightmare Mods now.
* You can now combine stats in search with & to average multiple stats. For example `basestat:intellect&mobility:>=15` shows if the average of intellect & mobility is greater than or equal to 15.
* Notes field now suggests your previously-used hashtags as you type.
* Collect Postmaster button is looking as slick as the rest of the app now.

## 6.60.0 <span class="changelog-date">(2021-04-11)</span>

* When opening Compare for an Adept weapon, we now also include non-Adept versions of that weapon.
* We now remove leading or trailing spaces from loadout names when they are saved.
* In the item popup, exotic armor's exotic perk is now described in full above the mods.
* You can once again compare ghosts and ships. You can no longer compare emblems.
* Changing perks on items in Compare now re-sorts the items based on any updated stats.

### Beta Only

* You can now edit a loadout's mods in the loadout drawer.

## 6.59.1 <span class="changelog-date">(2021-04-05)</span>

* Correct suggestions & interpretation for `inloadout` filter.

## 6.59.0 <span class="changelog-date">(2021-04-04)</span>

* Visual refresh for buttons and some dropdowns.
* Swiping between characters on mobile by swiping the inventory works again.
* Swiping the character headers behaves more sensibly now.
* Search
  * Loadouts can be found by exact name. For instance, `inloadout:"My PVP Equipment"` will highlight any items in the `My PVP Equipment` loadout.
  * To help reduce typing and remembering, `inloadout` names, `perkname`s, and item `name`s are now suggested as you type them.
  * We will also suggest any #hashtags found in your notes, for instance... `#pve`?
* Loadout Optimizer
  * Mod groupings have been updated so inconsistent labels don't split them apart.
  * Half-tiers show up in results to warn you when a +5 stat mod might benefit you.
  * In these cases, a new +5 button can quickly the suggested mods to your loadout.

## 6.58.0 <span class="changelog-date">(2021-03-28)</span>

* When comparing items, the item you launched Compare from is now highlighted with an orange title.
* The Compare screen has an "Open in Organizer" button that shows the exact same items in the Organizer which has more options for comparing items.
* Fixed some mods in Loadout Organizer that weren't applying the right stats.
* You can now sort inventory by how recently you acquired the item.

## 6.57.1 <span class="changelog-date">(2021-03-22)</span>

* Remove `sunsetsin:` and `sunsetsafter:` filters, and remove power cap display from Compare/Organizer. Organizer gains a new "Sunset" column. Items that are sunset can still be selected with `is:sunset` and have a grey corner.
* Fix Loadout Optimizer acting as if "Assume Masterworked" was always checked.

## 6.57.0 <span class="changelog-date">(2021-03-21)</span>

* We went back to the old way search worked, reverting the change from v6.56. So now `gnaw rampage zen` searches for three independent properties instead of the literal string `"gnaw rampage zen"`.
* Clicking on the empty area below Organizer can now close item popups, where it didn't before.
* Fix an issue where an exotic perk could sometimes be unselectable in Loadout Optimizer.
* Added a new `is:pinnaclereward` search that searches for pinnacle rewards on the Progress page.
* DIM Sync now less picky about saving very simple searches.
* Fix mis-sized kill tracker icons in Organizer.
* Support addition syntax in stat filters, i.e. `stat:recovery+mobility:>30`
* Mulligan now shows up as a Wishlisted perk.
* Search bar expands more readily to replace the top tabs, so the field isn't squished really tiny.
* Loadout Optimizer
  * Reposition some misplaced pieces of UI
  * Performance optimizations and some tweaks that could theoretically include some builds that wouldn't have shown up before.
  * Fixed an issue that would show builds with more than 100 in a single stat once mods were included.
  * Removed the minimum power and minimum stat total filters. Minimum power didn't see much use and minimum stat total can be achieved by searching `basestat:total:>52` in the search bar.

## 6.56.1 <span class="changelog-date">(2021-03-14)</span>

* Fix a bug where clicking inside the mod picker would dismiss the popup.

## 6.56.0 <span class="changelog-date">(2021-03-14)</span>

* On the Compare screen, items will update to show their locked or unlocked state.
* Deleting multiple searches from your search history works now - before there was a bug where only the first delete would succeed.
* On the Search History page accessible from Settings, you can now clear all non-saved searches with a single button.
* Deprecated search filters no longer show up in Filter Help.
* Searches that don't use any special filters now search for the entire string in item names and descriptions and perk names and descriptions. e.g. `gnawing hunger` now searches for the full string "gnawing hunger" as opposed to being equivalent to `"gnawing" and "hunger"`.
* Invalid searches no longer save to search history.
* Bright engrams show up correctly in the seasonal progress again.
* Added an icon for Cabal Gold in objective text.
* You can sort items by ammo type.
* There's a new button in the Loadout editor to add all unequipped items, similar to adding all equipped items.
* The farming mode "stop" button no longer covers the category strip on mobile.
* Reverting a loadout (the button labeled "Before [LoadoutName]") no longer pulls items from Postmaster.

## 6.55.0 <span class="changelog-date">(2021-03-07)</span>

* You can once again select how much of a stackable item to move, by editing the amount in the move popup before clicking a move button. Holding shift during drag no longer allows you to select the amount - you must do it from the buttons in the popup.

## 6.54.0 <span class="changelog-date">(2021-02-28)</span>

## 6.53.0 <span class="changelog-date">(2021-02-21)</span>

* Pulling from postmaster, applying loadouts, moving searches, moving individual items, and more are now cancel-able. Click the "cancel" button in the notification to prevent any further actions.
* Bulk tagging in the Organizer no longer shows an "undo" popup. We expect you know what you're doing there!

## 6.52.0 <span class="changelog-date">(2021-02-14)</span>

* Search filters that operate on power levels now accept the keywords "pinnaclecap", "powerfulcap", "softcap", and "powerfloor" to refer to the current season's power limits. e.g "power:>=softcap"
  * `powerlimit:pinnaclecap` will show items with a power limit that matches this season's limit on all items.
  * `sunsetsin:next` will show the same items: items whose power limit won't reach next season's limit on all items.
* Confirm before pulling all items from Postmaster.
* Added Seasonal Challenges to the Records page. You can track as many of these as you want in DIM and the tracked ones will show up in the Progress page.
* Quests that expire after a certain season now show that info in the item popup.
* Quests show which step number on the questline they are.
* Triumphs that provide rewards for completing a part of the triumph now show that reward.

## 6.51.1 <span class="changelog-date">(2021-02-10)</span>

* Updates for Season of the Chosen

## 6.51.0 <span class="changelog-date">(2021-02-07)</span>

## 6.50.0 <span class="changelog-date">(2021-01-31)</span>

* Some emblem stats have better formatting now.
* Perks which would grant a bonus in a stat, but which grant zero points due to how stats work, now show +0 instead of just not showing the stat.
* Bounty guide for special grenade launchers now shows a label and not just an icon.
* Fixed some issues with Loadout Optimizer on mobile.

## 6.49.0 <span class="changelog-date">(2021-01-24)</span>

* Mod categorization in the Loadout Optimizer mod picker is now driven from game data - it should stay up to date better as new mods appear.
* Disabled weapon mods no longer contribute to stats.
* Automatic updates for the latest patch.

## 6.48.0 <span class="changelog-date">(2021-01-17)</span>

* Allow clicking through the loading screen to get to the troubleshooting link.

## 6.47.1 <span class="changelog-date">(2021-01-11)</span>

* Fix a bug that could crash loadout optimizer.

## 6.47.0 <span class="changelog-date">(2021-01-10)</span>

* Show a star icon for favorited finishers rather than a lock icon.
* Search history truncates huge searches to three lines and aligns the icons and delete button to the first line.
* Added indicators in the Compare view to show which stat we are sorting by, and in which direction.
* Fix visuals on the pull from postmaster buttons.
* Loadout Optimizer now allows selecting up to 5 raid mods, not just 2.
* Armor mods with conditional stats, like Powerful Friends and Radiant Light, now correctly take into account the conditions that cause their stats to be applied. This only works within a single piece of armor - for example, it will work if you have Powerful Friends and another Arc mod is socketed into that piece of armor, but will not yet correctly identify that the stats should be enabled when you have another Arc Charged With Light mod on *another* piece of armor.
* Masterworked Adept weapons should show all their stat bonuses.
* Fix a bug where using the move buttons instead of drag and drop wouldn't show item move progress popups or error popups.
* The most recent Steam Overlay browser version shouldn't be reported as not supported anymore. Keep in mind we can't really debug any problems that happen in the Steam Overlay.
* Fixed some event-specific searches, such as source:dawning.

## 6.46.0 <span className="changelog-date">(2021-01-03)</span>

* Base stats no longer cause sort issues in the compare pane, and no longer apply to weapons.
* Older pieces of Last Wish and Reverie Dawn armor now count as having normal Legacy mod slots.
* Deep Stone Crypt Raid mods now show up in the Loadout Optimizer mod picker.

## 6.45.2 <span className="changelog-date">(2020-12-30)</span>

* Fixed an issue that could harm the DIM Sync service.

## 6.45.1 <span className="changelog-date">(2020-12-29)</span>

* Fixed an issue where linking directly to any page would redirect to the inventory.

## 6.45.0 <span class="changelog-date">(2020-12-27)</span>

* Faster initial page load for inventory (loading a subset of things from bungie.net api)
* Wishlists now support multiple URLs
* Collection items in records now display the intrinsic perk.
* Fixed an issue with the item popup sidecar on safari.
* Fixes for compare view on mobile.
* The optimizer now clears results if a character is changed.
* Fix typo in energycapacity organizer search
* Clean up toolbar on organizer page on mobile.
* Some routes can now be accessed without being logged in (Whats New, Privacy Policy, etc.)
* What's new page is now rendered at build time instead of run-time, so it should load faster.
* Various dependency upgrades

## 6.44.0 <span class="changelog-date">(2020-12-20)</span>

* Fixed a bug that could potentially erase some tags/notes if there were errors in DIM.
* When Bungie.net is undergoing maintenance, item perks won't be shown anymore. Before, we'd show the default/collections roll, which confused people.
* Fix the element type of items not showing in some cases.
* Improved the sizing of sheet popups on Android when the keyboard is up.
* You can no longer transfer Spoils of Conquest anywhere.
* Hide action buttons on collections/vendors items.
* Fixed character headers wrapping on non-English locales.

### Beta Only

* We continue to experiment with the order of the list-style perk display on weapons - the most important perks tend to be on the rightmost column of the grid, so now we list the perks in right-to-left order from the original grid.

## 6.43.2 <span class="changelog-date">(2020-12-13)</span>

## 6.43.1 <span class="changelog-date">(2020-12-13)</span>

## 6.43.0 <span class="changelog-date">(2020-12-13)</span>

* New Rich Texts added for Lost Sectors and Stasis.
* Show reasons why you can't buy vendor items, and grey out bounties that you've already purchased on the vendors screen.
* Updated the item popup header for mobile and desktop. The buttons on mobile now have larger click targets and should be easier to find/use.
* Green items can no longer mess up loadout optimizer.
* Special-ammo grenade launchers are now distinguished from heavy grenade launchers.

## 6.42.3 <span class="changelog-date">(2020-12-07)</span>

* Filter ornaments to the correct class for season pass on progress page.
* Enable bounty guide on app.destinyitemmanager.com.
* Spoils of Conquest vault prevention.

### Beta Only

* Re-order sockets putting key traits first.

## 6.42.2 <span class="changelog-date">(2020-12-06)</span>

* Banner Tweaks

## 6.42.1 <span class="changelog-date">(2020-12-06)</span>

* Banner Tweaks

## 6.42.0 <span class="changelog-date">(2020-12-06)</span>

* Farming mode now refreshes only every 30 seconds, instead of every 10 seconds, to reduce load on Bungie.net.
* When the postmaster section is collapsed, it now shows the number of items in your postmaster so you can keep an eye on it.
* Fixed an issue where the Game2Give donation banner could sometimes appear in the mobile layout.

### Beta Only

* We're trying out a new display for weapon perks, which displays the name of the active perk and shows details on click, instead of on hover. This is partly to make perks easier to understand, but also to allow for more actions on perks in the future. Let us know what you think! Animations will be added later if this design catches on.
* Continued improvements to Active mode, incorporating Bounty Guide and better suggested vendor bounties.

## 6.41.1 <span class="changelog-date">(2020-12-02)</span>

## 6.41.0 <span class="changelog-date">(2020-12-02)</span>

* Bounties and Quests sections on the Progress page now show a summary of bounties by their requirement - weapon, location, activity, and element. Click on a category to see bounties that include that category. Other categories will light up to show "synergy" categories that can be worked on while you work on the selected one. Shift-click to select multiple categories. Click the (+) on a weapon type to pull a weapon matching that type.
* New item sort option to sort sunset items last.
* Engrams show their power level - click on small engrams to see their power level in the item popup.
* The checkmark for collectibles is now on the bottom right corner, so it doesn't cover mod cost.
* Mod costs display correctly on Firefox.
* Fixed the `is:powerfulreward` search to recognize new powerful/pinnacle engrams.
* When items are classified (like the new Raid gear was for a bit), any notes added to the item will show on the tile so you can keep track of them.
* Fixed filter helper only opening the first time it is selected in the search bar
* Pinnacle/powerful rewards show a more accurate bonus, taking into account your current max power.

### Beta Only

* A new "Single character mode" can be enabled through settings, or the « icon on desktop. This focuses down to a single character, and merges your other characters' inventories into the vault (they're really still on the other characters, we're just displaying them different). This is intended for people who are focused on one character, and always shows the last played character when collapsed.

## 6.40.0 <span class="changelog-date">(2020-11-22)</span>

* Mod and mod slot info in Loadout Optimizer have been updated to handle the new mod slots better.
* Postmaster items can be dragged over any items on your character to transfer them - they don't need to be dragged to the matching item type.
* Stop showing extra +3 stats on masterwork weapons. The fix for this means that Adept weapons may not show that bonus when they are released.
* Progress page now shows more Milestones/Challenges, shows rewards for all of them, includes vendor pictures where available, and gives a hint as to what power pinnacle/powerful engrams can drop at.

## 6.39.1 <span class="changelog-date">(2020-11-16)</span>

* Farming mode will no longer immediately kick out items you manually move onto your character.
* The Records page now includes all the Triumphs and Collections info that are in the game.
* Mods in the Loadout Optimizer can be searched by their description.
* Fixed Active Mode showing up in release version if you'd enabled it in Beta.
* Fixed a crash when viewing Stasis subclasses.

## 6.39.0 <span class="changelog-date">(2020-11-15)</span>

* Xur's location is now shown on his entry in the Vendors page.
* The Raids section is back in Progress, and Garden of Salvation shows up in Milestones.
* Search autocomplete suggests the `current` and `next` keywords for seasons.
* Reworked mod handling to account for new legacy and combat mod slots. New searches include `holdsmod:chargedwithlight`, `holdsmod:warmindcell`, etc., and `modslot:legacy` and `modslot:combatstyle`.
* Armor tiles now display the energy capacity of the armor.
* Masterwork levels in the mod details menu once again show which level masterwork they are.
* Added a new sort order for items, sort by Seasonal icon.
* Darkened the item actions sidecar to improve contrast with the background.
* Fixed a visual glitch where the tagging menu looked bad.
* Fixed logic for determining what can be pulled from postmaster to exclude stacked items like Upgrade Modules when you cannot actually pull any more of them.
* Removed the counter of how many items were selected in Organizer. This fixes a visual glitch that cut off the icons when items were selected.
* Fixed the vendor icon for Variks.
* Loadout drawer, Compare, Farming, and Infusion now work on every page that shows an item from your inventory.
* Deleting a loadout from the loadout drawer now closes the loadout drawer.
* When Bungie.net is not returning live perk information, we won't show the default perks anymore.

### Beta Only

* Preview of "Active Mode", an in-progress new view that focuses down to a single character plus your vault, and has easy access to pursuits, farming, max light, and more.

## 6.38.1 <span class="changelog-date">(2020-11-11)</span>

* Removed character gender from tiles and notifications.
* Don't show empty archetype bar for items in collections.
* Deprecated the `sunsetsafter` search filter because its meaning is unclear. Introduced the `sunsetsin` filter and the `is:sunset` filter.
  * Try out `sunsetsin:hunt` for weapons which reached their power cap in season 11.
  * `is:sunset` won't show anything until Beyond Light launches!
* Added `current` and `next` as season names for searches. Search `sunsetsin:next` to see what'll be capped in next season even before it has an official name.
* Vendorengrams.xyz integration has been removed, because of the vendor changes in Beyond Light.
* Legacy Triumphs have been removed.
* Fixed the Progress page not loading.
* Fixed Catalysts not showing on the Records page.
* Fix errors when selecting mods in Loadout Optimizer.
* Removed the opaque background from item season icons.

## 6.38.0 <span class="changelog-date">(2020-11-08)</span>

* New background color theme to tie in with Beyond Light. The character column coloring based on your equipped emblem has been removed.
* Perk and mod images are once again affected by the item size setting.

## 6.37.2 <span class="changelog-date">(2020-11-03)</span>

* Fix the item tagging popup not working on mobile by un-fixing the Safari desktop item popup.

## 6.37.1 <span class="changelog-date">(2020-11-02)</span>

* Fixed not being able to scroll on mobile.
* Fixed filter help not always showing up.

## 6.37.0 <span class="changelog-date">(2020-11-01)</span>

* Removed "Color Blind Mode" setting. This didn't help with DIM's accessibility - it just put a filter over the page to *simulate what it would be like* if you had various forms of color blindness.
* Added `hunt` as valid season synonym.
* Clicking on the energy track or element for armor can now let you preview how much it'd cost in total to upgrade energy or change element.
* Redesigned weapon perks/mods to more clearly call out archetype and key stats.
* Improved the buttons that show in the item popup for items in postmaster. For stacked items you can now take just one, or all of the item.
* Some items that DIM couldn't pull from postmaster before, can be pulled now.
* Fixed the display of stat trackers for raid speed runs.
* Hide the "kill tracker" perk column on masterworked weapons.
* Fixed the tagging dropdown not being attached on desktop Safari.

## 6.36.1 <span class="changelog-date">(2020-10-26)</span>

* Some more tweaks to the sidecar layout.
* Put back automatically showing dupes when launching compare.
* The item popup now closes when you start dragging an item.

## 6.36.0 <span class="changelog-date">(2020-10-25)</span>

* Rearranged equip/move buttons on sidecar to be horizontal icons instead of menu items.
* On mobile, you can switch characters in either direction, in a loop.
* Added cooldown and effect values to stat tooltips.
* Added stat tooltips to the Loadout Optimizer.
* Fixed descriptions for mod effects in the Loadout Optimizer's mod picker.
* New keyboard shortcuts for pull item (P), vault item (V), lock/unlock item (L), expand/collapse sidecar (K), and clear tag (Shift+0). Remember, you must click an item before being able to use shortcuts.
* Made the item popup a bit thinner.
* Collapsing sections now animate open and closed.

### Beta Only

* We're experimenting with a new "Search Results" sheet that shows all the items matching your search in one place.

## 6.35.0 <span class="changelog-date">(2020-10-18)</span>

* Added the "sidecar" for item popup actions on desktop. This lets us have more actions, and they're easier to understand. If you always use drag and drop, you can collapse the sidecar down into a smaller version.
* On mobile, press and hold on an item to access a quick actions menu, then drag your finger to an option and release to execute it. Move items faster than ever before!
* Added buttons to the settings page to restore the default wish list URL.
* Tweaked the Loadout Optimizer to make it easier to understand, and more clearly highlight that stats can be dragged to reorder them.
* In Loadout Optimizer, Compare Loadout can now compare with your currently equipped gear. Also, clicking "Save Loadout" will prompt you for whether you want to overwrite the loadout you're comparing with.
* Fixed an issue where you couldn't directly edit the minimum power field in Loadout Optimizer.
* D1 items can no longer incorrectly offer the ability to pull from postmaster.
* Tuned the search autocomplete algorithm a bit to prefer shorter matches.
* Fixed multi-stat masterworked exotics messing up the CSV export.
* Darkened the keyboard shortcut help overlay (accessed via the ? key).
* Removed tagging keyboard shortcut tips from places where they wouldn't work.

## 6.34.0 <span class="changelog-date">(2020-10-11)</span>

* Replaced the tagging dropdown with a nicer one that shows the icon and keyboard shortcut hints.
* Made the farming mode popup on mobile not overlap the category selector, and made it smaller.
* Secretly started recording which mods you selected in Loadout Optimizer when you create a loadout, for future use.
* In the Organizer, the selected perk for multi-option perks is now bold.
* Updated the style and tooltip for wishlist perks to match the thumb icon shown on tiles.
* Fix some display of masterworked exotics in the CSV export.

## 6.33.0 <span class="changelog-date">(2020-10-04)</span>

* The Organizer's buttons now show you how many items you have in each category. These counts update when you use a search too!
* On mobile, the search bar appears below the header, instead of on top of it.
* Changed the effect when hovering over character headers.
* Hitting Tab while in the search bar will only autocomplete when the menu is open.
* Fixed the "custom stat" setting not being editable from Safari.
* Consumables may no longer be added to loadouts for D2.
* The Loadout Optimizer lock item picker will show items that are in the Postmaster.

### Beta Only

* Removed the ability to move a specific amount of a stacked consumable item.
* Continued updates to our new background style and desktop item actions menu.

## 6.32.2 <span class="changelog-date">(2020-09-29)</span>

* Actually fixed "Store" buttons not showing for items in Postmaster.
* Fix wishlists not highlighting the right rolls.

## 6.32.1 <span class="changelog-date">(2020-09-29)</span>

* Fixed "Store" buttons not showing for items in Postmaster.
* Fixed masterwork stats for Exotics not displaying correctly.
* Fixed character stats only displaying the current character's stats on mobile.
* Fixed Postmaster not appearing on D1 for mobile.

## 6.32.0 <span class="changelog-date">(2020-09-27)</span>

* In Compare, you can click on perks to see what the new stats would look like if you chose another option.
* When the item popup is open, hitting the "c" key will open Compare.
* Your subclass has been moved below weapons and armor (it's been this way in Beta for a while).
* On mobile, instead of showing all your items at once, there's now a category selection bar that lets you quickly swap between weapons, armor, etc. The postmaster is under "inventory".
* Transferring items is just a touch snappier.
* The tag and compare button on the search bar have been replaced with a dropdown menu (three dots) with a lot more options for things you can do with the items that match your search.
* On mobile, your equipped emblem no longer affects the color of your screen.
* Loadout Optimizer has a nicer layout on mobile and narrower screens.
* Fix some masterwork stats not showing.
* Fix some issues with how mods got auto-assigned in Loadout Optimizer.
* Fix masterwork stats not always highlighting.
* Fix masterwork tier for some items.
* Fix an issue where searching for "ote" wouldn't suggest "note:"
* The Organizer shows up in the mobile menu, but it just tells you to turn your phone.

### Beta Only

* We're experimenting with moving the item action buttons to the side of the item popup on desktop - we call it the "sidecar". It moves the actions closer to the mouse, allows room to have clearer labels, and gives more room to add more commands. Plus generally people have screens that are wider than they are tall, so this reduces the height of the popup which could previously put buttons off screen. We'll be tweaking this for a while before it launches fully.
* Beta now has an early preview of a new theme for DIM.

## 6.31.2 <span class="changelog-date">(2020-09-22)</span>

* Fix an issue where moving Exotic Cipher to vault with DIM would cause your characters to be filled up with items from your vault.

## 6.31.1 <span class="changelog-date">(2020-09-21)</span>

* Loadout Optimizer highlights loadouts you've already saved.
* Add new searches `kills:`, `kills:pvp:`, and `kills:pve:` for Masterwork kill trackers.
* Fixed: "Source" was not being set for all items.
* Fixed: Item type searches (e.g. is:pulserifle) not working for D1.
* Fixed: Spreadsheets missing power cap.

## 6.31.0 <span class="changelog-date">(2020-09-20)</span>

* Added a link to the DIM User Guide to the hamburger menu.
* "Clear new items" has been moved into the Settings page instead of being a floating button. The "X" keyboard shortcut no longer clears new items.
* Linear Fusion rifles are technically Fusion Rifles, but they won't show up in Organizer or in searches under Fusion Rifle anymore.
* While API performance is ultimately up to Bungie, we've changed things around in DIM to hopefully make item transfers snappier. Note that these changes mean you may see outdated information in DIM if you've deleted or vaulted items in-game and haven't clicked the refresh button in DIM.
* Improved the autocomplete for `sunsetsafter:` searches.
* Fix the `is:new` search.
* The D1 Activities page now shows Challenge of the Elders completion.
* Fixed buttons not showing up on tablets for track/untrack triumphs.
* Invalid searches are no longer saved to your search history.
* The "Filter Help" page is now searchable, and clicking on search terms applies them to your current search.
* Added a Search History page accessible from "Filter Help" and Settings so you can review and delete old searches.
* Shift+Delete while highlighting a past search in the search dropdown will delete it from your history.
* Fixed the `masterwork:` filters.
* Fixed the icon for "Take" on the item popup for stackable items.
* Removed the ability to restore old backups from Google Drive, or backups created from versions of DIM pre-6.0 (when DIM Sync was introduced).
* Armor 1.0 mods and Elemental Affinities removed from the perk picker in Loadout Optimizer.
* Improved search performance.
* Items in collections now show their power cap.
* Character stats now scroll with items on mobile, instead of always being visible. Max power is still shown in the character header.
* Added "Location" column to the Organizer to show what character the item is on.
* When "Base Stats" is checked in the Compare tool, clicking on stats will sort by base stat, not actual stat.

### Beta Only

* On mobile, there is now a bar to quickly swap between different item categories on the inventory screen.

## 6.30.0 <span class="changelog-date">(2020-09-13)</span>

* Compare loadouts in Loadout Optimizer to your existing loadout by clicking the "Compare Loadout" button next to a build.
* Improvements to search performance, and search autocomplete suggestions.
* Fix cases where some odd stats would show up as kill trackers.
* Sword-specific stats now show up in `stat:` filters.

## 6.29.1 <span class="changelog-date">(2020-09-11)</span>

* Improved performance of item transfers. We're still limited by how fast Bungie.net's API can go, though.
* Fixed a couple of the legacy triumphs that indicated the wrong triumph was being retired.
* Completed legacy triumph categories, and collections categories, now show the "completed" yellow background.
* is:seasonaldupe now correctly pays attention to the season of the item.
* Fixed a bug where notes wouldn't be saved if you clicked another item before dismissing the item popup.
* Tweaks to the display of legacy triumphs.
* Reduce the number of situations in which we autoscroll the triumph category you clicked into view.

## 6.29.0 <span class="changelog-date">(2020-09-10)</span>

* Legacy Triumphs are now indicated on the Records page and have their own checklist section. Legacy Triumphs are triumphs that will not be possible to complete after Beyond Light releases. The list of which Triumphs are Legacy Triumphs was provided by Bungie.
* Mods in the Loadout Optimizer mod picker are now split up by season.
* The number of selected items is now shown on the Organizer page.
* Empty mod slot tooltips spell out which season they're from.
* Locking/unlocking items in D1 works again.

## 6.28.1 <span class="changelog-date">(2020-09-06)</span>

* Actually release the Records page

## 6.28.0 <span class="changelog-date">(2020-09-06)</span>

* Triumphs, Collections, and Stat Trackers are now all together in the new Records page.
* You can track triumphs in DIM - tracked triumphs are stored and synced with DIM Sync. These show up on both the Progress and Records pages.
* Everything on the Records page responds to search - search through your Collections, Triumphs, and Stat Trackers all at once!
* Unredeemed triumphs show their rewards
* Compare sheet now offers a Base Stat option for armor, so you can directly compare your stat rolls
* Mod costs now shown in Loadout Optimizer results
* Vendors can now track some "pluggable" items like emotes & ghost projections, to filter by whether you already own them
* Clearing the search input no longer re-opens the search dropdown
* Mod slot column in the Organizer now shows all supported mod types (i.e. season 10 armor will show seasons 9,10,11)
* Support for `mod:` and `modname:` filters to parallel the `perk:` and `perkname:` ones
* Use the dark theme for Twitter widget

## 6.27.0 <span class="changelog-date">(2020-08-30)</span>

* The new armor 2.0 mod workflow is available in the Loadout Optimizer, this includes:
  * A new Mod Picker component to let you choose armor 2.0 mods to lock.
  * The mod sockets shown in the optimizer are now the locked mods, rather than the mods currently equipped on the item.
  * Clicking on a mod socket will open the picker to show available mods for that slot. Note that locking a mod from this won't guarantee it gets locked to the item specifically.
  * Items have different levels of grouping depending on the requirements of the locked mods. Locking no mods keeps the previous grouping behavior.
  * The mods stat contributions are now shown in the picker.
  * The Mod Picker can now filter for items from a specific season, just filter by the season number directly e.g. "11" for arrivals.
* The search bar now remembers your past searches and allows you to save your favorite searches. These saved and recent searches are synced between devices using DIM Sync.
* The quick item picker (plus icon) menu no longer has an option to equip the selected item. Instead it will always just move the item - very few users selected "Equip" and it won't ever work in game activities.
* Added background colors for items and characters before their images load in, which should reduce the "pop-in" effect.
* Shaders can be tagged from the Collections page and the tags/notes show up there as well.
* Shift+Click on the Notes field in Organizer while in edit mode no longer applies a search.
* For pages with sidebars (like Progress), scrollbars appearing will no longer cover content.
* Add character stats to loadout sheet if full armor set is added.

### Beta Only

* Long-pressing on an item in mobile mode will bring up a quick actions menu - drag and release on a button to apply the action to the item you pressed on.
* Move Sub-class out of Weapons to the General category

## 6.26.0 <span class="changelog-date">(2020-08-23)</span>

* Better touchscreen support for drag and drop.
* Wishlists now support Github gists (raw text URLs), so there's no need to set up an entire repository to host them. If you are making wishlists, you can try out changes easier than ever. If you're not making wishlists, hopefully you're using them. If you don't know what wishlists are, [here you go](https://destinyitemmanager.fandom.com/wiki/Wish_Lists)
* Engrams get a more form-fitting outline on mouse hover.
* If you have a search query active, DIM will not automatically reload to update itself.
* The `is:curated` search has been overhauled to better find curated rolls.
* Fixes to how the character headers look in different browsers.
* Fixed the missing armor.csv button on the Organizer.

### Beta Only
* Loadout Optimizer: DIM Beta is now using the new Mod Picker, a separate and improved picker just for armor mods. Try it out and let us know how it feels
* In Beta only, the filter search bar has been upgraded to remember recent searches and let you save your favorite searches.
* Phone/mobile resolutions will now show a mini-popup to make inspecting and moving items much easier.

## 6.25.0 <span class="changelog-date">(2020-08-16)</span>

* Removed `is:reacquireable` as it is inaccurate in its current state
* Removed outline from clicked character headers on iOS
* Adjusted spacing on items in the loadout drawer, so they can fit 3-wide again
* Main (top) search field is now the place to filter items for the Loadout Optimizer
* For real, stat bars should be the right length this time
* Keyboard controls in the Notes field: ESC reverts and leaves editing, ENTER saves the value
* Item notes can now be edited directly in the notes column of the Organizer tab
* Mobile - changes in DIM beta only: different parts of the header now stick with you as you scroll down.
* Armor CSV export appearing properly on the Organizer tab again.

## 6.24.1 <span class="changelog-date">(2020-08-12)</span>

* Updated the character tiles, now uses triple dot instead of chevron
* Solstice of Heroes is back and so is the **Solstice of Heroes** section of the **Progress** tab. Check it out and view your progress toward upgrading armor.

## 6.24.0 <span class="changelog-date">(2020-08-09)</span>

* Configure a custom armor stat per-class in Settings, and it'll show up in item popups, Organizer, Compare, and the new `stat:custom:` search.
* Speed improvements to wishlist processing.
* `is:smg` for if you're as bad at remembering "submachine gun" as.. some of us are.
* No more accidental app reloads when swiping down hard on the page on mobile.
* Spring (Summer?) cleaning in the Item Popup. Some less important elements have been moved or removed, to make room for more functionality and stats.
* Bar-based stat values in the Mod preview menu are no longer extremely large bois.
* Anti-champion damage types are now interpreted in tooltip descriptions.
* Seasonal Artifact is now previewable, but be warned:
  * Some data from the API is wrong, and the Season 11 artifact is incorrectly labeled.
  * It can show seasonal mods you have equipped, but Season 11 mods still aren't in Collections data, so mod unlocks aren't displayed.
* Spreadsheet columns slightly adjusted to get them back to their usual column names.
* Lots going on behind the scenes to clear up errors and get Loadout Optimizer ready for upgrades!

## 6.23.0 <span class="changelog-date">(2020-08-02)</span>

* You can add tags and notes to shaders! Keep track of your favorites and which shaders you could do without.
* Searches now support parentheses for grouping, the "and" keyword, and the "not" keyword. Example: `(is:weapon and is:sniperrifle) or not (is:armor and modslot:arrival)`. "and" has higher precedence than "or", which has higher precedence than just a space (which still means "and").
* Fixed the size of damage type icons in D1.
* Our Content Security Policy is more restrictive now, external and injected scripts may fail but this keeps your account and data safer.

## 6.22.1 <span class="changelog-date">(2020-07-27)</span>

## 6.22.0 <span class="changelog-date">(2020-07-26)</span>

* New: More detailed gear information is available by hovering or clicking the Maximum Gear Power stat in each character's header.
* Improved detection that you need to reauthorize DIM to your Bungie account.
* Fixes to how stat bars display when affected by negative modifiers & perks.
* Clearer errors if DIM is unable to save the item information database.
* Organizer
  * Power Limit column now generates the right filter when Shift-clicked.
  * Traits column content has been narrowed down.
  * Improved top level categories take fewer clicks to reach your items.
* Loadout Optimizer
  * Fixed finding slots for seasonal mods.

## 6.21.0 <span class="changelog-date">(2020-07-19)</span>

* Added support for negative stats on mods. This should be visible in item displays and make loadout optimizer results more accurate.
* Fix quick item picker not remembering your preference for "equip" vs "store".
* Some quests can now be tracked or untracked from DIM.
* Locking or unlocking items from DIM is now reflected immediately on the item tiles.
* Items with the Arrivals mod slot now match the `holdsmod:dawn` search.

## 6.20.0 <span class="changelog-date">(2020-07-12)</span>

* Fix sorting by Power Limit in the compare pane.
* When opening a loadout in the loadout optimizer from the inventory page, the correct character is now selected rather than the last played character.
* Allow masterworks to affect more than one stat
* Exclude subclasses from `is:weapon` filter.
* Fixed Loadout Optimizer not including all the right tiers when tier filtering was in place.

## 6.19.0 <span class="changelog-date">(2020-07-05)</span>

* Loadout Optimizer has been... optimized. It now calculates sets in the background, so you can still interact with it while it works.
* Removed ghosts from loadout optimizer as they don't have enough interesting perks to build into loadouts.
* The filter help button is now always shown in the search bar, even when a search is active.
* The item count in the search bar is now more accurate to what you see on the inventory screen.
* Make it clearer that not having Google Drive set up doesn't matter that much since it's only for importing legacy data.
* Better handling for if the DIM Sync API is down.

## 6.18.0 <span class="changelog-date">(2020-07-02)</span>

* Breaker type is now shown on the item popup and in the Organizer.
* New filter for breaker types on weapons, `breaker:`.
* Fixed another crash on the vendors screen also caused by the Twitch gift sub shader.
* Protect against certain weird cases where DIM can get stuck in a non-working state until you really, thoroughly, clear your cache.

## 6.17.1 <span class="changelog-date">(2020-07-01)</span>

* Fix a crash with the Twitch gift sub shader.

## 6.17.0 <span class="changelog-date">(2020-06-28)</span>

* You can now filter out armor in the Loadout Optimizer by minimum total stats. This narrows down how many items are considered for builds and speeds up the optimizer.
* Renamed the "is:reacquireable" filter to "is:reacquirable"
* Searches like "is:inleftchar" now work with consumables in the postmaster.
* Fixed the inventory screen jumping a bit when the item popup is open on mobile.
* Add a link to the troubleshooting guide to error pages.
* Seasonal mods in the loadout optimizer now force armor to match their element, again.
* The stat in parentheses in a weapon perk tooltip, is the stat matching the masterwork. UI slightly updated to help show this.

## 6.16.1 <span class="changelog-date">(2020-06-22)</span>

* Fix a crash when opening some items in Organizer.

## 6.16.0 <span class="changelog-date">(2020-06-21)</span>

* Remove `is:ikelos` filter
* Loadout Optimizer: Save stat order and "assume masterworked" choices.
* Fixed a bug that caused the inventory view to jump to the top of the screen when items were inspected.
* Add a disclaimer to power limit displays that they may change in the future. Please see https://www.bungie.net/en/Help/Article/49106 for updates
* Save column selection for Ghosts in the Organizer separate from Armor.
* Display how many tags were cleaned up in the DIM Sync audit log.
* Fix a bug where canceling setting a note in the Organizer would wipe notes from selected items.
* Add a pointer cursor on item icons in the Organizer to indicate they're clickable.
* Fix minimum page width when there are fewer than three characters.
* Fix Arrival mods not appearing in the Loadout Optimizer.
* Fix a bug when DIM Sync is off that could repeatedly show a notification that an import had failed. Please consider enabling DIM Sync though, your data WILL get lost if it's disabled.

## 6.15.1 <span class="changelog-date">(2020-06-15)</span>

## 6.15.0 <span class="changelog-date">(2020-06-14)</span>

* Items now show their power limit in the item popup, Compare, and in the Organizer (new column). Keep in mind some power limits may change in upcoming seasons.
* Try the `sunsetsafter:` or `powerlimit:` filters to find things by their power limit.
* Fix the season icon for reissued items.
* Fix not being able to dismiss the item popup on the Organizer in certain cases.
* Remove the 15 second timeout for loading data from Bungie.net.
* Fix umbral engrams showing up weird in the engram row.
* Prevent Chrome on Android from showing a "download this image" prompt when long-pressing on images.
* Fix non-selected perks not showing on old fixed-roll weapons.
* Add Charge Rate and Guard Endurance stat to swords.

## 6.14.0 <span class="changelog-date">(2020-06-07)</span>

* Fixed misdetection of seasonal mods in Compare.
* Work around a Bungie.net issue that could prevent the Destiny info database from loading.
* Improved the experience for users who previously had DIM Sync off.

## 6.13.2 <span class="changelog-date">(2020-06-03)</span>

## 6.13.1 <span class="changelog-date">(2020-06-01)</span>

* Add a banner to support Black Lives Matter.
* Avoid an issue where shift-clicking on empty space near perks in the Organizer can enable a useless filter.

## 6.13.0 <span class="changelog-date">(2020-05-31)</span>

* DIM data (loadouts, tags, settings) can no longer be stored in Google Drive. If you already have things stored there, you can use that data to import into the new storage, but it will no longer be updated. Disabling DIM Sync will now store data locally only.
* The Vault Organizer is now available for D1.
* CSV export will no longer erroneously consider calus as a source and instead output the correct source.
* CSV export will now export the same source information that DIM uses for items that do not have a source in the API.
* Fixed import/export of data - if your backups didn't load before, they should now.
* Fixed Organizer default sorting for stats, and shift-click filtering for modslot.
* Vendors data no longer has to reload every time you visit the page.
* is:dupelower search is stabilized so that tagging items as junk doesn't change what is considered "lower"
* Fixed loadouts with subclasses not fully transferring to the vault.
* Don't display "ms" unit on Charge Time stat for D1 fusion rifles.

## 6.12.0 <span class="changelog-date">(2020-05-24)</span>

* DIM has a new community-driven user guide at https://destinyitemmanager.fandom.com/wiki/Destiny_Item_Manager_Wiki

## 6.11.0 <span class="changelog-date">(2020-05-17)</span>

* Added the Organizer page, which lets you see all your items in a table form, which you can sort and filter (try shift-clicking on a cell!). Add and remove columns and bulk-tag your items to help quickly figure out which items you want to keep and which you can get rid of.
* Fixed stat calculations for special Taken King class items in D1.

## 6.10.0 <span class="changelog-date">(2020-05-10)</span>

## 6.9.0 <span class="changelog-date">(2020-05-03)</span>

* In the Loadout Optimizer, mods have been split into their own menu, separate from perks.
* Fixed a bug where wishlists would ignore settings and load the default wishlist instead.

## 6.8.0 <span class="changelog-date">(2020-04-26)</span>

* Added "armor 2.0" column to spreadsheet exports.
* Fixed a bug that could affect the display of percentage-based objectives.

## 6.7.0 <span class="changelog-date">(2020-04-19)</span>

* Emblems now show a preview of their equipped stat tracker, and show which types of stat tracker the emblem can use.
* Certain stat trackers (under "Metrics" in "Collections") had the wrong display value, like KDA. These have been fixed.
* Loadout Optimizer now allows you to select seasonal mods independent of the gear they go on - it'll try to slot them into any gear.

## 6.6.0 <span class="changelog-date">(2020-04-12)</span>

* Better handling of logging out and into a different Bungie.net account.
* Improved error handling for Bungie.net and DIM Sync issues.

## 6.5.0 <span class="changelog-date">(2020-04-10)</span>

* Improved overall performance and memory usage of DIM - as the game grows, so has DIM's memory usage. If your browser was crashing before, give it a try now.
* Collectibles now show perks.

## 6.4.0 <span class="changelog-date">(2020-04-05)</span>

* Added stat trackers to the Collections page (under "Metrics")
* Improved error handling when Bungie.net is down or something is wrong with your account. Includes helpful tips for D1 users locked out by Twitch-linking bug. If your D1 accounts disappeared, they're in the menu now.
* Accounts in the menu are now always ordered by last-played date.
* DIM will no longer bounce you to a different account if the one you wanted cannot be loaded.
* Fixed some bugs that could cause D1 pages to not display.
* Fix display of collectibles that are tied to one of your alternate characters.
* Fix the levels that reward Bright Engrams after season rank 100.

## 6.3.1 <span class="changelog-date">(2020-03-29)</span>

* Fixed a bug where D1 items could fail to display.
* Fixed a bug where responding "Not now" to the DIM Sync prompt wouldn't cause it to go away forever.
* Make mod slot for Reverie Dawn armor set detect correctly as outlaw.

## 6.3.0 <span class="changelog-date">(2020-03-29)</span>

* Removed duplicate Mods section from the top level of the Collections screen - they're still under the normal collections tree.
* Fixed a missing icon when season rank is over 100.

## 6.2.0 <span class="changelog-date">(2020-03-22)</span>

## 6.1.1 <span class="changelog-date">(2020-03-22)</span>

## 6.1.0 <span class="changelog-date">(2020-03-22)</span>

* Introducing [DIM Sync](https://github.com/DestinyItemManager/DIM/wiki/DIM-Sync-(new-storage-for-tags,-loadouts,-and-settings)), a brand new way for DIM to store your loadouts and tags and sync them between all your devices. This is a big step forward that'll let us build lots of new things and share data between other apps and websites! Plus, you no longer have to log into anything separate, and we should avoid some of the bugs that have in the past led to lost data.
* External wish lists will be checked daily. Settings menu shows last fetched time.
* Seasonal Artifact is no longer considered a weapon or a dupe when searching.
* Event sources for items like Festival of the Lost and Revelry are now under the `source:` search like other sources, instead of `event:`.
* Fixed some recent bugs that prevented editing loadouts.
* Show how much of each material you have next to Spider's vendor info.
* Updated privacy policy with DIM Sync info.<|MERGE_RESOLUTION|>--- conflicted
+++ resolved
@@ -1,5 +1,6 @@
 ## Next
 
+* Dragging horizontally on items in Compare will scroll the list - even on iOS.
 * Mobile users can now access Material Counts under the banner dropdown of the Vault inventory page.
 * In the Armory and Collection views, craftable weapons now show their required Weapon Level in their tooltip.
 * Searches that can't be saved (because they're too long, or invalid) won't show a save ⭐️ button.
@@ -18,11 +19,7 @@
 * Added Vow of the Disciple raid mods to Loadout Optimizer and search filters.
 * Deepsight weapons' attunement progress is now shown on the item popup. Tap and hold, or hover the progress bar to see extractable Resonant Elements.
 * Fixed some weird spacing in the item popup perk list when a gun could but doesn't have an origin perk.
-<<<<<<< HEAD
-* Dragging horizontally on items in Compare will scroll the list - even on iOS.
-=======
 * The Progress page properly distinguishes between +1 and +2 pinnacles.
->>>>>>> 85f59107
 
 ## 7.8.3 <span class="changelog-date">(2022-03-15)</span>
 
