--- conflicted
+++ resolved
@@ -10,11 +10,8 @@
 * Pursuits are sorted such that bounties are displayed together.
 * Disabled vendorengrams.xyz integration until they are back online.
 * Review modes - say hello to Gambit (and goodbye to Trials, at least for a little while).
-<<<<<<< HEAD
+* Added Etheric Spiral and Etheric Helix to the list of reputation items.
 * Giving more weight to ratings with reviews than ratings alone. Also, hiding lone ratings.
-=======
-* Added Etheric Spiral and Etheric Helix to the list of reputation items.
->>>>>>> f2874d8e
 
 # 4.68.3 (2018-09-03)
 
