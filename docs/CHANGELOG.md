## Next

* Steam browser is officially unsupported, and we now show a banner explaining that.
<<<<<<< HEAD
* Loadout Optimizer performance has been improved significantly - so much so that we now always look at all possible combinations of armor. Previously we trimmed some items out to get below an a number that we could process in time. This means that your LO builds are now guaranteed to be optimal, and the "Max" range shown in the stat tiles will always be accurate.
* We no longer cap stats in the Loadout Optimizer's tooltips so you can see how far over 100 a stat goes.
=======
* However, we have managed to fix DIM so it doesn't crash loop in the Steam overlay. Until the next time Steam updates...
>>>>>>> 26b60a63

## 6.92.1 <span class="changelog-date">(2021-11-23)</span>

* Fixed "Optimize Armor" button (formerly "Open in Loadout Optimizer") in the loadout drawer.

## 6.92.0 <span class="changelog-date">(2021-11-21)</span>

* Show bars next to armor stats in Compare.
* At long last, found and fixed a bug that could lead to tags and notes getting wiped if you switched accounts while another account's data was loading. Many apologies to anyone who lost their tags and notes from this bug, and we hope it's gone for good.
* Remove bright engram rewards from prestige season pass rewards as these were guesses and not quite right.

### Beta Only

* We're testing out a new Loadouts page that makes it easy to browse through your loadouts. The Loadout Optimizer is accessible from that page. Also, loadouts are now by default sorted by when they were last edited, rather than their name. You can change this on the Loadouts page or in settings. Let us know what you think, and how it can be made more useful!

## 6.91.2 <span class="changelog-date">(2021-11-16)</span>

* Put back the full item tile in Compare.

## 6.91.1 <span class="changelog-date">(2021-11-16)</span>

* Fix issue in Loadout Optimizer where only one set would show when using Safari or iOS apps.

## 6.91.0 <span class="changelog-date">(2021-11-14)</span>

* The link to D2Gunsmith from the Armory view is now shown on mobile.
* Currency counts won't get squished anymore
* Simplified item tiles in the Compare view since a lot of the tile info was redundant.

## 6.90.1 <span class="changelog-date">(2021-11-08)</span>

* Mod costs now show in Firefox.
* Fixed search transfer not moving items that aren't equippable on the selected character.

## 6.90.0 <span class="changelog-date">(2021-11-07)</span>

* If a loadout has items for multiple character classes in it, applying it to a character behaves as if only the items that can be equipped on that character are in the loadout.
* Fixed an issue where the Loadout Optimizer would allow masterworked items to have their energy changed when using the Ascendant Shard (not exotic) armor upgrade option.
* Fixed an issue where clicking a mod icon in the Loadout Optimizer would select more than one of the mod.

## 6.89.0 <span class="changelog-date">(2021-10-31)</span>

## 6.88.1 <span class="changelog-date">(2021-10-28)</span>

* `modslot:activity` now identifies Armor 2.0 items that have a modslot related to an activity (currently, a raid or a Nightmare mod slot).
* Fix an issue where an invalid query is passed to the Loadout Optimizer when you click a mod socket.

### Beta Only

* Loadouts can now show you an assignment strategy for mods. It optimizes for the least number of unassigned mods.

## 6.88.0 <span class="changelog-date">(2021-10-24)</span>

* DIM will now display Shaders if they were leftover in your Vault after the transmog conversion.
* The item popup has a toggle to choose between list-style perks (easier to read!) and grid-style perks (matches in game). No, we will not add an option to change the order of the list-style perks.
* List-style perks in the item popup have a hover tooltip on desktop so you don't have to click them if you don't want to.
* The item popup has a button to select all the wishlisted perks if they aren't already the active perks, so you can preview the wishlisted version of the item quickly.
* Added a "is:statlower" search that shows armor that has strictly worse stats than another piece of armor of the same type. This does not take into account special mod slots, element, or masterworked-ness. "is:customstatlower" is the same thing but only pays attention to the stats in each class' custom total stat.
* Stat bars now correctly subtract the value of mods from the base segment.

## 6.87.0 <span class="changelog-date">(2021-10-17)</span>

* Moved "Tracked Triumphs" section to the top of the Progress page.
* You can now track and untrack Seasonal Challenges from the Progress page.
* Loadout Optimizer now correctly handles nightmare mods.
* Loadout Optimizer makes a better attempt at assigning mods to compared loadouts.
* Added `is:infusionfodder` search to show items where a lower-power version of the same item exists. Use `tag:junk is:infusionfodder` to check your trash for its potential to infuse!
* Loadout Optimizer will warn you if you try to load a build that's for a character class you don't have.
* If your D1 account had disappeared from DIM, it's back now.
* Aeon exotic armor pieces now show mod slots again.
* In Loadout Optimizer, the Select Exotic menu now lets you select "No Exotic" and "Any Exotic". "No Exotic" is the same as searching "not:exotic" before, and "Any Exotic" makes sure each set has an exotic, but doesn't care which one.

## 6.86.0 <span class="changelog-date">(2021-10-10)</span>

* Clicking a perk in the item popup now previews the stat changes from switching to that perk.
* Clicking a perk in the Organizer view also previews the stats for that perk.
* Changes to the Armory view (bring up Armory by clicking an item's name in the item popup):
  * Armory highlights which perks cannot roll on new copies of the weapon.
  * Armory highlights the perks rolled on the item you clicked.
  * Clicking other perk option previews their stat effects.
  * You can click the "DIM" link to open the item info on its own, and share a roll with others.
  * Clicking modslots lets you change mods.
  * Selecting different ornaments shows what the ornament looks like on the item.
  * Added a link to D2 Gunsmith for weapons.
* Inventory screen can now be sorted by whether an item is masterworked. Check [Settings](/settings) to view and rearrange your sort strategy.
* Loadout Optimizer shows an estimate of how long it'll take to complete finding sets.
* DIM shouldn't bounce you to your D1 account when Bungie.net is having issues anymore.
* `is:maxpower` search now shows all the items at maximum power, instead of just the items that are part of your maximum power loadout. The previous meaning has been moved to `is:maxpowerloadout`. Keep in mind that because of exotics, you may not be able to equip all your max power items at once.

### Beta Only

* Loadout Optimizer now shows the maximum stat tier you can get for each stat, taking into account all of your loadout settings including min/max stats, mods, and search filter. We're still not sure of the best way to display this, so it's in Beta only for now to get some feedback.
* We've tweaked the way Loadout Optimizer chooses which subset of items to look at when you have too many items to process. We should be better at making use of items that have "spiky" stats.


## 6.85.0 <span class="changelog-date">(2021-10-03)</span>

* Postmaster and Engrams should be sorted exactly like in game now.
* Loadout Optimizer no longer saves stat min/max settings as the default for the next time you use it. Opening an existing loadout in the Optimizer will still reload the min/max settings for that loadout.
* We won't automatically refresh your inventory when you're on the Loadout Optimizer screen anymore - click the refresh button or hit R to recalculate sets with your latest items.
* The "Perks, Mods & Shaders" column in Organizer no longer shows the Kill Tracker socket.
* The Recoil Direction stat now sorts and highlights differently in both Compare and Organizer - the best recoil is now straight up, and recoil that goes side to side is worse.
* Farming mode can now be configured in settings to clear a preferred number of slots (1-9)

## 6.84.0 <span class="changelog-date">(2021-09-26)</span>

* Items in the Compare view no longer move around according to the character they're on.
* Fixed an issue where the Loadout Optimizer would not load due to deprecated settings.
* Hovering over stat tiers in the Loadout Optimizer's compare drawer now shows stat tier effects for the new set too.

## 6.83.0 <span class="changelog-date">(2021-09-19)</span>

* Still adjusting to Stasis... `is:kineticslot` now identifies items which are in the "Kinetic" slot (the top weapon slot) but aren't Kinetic type damage.
* Loadout Optimizer finds better mod assignments.
* Engram power level is now also shown on hover.
* Clicking on the title of an item now brings up a new item detail page which shows all possible perks and wishlist rolls.
* Note that D1 items no longer have a link at all. We're not adding D1 features anymore.
* Random-roll items in Collections now show all the perk possibilities they could roll with.
* Armor in Collections now shows what mod slots it has.
* Fixed vendor items showing some incorrect wishlist matches.

### Beta Only

* Removed the press-and-hold mobile item menu, which saw very limited use. This will also be removed in the release version after some time.
* Removed the "Active Mode" experiment - its ideas will come back in the future in other forms, but for now it doesn't offer enough above the Progress page (which can be opened in another tab/window next to Inventory if you want to see both).

## 6.82.0 <span class="changelog-date">(2021-09-12)</span>

* Loadout Optimizer remembers stats you've Ignored between sessions.
* Opening a saved loadout in Loadout Optimizer restores all the mods and other settings from when it was originally created.
* Share your Loadout Optimizer build - the new share button copies a link to all your build settings. Share great mod combos with other DIM users!
* Fixed issue in Loadout Optimizer where locking energy type didn't work for slot specific mods.
* Clicking on an item's picture in the Compare tool now opens the full item popup.
* Added a "pull" button (down-arrow) to each item in the Compare tool that will pull the item to your current character.
* Collapsed the Tag menu into an icon in Compare to allow more items to fit on screen.
* Shortened the names of stats in Compare to allow more items to fit on screen.
* Added hover titles to the new compare buttons for more clarity.
* Selecting "Add Unequipped" in the loadout editor no longer tries to equip all your unequipped items.
* Progress win streak will now correctly display when a user hits a 5 win streak.
* Fixed broken description for some new triumphs.
* Loadout Optimizer's exotic picker now consistently orders slots.
* Loadout Optimizer's stat filters no longer attempt to automatically limit to possible ranges.
* Added numerical faction ranks alongside rank names on the Progress page.
* Fixed the order of items in vendors and seasonal vendor upgrade grids.
* Seasonal artifact display now matches the games display.
* Ritual rank progress for vendors now matches the ritual rank circle shape.
* Fixed vendor ranks being off by 1.
* Accounts list shows your Bungie Name.
* Add a tip for how to scroll Compare on iOS.

## 6.81.0 <span class="changelog-date">(2021-09-05)</span>

* Fixed wonky rank display in the phone portrait layout.
* Elemental Capacitor stats are no longer added to weapons with the perk enabled.
* In the Loadout Optimizer, searching items now works in conjunction with locking exotics and items.
* Added `is:currentclass` filter, which selects items currently equippable on the logged in guardian.
* Fixed armor swaps away from Stasis in Loadout Optimizer.
* Added a warning indicator to previously created loadouts that are now missing items.

## 6.80.0 <span class="changelog-date">(2021-08-29)</span>

* Fix sorting by power and energy in Compare when "Show Base Stats" is enabled.
* Fixed misalignment in stat rows, and vertical scrolling, in Compare.
* Highlighting stats in Compare is faster.
* You can click any perk in Compare, not just the first couple.
* Clicking an item's name to find it in the inventory view will now change character on mobile to wherever the item is.
* In Compare for D1, fixed an issue where you could only see the first 2 perk options.
* Mods can be saved and viewed in Loadouts - this is automatic for loadouts created by Loadout Optimizer but you can edit the mods directly in the loadout editor.
* Search results can be shown in their own popup sheet now (this shows by default on mobile)
* There is now a helpful banner prompt to install the app on mobile.
* When the postmaster is near full, a banner will warn you even if you're not on the inventory screen.
* Artifact XP progress is now displayed for the correct season.
* Rearranged the search buttons so the menu icon never moves.
* Ranks for Vanguard and Trials are now shown in the Progress page.
* Changed the icons in the Vendors menu.
* Added Parallax Trajectory to the currencies hover menu.

## 6.79.1 <span class="changelog-date">(2021-08-25)</span>

* Legacy mods are no longer selectable in the Loadout Optimizer.

## 6.79.0 <span class="changelog-date">(2021-08-22)</span>

## 6.78.0 <span class="changelog-date">(2021-08-15)</span>

* Armor in the Organizer no longer displays the now-standard Combat Mod Slot

## 6.77.0 <span class="changelog-date">(2021-08-08)</span>

* Timelost weapons now include their additional Level 10 Masterwork stats.

## 6.76.0 <span class="changelog-date">(2021-08-01)</span>

* Legendary Marks and Silver once again appear in the D1 inventory view.
* Tap/hover the Artifact power level in the header, to check XP progress towards the next level.
* When you install DIM on your desktop or home screen, it will now be badged with the number of postmaster items on the current character. You can disable this from Settings. This won't work on iOS.

## 6.75.0 <span class="changelog-date">(2021-07-25)</span>

* When opening Compare for a Timelost weapon, we now also include non-Timelost versions of that weapon.
* Display the energy swap or upgrade details for items in the Optimizer.
* Optimizer is now better at matching a set to an existing loadout.
* Compare will properly close (and not just become invisible) if all the items you're comparing are deleted.
* Fixed the search actions (three dots) menu not appearing in Safari.

## 6.74.0 <span class="changelog-date">(2021-07-18)</span>

* Added the option to lock item element in the Optimizer's armor upgrade menu.
* Not be broken
* Fix issue with Optimizer crashing when socket data is not available.
* Invalid search queries are greyed out, and the save search star is hidden.
* Favour higher energy and equipped items for grouped items in the Optimizer. This will mainly be noticed by the shown class item.
* Adding unequipped items to a loadout no longer also adds items from the Postmaster.

### Beta Only

* The Search Results drawer is back in beta, ready for some more feedback. On mobile it shows up whenever you search, on desktop you can either click the icon or hit "Enter" in the search bar. Try clicking on items in the search results drawer - or even dragging them to characters!

## 6.73.0 <span class="changelog-date">(2021-07-11)</span>

* Solstice of Heroes pursuit list now shows the full description of the objectives, not just the checkboxes.
* Recent searches are now capped at 300 searches, down from 500.
* Armor synthesis materials are no longer shown in the currencies block under the vault.

## 6.72.1 <span class="changelog-date">(2021-07-06)</span>

* Solstice of Heroes is back and so is the **Solstice of Heroes** section of the **Progress** tab. Check it out and view your progress toward upgrading armor.

## 6.72.0 <span class="changelog-date">(2021-07-04)</span>

* Fixed issue with locked mod stats not being applied to a compared loadouts in the Optimizer.

## 6.71.0 <span class="changelog-date">(2021-06-27)</span>

* Armor 1 exotics are visible in the exotic picker, albeit unselectable.
* Default to similar loadout as comparison base in Loadout Optimizer.
* Armor upgrades in the Optimizer have full descriptions of their functionality. Added Ascendant Shard 'Not Masterworked' and 'Lock Energy Type' options.
* In the Exotic Selector, the currently selected exotic is now highlighted.

## 6.70.0 <span class="changelog-date">(2021-06-23)</span>

* Fixed an issue where unwanted energy swaps were happening in the Optimizer.
* Fixed an issue where mod energy types could be mismatched in the Optimizer.

## 6.69.2 <span class="changelog-date">(2021-06-22)</span>

* Fixed an issue with general mods returning no results in the Optimizer.

## 6.69.1 <span class="changelog-date">(2021-06-21)</span>

* Fix an issue crashing DIM on older versions of Safari.

## 6.69.0 <span class="changelog-date">(2021-06-20)</span>
* Added "Recency" Column & Sorting to Loadout Organizer, this allows viewing gear sorted by acquisition date.
* Added ctrl-click to toggle item selection in Organizer.
 * Fix over-eager prompt to backup data when signing in.
* Viewing artifact details no longer always shows The Gate Lord's Eye.
* Scrolling to an item tile is now more accurate.
* Vault of Glass milestone is now more clearly named.
* Loadout Optimizer support for Vault of Glass mods.

## 6.68.0 <span class="changelog-date">(2021-06-06)</span>

* Some support for Vault of Glass mods in filters. Expect Loadout Optimizer fixes next week.
* Clearer hover text for some Destiny icons inline with text.
* Hovering Consumables in the Vault header now shows a list of owned materials and currencies.
* `is:hasornament` now recognizes Synthesized armor.
* DIM is less likely to log you out if Bungie.net is experiencing difficulties.
* Stat searches now support `highest`, `secondhighest`, `thirdhighest`, etc as stat names.
  * Try out `basestat:highest:>=20 basestat:secondhighest:>=15`
* Login screen is now more descriptive, and helps back up your settings if you're enabling DIM Sync for the first time.

## 6.67.0 <span class="changelog-date">(2021-05-30)</span>

* Items tagged "archive" are no longer automatically excluded from Loadout Optimizer and the Organizer.
* Vendor items can now match wish lists. Check what Banshee has for sale each week!
* You can put tags and notes on Shaders again. And for the first time, you can put them on Mods. Both are accessible from the Collections row in the Records tab.
* iPhone X+ screens once again do not show grey corners in landscape mode.
* Fixed a bug that broke part of the Progress page.
* Fixed a bug that crashed DIM if you clicked the masterwork of some items.

## 6.66.2 <span class="changelog-date">(2021-05-25)</span>

* Fix for errors on viewing some items when DIM had just loaded.

## 6.66.1 <span class="changelog-date">(2021-05-24)</span>

* Fix for 404 errors when signing in with Bungie.

## 6.66.0 <span class="changelog-date">(2021-05-23)</span>

* Fix strange wrapping and blank space on the list of Currencies in the header.

## 6.65.1 <span class="changelog-date">(2021-05-17)</span>

* Fix for a crash on older browsers.

## 6.65.0 <span class="changelog-date">(2021-05-16)</span>

* Reimplemented the is:shaded / is:hasshader searches.
* Crucible and Gambit ranks show on the Progress page again.
* Fixed the display text for some bounties and rewards from a new text system in Season of the Splicer.
* Fixed currencies wrapping weirdly when you're not in-game.

## 6.64.1 <span class="changelog-date">(2021-05-11)</span>

* Fix an issue where owning Synthesis currency was causing a crash.

## 6.64.0 <span class="changelog-date">(2021-05-09)</span>

## 6.63.0 <span class="changelog-date">(2021-05-02)</span>

## 6.62.0 <span class="changelog-date">(2021-04-25)</span>

* Exotic class item perks don't prevent selecting another exotic perk in Loadout Optimizer.
* Buttons and menus are bigger and easier to tap on mobile.
* Fixes to the heights of Loadout Optimizer result sets.
* Aeon perks are highlighted as their armor's exotic effect.
* Notes field hashtag suggestions tuned a bit to be more helpful.
* Item notes are displayed in Compare sheet when hovering or holding down on an item icon.
* Improvements to how drawer-style elements size themselves and interact with mobile keyboard popups.
* Some quests were being skipped, but now display on the Progress page (catalyst quests, Guardian Games cards, Medal Case).
* Armor stats changes
  * Stats have been revamped and show their actual game effect, including stats past the in-game display caps of 0 and 42.
  * Base stats are no longer confused by very large or very low current values.
  * Multiple mods affecting the same stat now display as separate stat bar segments. You can hover or tap these for more information.
  * Armor in collections now includes default stats and their exotic perks.

### Beta Only

* If your postmaster is getting full, we'll show a banner if you're on a page where you wouldn't otherwise notice your full postmaster. Hopefully this helps avoid some lost items.
* On mobile, if you're using DIM through a browser, we prompt to install the app. Not trying to be annoying, but DIM is way better installed!

## 6.61.0 <span class="changelog-date">(2021-04-18)</span>

* Fixed the stats for some perks if they would bring a stat above the maximum value.
* Creating a loadout from existing items will also save the items' current mods in the loadout. Viewing the mods is still Beta-only.
* Fixed Loadout Optimizer mod assignment for raid mods.
* Fixed Loadout Optimizer sometimes not handling T10+ stats correctly.
* Loadout Optimizer knows about Nightmare Mods now.
* You can now combine stats in search with & to average multiple stats. For example `basestat:intellect&mobility:>=15` shows if the average of intellect & mobility is greater than or equal to 15.
* Notes field now suggests your previously-used hashtags as you type.
* Collect Postmaster button is looking as slick as the rest of the app now.

## 6.60.0 <span class="changelog-date">(2021-04-11)</span>

* When opening Compare for an Adept weapon, we now also include non-Adept versions of that weapon.
* We now remove leading or trailing spaces from loadout names when they are saved.
* In the item popup, exotic armor's exotic perk is now described in full above the mods.
* You can once again compare ghosts and ships. You can no longer compare emblems.
* Changing perks on items in Compare now re-sorts the items based on any updated stats.

### Beta Only

* You can now edit a loadout's mods in the loadout drawer.

## 6.59.1 <span class="changelog-date">(2021-04-05)</span>

* Correct suggestions & interpretation for `inloadout` filter.

## 6.59.0 <span class="changelog-date">(2021-04-04)</span>

* Visual refresh for buttons and some dropdowns.
* Swiping between characters on mobile by swiping the inventory works again.
* Swiping the character headers behaves more sensibly now.
* Search
  * Loadouts can be found by exact name. For instance, `inloadout:"My PVP Equipment"` will highlight any items in the `My PVP Equipment` loadout.
  * To help reduce typing and remembering, `inloadout` names, `perkname`s, and item `name`s are now suggested as you type them.
  * We will also suggest any #hashtags found in your notes, for instance... `#pve`?
* Loadout Optimizer
  * Mod groupings have been updated so inconsistent labels don't split them apart.
  * Half-tiers show up in results to warn you when a +5 stat mod might benefit you.
  * In these cases, a new +5 button can quickly the suggested mods to your loadout.

## 6.58.0 <span class="changelog-date">(2021-03-28)</span>

* When comparing items, the item you launched Compare from is now highlighted with an orange title.
* The Compare screen has an "Open in Organizer" button that shows the exact same items in the Organizer which has more options for comparing items.
* Fixed some mods in Loadout Organizer that weren't applying the right stats.
* You can now sort inventory by how recently you acquired the item.

## 6.57.1 <span class="changelog-date">(2021-03-22)</span>

* Remove `sunsetsin:` and `sunsetsafter:` filters, and remove power cap display from Compare/Organizer. Organizer gains a new "Sunset" column. Items that are sunset can still be selected with `is:sunset` and have a grey corner.
* Fix Loadout Optimizer acting as if "Assume Masterworked" was always checked.

## 6.57.0 <span class="changelog-date">(2021-03-21)</span>

* We went back to the old way search worked, reverting the change from v6.56. So now `gnaw rampage zen` searches for three independent properties instead of the literal string `"gnaw rampage zen"`.
* Clicking on the empty area below Organizer can now close item popups, where it didn't before.
* Fix an issue where an exotic perk could sometimes be unselectable in Loadout Optimizer.
* Added a new `is:pinnaclereward` search that searches for pinnacle rewards on the Progress page.
* DIM Sync now less picky about saving very simple searches.
* Fix mis-sized kill tracker icons in Organizer.
* Support addition syntax in stat filters, i.e. `stat:recovery+mobility:>30`
* Mulligan now shows up as a Wishlisted perk.
* Search bar expands more readily to replace the top tabs, so the field isn't squished really tiny.
* Loadout Optimizer
  * Reposition some misplaced pieces of UI
  * Performance optimizations and some tweaks that could theoretically include some builds that wouldn't have shown up before.
  * Fixed an issue that would show builds with more than 100 in a single stat once mods were included.
  * Removed the minimum power and minimum stat total filters. Minimum power didn't see much use and minimum stat total can be achieved by searching `basestat:total:>52` in the search bar.

## 6.56.1 <span class="changelog-date">(2021-03-14)</span>

* Fix a bug where clicking inside the mod picker would dismiss the popup.

## 6.56.0 <span class="changelog-date">(2021-03-14)</span>

* On the Compare screen, items will update to show their locked or unlocked state.
* Deleting multiple searches from your search history works now - before there was a bug where only the first delete would succeed.
* On the Search History page accessible from Settings, you can now clear all non-saved searches with a single button.
* Deprecated search filters no longer show up in Filter Help.
* Searches that don't use any special filters now search for the entire string in item names and descriptions and perk names and descriptions. e.g. `gnawing hunger` now searches for the full string "gnawing hunger" as opposed to being equivalent to `"gnawing" and "hunger"`.
* Invalid searches no longer save to search history.
* Bright engrams show up correctly in the seasonal progress again.
* Added an icon for Cabal Gold in objective text.
* You can sort items by ammo type.
* There's a new button in the Loadout editor to add all unequipped items, similar to adding all equipped items.
* The farming mode "stop" button no longer covers the category strip on mobile.
* Reverting a loadout (the button labeled "Before [LoadoutName]") no longer pulls items from Postmaster.

## 6.55.0 <span class="changelog-date">(2021-03-07)</span>

* You can once again select how much of a stackable item to move, by editing the amount in the move popup before clicking a move button. Holding shift during drag no longer allows you to select the amount - you must do it from the buttons in the popup.

## 6.54.0 <span class="changelog-date">(2021-02-28)</span>

## 6.53.0 <span class="changelog-date">(2021-02-21)</span>

* Pulling from postmaster, applying loadouts, moving searches, moving individual items, and more are now cancel-able. Click the "cancel" button in the notification to prevent any further actions.
* Bulk tagging in the Organizer no longer shows an "undo" popup. We expect you know what you're doing there!

## 6.52.0 <span class="changelog-date">(2021-02-14)</span>

* Search filters that operate on power levels now accept the keywords "pinnaclecap", "powerfulcap", "softcap", and "powerfloor" to refer to the current season's power limits. e.g "power:>=softcap"
  * `powerlimit:pinnaclecap` will show items with a power limit that matches this season's limit on all items.
  * `sunsetsin:next` will show the same items: items whose power limit won't reach next season's limit on all items.
* Confirm before pulling all items from Postmaster.
* Added Seasonal Challenges to the Records page. You can track as many of these as you want in DIM and the tracked ones will show up in the Progress page.
* Quests that expire after a certain season now show that info in the item popup.
* Quests show which step number on the questline they are.
* Triumphs that provide rewards for completing a part of the triumph now show that reward.

## 6.51.1 <span class="changelog-date">(2021-02-10)</span>

* Updates for Season of the Chosen

## 6.51.0 <span class="changelog-date">(2021-02-07)</span>

## 6.50.0 <span class="changelog-date">(2021-01-31)</span>

* Some emblem stats have better formatting now.
* Perks which would grant a bonus in a stat, but which grant zero points due to how stats work, now show +0 instead of just not showing the stat.
* Bounty guide for special grenade launchers now shows a label and not just an icon.
* Fixed some issues with Loadout Optimizer on mobile.

## 6.49.0 <span class="changelog-date">(2021-01-24)</span>

* Mod categorization in the Loadout Optimizer mod picker is now driven from game data - it should stay up to date better as new mods appear.
* Disabled weapon mods no longer contribute to stats.
* Automatic updates for the latest patch.

## 6.48.0 <span class="changelog-date">(2021-01-17)</span>

* Allow clicking through the loading screen to get to the troubleshooting link.

## 6.47.1 <span class="changelog-date">(2021-01-11)</span>

* Fix a bug that could crash loadout optimizer.

## 6.47.0 <span class="changelog-date">(2021-01-10)</span>

* Show a star icon for favorited finishers rather than a lock icon.
* Search history truncates huge searches to three lines and aligns the icons and delete button to the first line.
* Added indicators in the Compare view to show which stat we are sorting by, and in which direction.
* Fix visuals on the pull from postmaster buttons.
* Loadout Optimizer now allows selecting up to 5 raid mods, not just 2.
* Armor mods with conditional stats, like Powerful Friends and Radiant Light, now correctly take into account the conditions that cause their stats to be applied. This only works within a single piece of armor - for example, it will work if you have Powerful Friends and another Arc mod is socketed into that piece of armor, but will not yet correctly identify that the stats should be enabled when you have another Arc Charged With Light mod on *another* piece of armor.
* Masterworked Adept weapons should show all their stat bonuses.
* Fix a bug where using the move buttons instead of drag and drop wouldn't show item move progress popups or error popups.
* The most recent Steam Overlay browser version shouldn't be reported as not supported anymore. Keep in mind we can't really debug any problems that happen in the Steam Overlay.
* Fixed some event-specific searches, such as source:dawning.

## 6.46.0 <span className="changelog-date">(2021-01-03)</span>

* Base stats no longer cause sort issues in the compare pane, and no longer apply to weapons.
* Older pieces of Last Wish and Reverie Dawn armor now count as having normal Legacy mod slots.
* Deep Stone Crypt Raid mods now show up in the Loadout Optimizer mod picker.

## 6.45.2 <span className="changelog-date">(2020-12-30)</span>

* Fixed an issue that could harm the DIM Sync service.

## 6.45.1 <span className="changelog-date">(2020-12-29)</span>

* Fixed an issue where linking directly to any page would redirect to the inventory.

## 6.45.0 <span class="changelog-date">(2020-12-27)</span>

* Faster initial page load for inventory (loading a subset of things from bungie.net api)
* Wishlists now support multiple URLs
* Collection items in records now display the intrinsic perk.
* Fixed an issue with the item popup sidecar on safari.
* Fixes for compare view on mobile.
* The optimizer now clears results if a character is changed.
* Fix typo in energycapacity organizer search
* Clean up toolbar on organizer page on mobile.
* Some routes can now be accessed without being logged in (Whats New, Privacy Policy, etc.)
* What's new page is now rendered at build time instead of run-time, so it should load faster.
* Various dependency upgrades

## 6.44.0 <span class="changelog-date">(2020-12-20)</span>

* Fixed a bug that could potentially erase some tags/notes if there were errors in DIM.
* When Bungie.net is undergoing maintenance, item perks won't be shown anymore. Before, we'd show the default/collections roll, which confused people.
* Fix the element type of items not showing in some cases.
* Improved the sizing of sheet popups on Android when the keyboard is up.
* You can no longer transfer Spoils of Conquest anywhere.
* Hide action buttons on collections/vendors items.
* Fixed character headers wrapping on non-English locales.

### Beta Only

* We continue to experiment with the order of the list-style perk display on weapons - the most important perks tend to be on the rightmost column of the grid, so now we list the perks in right-to-left order from the original grid.

## 6.43.2 <span class="changelog-date">(2020-12-13)</span>

## 6.43.1 <span class="changelog-date">(2020-12-13)</span>

## 6.43.0 <span class="changelog-date">(2020-12-13)</span>

* New Rich Texts added for Lost Sectors and Stasis.
* Show reasons why you can't buy vendor items, and grey out bounties that you've already purchased on the vendors screen.
* Updated the item popup header for mobile and desktop. The buttons on mobile now have larger click targets and should be easier to find/use.
* Green items can no longer mess up loadout optimizer.
* Special-ammo grenade launchers are now distinguished from heavy grenade launchers.

## 6.42.3 <span class="changelog-date">(2020-12-07)</span>

* Filter ornaments to the correct class for season pass on progress page.
* Enable bounty guide on app.destinyitemmanager.com.
* Spoils of Conquest vault prevention.

### Beta Only

* Re-order sockets putting key traits first.

## 6.42.2 <span class="changelog-date">(2020-12-06)</span>

* Banner Tweaks

## 6.42.1 <span class="changelog-date">(2020-12-06)</span>

* Banner Tweaks

## 6.42.0 <span class="changelog-date">(2020-12-06)</span>

* Farming mode now refreshes only every 30 seconds, instead of every 10 seconds, to reduce load on Bungie.net.
* When the postmaster section is collapsed, it now shows the number of items in your postmaster so you can keep an eye on it.
* Fixed an issue where the Game2Give donation banner could sometimes appear in the mobile layout.

### Beta Only

* We're trying out a new display for weapon perks, which displays the name of the active perk and shows details on click, instead of on hover. This is partly to make perks easier to understand, but also to allow for more actions on perks in the future. Let us know what you think! Animations will be added later if this design catches on.
* Continued improvements to Active mode, incorporating Bounty Guide and better suggested vendor bounties.

## 6.41.1 <span class="changelog-date">(2020-12-02)</span>

## 6.41.0 <span class="changelog-date">(2020-12-02)</span>

* Bounties and Quests sections on the Progress page now show a summary of bounties by their requirement - weapon, location, activity, and element. Click on a category to see bounties that include that category. Other categories will light up to show "synergy" categories that can be worked on while you work on the selected one. Shift-click to select multiple categories. Click the (+) on a weapon type to pull a weapon matching that type.
* New item sort option to sort sunset items last.
* Engrams show their power level - click on small engrams to see their power level in the item popup.
* The checkmark for collectibles is now on the bottom right corner, so it doesn't cover mod cost.
* Mod costs display correctly on Firefox.
* Fixed the `is:powerfulreward` search to recognize new powerful/pinnacle engrams.
* When items are classified (like the new Raid gear was for a bit), any notes added to the item will show on the tile so you can keep track of them.
* Fixed filter helper only opening the first time it is selected in the search bar
* Pinnacle/powerful rewards show a more accurate bonus, taking into account your current max power.

### Beta Only

* A new "Single character mode" can be enabled through settings, or the « icon on desktop. This focuses down to a single character, and merges your other characters' inventories into the vault (they're really still on the other characters, we're just displaying them different). This is intended for people who are focused on one character, and always shows the last played character when collapsed.

## 6.40.0 <span class="changelog-date">(2020-11-22)</span>

* Mod and mod slot info in Loadout Optimizer have been updated to handle the new mod slots better.
* Postmaster items can be dragged over any items on your character to transfer them - they don't need to be dragged to the matching item type.
* Stop showing extra +3 stats on masterwork weapons. The fix for this means that Adept weapons may not show that bonus when they are released.
* Progress page now shows more Milestones/Challenges, shows rewards for all of them, includes vendor pictures where available, and gives a hint as to what power pinnacle/powerful engrams can drop at.

## 6.39.1 <span class="changelog-date">(2020-11-16)</span>

* Farming mode will no longer immediately kick out items you manually move onto your character.
* The Records page now includes all the Triumphs and Collections info that are in the game.
* Mods in the Loadout Optimizer can be searched by their description.
* Fixed Active Mode showing up in release version if you'd enabled it in Beta.
* Fixed a crash when viewing Stasis subclasses.

## 6.39.0 <span class="changelog-date">(2020-11-15)</span>

* Xur's location is now shown on his entry in the Vendors page.
* The Raids section is back in Progress, and Garden of Salvation shows up in Milestones.
* Search autocomplete suggests the `current` and `next` keywords for seasons.
* Reworked mod handling to account for new legacy and combat mod slots. New searches include `holdsmod:chargedwithlight`, `holdsmod:warmindcell`, etc., and `modslot:legacy` and `modslot:combatstyle`.
* Armor tiles now display the energy capacity of the armor.
* Masterwork levels in the mod details menu once again show which level masterwork they are.
* Added a new sort order for items, sort by Seasonal icon.
* Darkened the item actions sidecar to improve contrast with the background.
* Fixed a visual glitch where the tagging menu looked bad.
* Fixed logic for determining what can be pulled from postmaster to exclude stacked items like Upgrade Modules when you cannot actually pull any more of them.
* Removed the counter of how many items were selected in Organizer. This fixes a visual glitch that cut off the icons when items were selected.
* Fixed the vendor icon for Variks.
* Loadout drawer, Compare, Farming, and Infusion now work on every page that shows an item from your inventory.
* Deleting a loadout from the loadout drawer now closes the loadout drawer.
* When Bungie.net is not returning live perk information, we won't show the default perks anymore.

### Beta Only

* Preview of "Active Mode", an in-progress new view that focuses down to a single character plus your vault, and has easy access to pursuits, farming, max light, and more.

## 6.38.1 <span class="changelog-date">(2020-11-11)</span>

* Removed character gender from tiles and notifications.
* Don't show empty archetype bar for items in collections.
* Deprecated the `sunsetsafter` search filter because its meaning is unclear. Introduced the `sunsetsin` filter and the `is:sunset` filter.
  * Try out `sunsetsin:hunt` for weapons which reached their power cap in season 11.
  * `is:sunset` won't show anything until Beyond Light launches!
* Added `current` and `next` as season names for searches. Search `sunsetsin:next` to see what'll be capped in next season even before it has an official name.
* Vendorengrams.xyz integration has been removed, because of the vendor changes in Beyond Light.
* Legacy Triumphs have been removed.
* Fixed the Progress page not loading.
* Fixed Catalysts not showing on the Records page.
* Fix errors when selecting mods in Loadout Optimizer.
* Removed the opaque background from item season icons.

## 6.38.0 <span class="changelog-date">(2020-11-08)</span>

* New background color theme to tie in with Beyond Light. The character column coloring based on your equipped emblem has been removed.
* Perk and mod images are once again affected by the item size setting.

## 6.37.2 <span class="changelog-date">(2020-11-03)</span>

* Fix the item tagging popup not working on mobile by un-fixing the Safari desktop item popup.

## 6.37.1 <span class="changelog-date">(2020-11-02)</span>

* Fixed not being able to scroll on mobile.
* Fixed filter help not always showing up.

## 6.37.0 <span class="changelog-date">(2020-11-01)</span>

* Removed "Color Blind Mode" setting. This didn't help with DIM's accessibility - it just put a filter over the page to *simulate what it would be like* if you had various forms of color blindness.
* Added `hunt` as valid season synonym.
* Clicking on the energy track or element for armor can now let you preview how much it'd cost in total to upgrade energy or change element.
* Redesigned weapon perks/mods to more clearly call out archetype and key stats.
* Improved the buttons that show in the item popup for items in postmaster. For stacked items you can now take just one, or all of the item.
* Some items that DIM couldn't pull from postmaster before, can be pulled now.
* Fixed the display of stat trackers for raid speed runs.
* Hide the "kill tracker" perk column on masterworked weapons.
* Fixed the tagging dropdown not being attached on desktop Safari.

## 6.36.1 <span class="changelog-date">(2020-10-26)</span>

* Some more tweaks to the sidecar layout.
* Put back automatically showing dupes when launching compare.
* The item popup now closes when you start dragging an item.

## 6.36.0 <span class="changelog-date">(2020-10-25)</span>

* Rearranged equip/move buttons on sidecar to be horizontal icons instead of menu items.
* On mobile, you can switch characters in either direction, in a loop.
* Added cooldown and effect values to stat tooltips.
* Added stat tooltips to the Loadout Optimizer.
* Fixed descriptions for mod effects in the Loadout Optimizer's mod picker.
* New keyboard shortcuts for pull item (P), vault item (V), lock/unlock item (L), expand/collapse sidecar (K), and clear tag (Shift+0). Remember, you must click an item before being able to use shortcuts.
* Made the item popup a bit thinner.
* Collapsing sections now animate open and closed.

### Beta Only

* We're experimenting with a new "Search Results" sheet that shows all the items matching your search in one place.

## 6.35.0 <span class="changelog-date">(2020-10-18)</span>

* Added the "sidecar" for item popup actions on desktop. This lets us have more actions, and they're easier to understand. If you always use drag and drop, you can collapse the sidecar down into a smaller version.
* On mobile, press and hold on an item to access a quick actions menu, then drag your finger to an option and release to execute it. Move items faster than ever before!
* Added buttons to the settings page to restore the default wish list URL.
* Tweaked the Loadout Optimizer to make it easier to understand, and more clearly highlight that stats can be dragged to reorder them.
* In Loadout Optimizer, Compare Loadout can now compare with your currently equipped gear. Also, clicking "Save Loadout" will prompt you for whether you want to overwrite the loadout you're comparing with.
* Fixed an issue where you couldn't directly edit the minimum power field in Loadout Optimizer.
* D1 items can no longer incorrectly offer the ability to pull from postmaster.
* Tuned the search autocomplete algorithm a bit to prefer shorter matches.
* Fixed multi-stat masterworked exotics messing up the CSV export.
* Darkened the keyboard shortcut help overlay (accessed via the ? key).
* Removed tagging keyboard shortcut tips from places where they wouldn't work.

## 6.34.0 <span class="changelog-date">(2020-10-11)</span>

* Replaced the tagging dropdown with a nicer one that shows the icon and keyboard shortcut hints.
* Made the farming mode popup on mobile not overlap the category selector, and made it smaller.
* Secretly started recording which mods you selected in Loadout Optimizer when you create a loadout, for future use.
* In the Organizer, the selected perk for multi-option perks is now bold.
* Updated the style and tooltip for wishlist perks to match the thumb icon shown on tiles.
* Fix some display of masterworked exotics in the CSV export.

## 6.33.0 <span class="changelog-date">(2020-10-04)</span>

* The Organizer's buttons now show you how many items you have in each category. These counts update when you use a search too!
* On mobile, the search bar appears below the header, instead of on top of it.
* Changed the effect when hovering over character headers.
* Hitting Tab while in the search bar will only autocomplete when the menu is open.
* Fixed the "custom stat" setting not being editable from Safari.
* Consumables may no longer be added to loadouts for D2.
* The Loadout Optimizer lock item picker will show items that are in the Postmaster.

### Beta Only

* Removed the ability to move a specific amount of a stacked consumable item.
* Continued updates to our new background style and desktop item actions menu.

## 6.32.2 <span class="changelog-date">(2020-09-29)</span>

* Actually fixed "Store" buttons not showing for items in Postmaster.
* Fix wishlists not highlighting the right rolls.

## 6.32.1 <span class="changelog-date">(2020-09-29)</span>

* Fixed "Store" buttons not showing for items in Postmaster.
* Fixed masterwork stats for Exotics not displaying correctly.
* Fixed character stats only displaying the current character's stats on mobile.
* Fixed Postmaster not appearing on D1 for mobile.

## 6.32.0 <span class="changelog-date">(2020-09-27)</span>

* In Compare, you can click on perks to see what the new stats would look like if you chose another option.
* When the item popup is open, hitting the "c" key will open Compare.
* Your subclass has been moved below weapons and armor (it's been this way in Beta for a while).
* On mobile, instead of showing all your items at once, there's now a category selection bar that lets you quickly swap between weapons, armor, etc. The postmaster is under "inventory".
* Transferring items is just a touch snappier.
* The tag and compare button on the search bar have been replaced with a dropdown menu (three dots) with a lot more options for things you can do with the items that match your search.
* On mobile, your equipped emblem no longer affects the color of your screen.
* Loadout Optimizer has a nicer layout on mobile and narrower screens.
* Fix some masterwork stats not showing.
* Fix some issues with how mods got auto-assigned in Loadout Optimizer.
* Fix masterwork stats not always highlighting.
* Fix masterwork tier for some items.
* Fix an issue where searching for "ote" wouldn't suggest "note:"
* The Organizer shows up in the mobile menu, but it just tells you to turn your phone.

### Beta Only

* We're experimenting with moving the item action buttons to the side of the item popup on desktop - we call it the "sidecar". It moves the actions closer to the mouse, allows room to have clearer labels, and gives more room to add more commands. Plus generally people have screens that are wider than they are tall, so this reduces the height of the popup which could previously put buttons off screen. We'll be tweaking this for a while before it launches fully.
* Beta now has an early preview of a new theme for DIM.

## 6.31.2 <span class="changelog-date">(2020-09-22)</span>

* Fix an issue where moving Exotic Cipher to vault with DIM would cause your characters to be filled up with items from your vault.

## 6.31.1 <span class="changelog-date">(2020-09-21)</span>

* Loadout Optimizer highlights loadouts you've already saved.
* Add new searches `kills:`, `kills:pvp:`, and `kills:pve:` for Masterwork kill trackers.
* Fixed: "Source" was not being set for all items.
* Fixed: Item type searches (e.g. is:pulserifle) not working for D1.
* Fixed: Spreadsheets missing power cap.

## 6.31.0 <span class="changelog-date">(2020-09-20)</span>

* Added a link to the DIM User Guide to the hamburger menu.
* "Clear new items" has been moved into the Settings page instead of being a floating button. The "X" keyboard shortcut no longer clears new items.
* Linear Fusion rifles are technically Fusion Rifles, but they won't show up in Organizer or in searches under Fusion Rifle anymore.
* While API performance is ultimately up to Bungie, we've changed things around in DIM to hopefully make item transfers snappier. Note that these changes mean you may see outdated information in DIM if you've deleted or vaulted items in-game and haven't clicked the refresh button in DIM.
* Improved the autocomplete for `sunsetsafter:` searches.
* Fix the `is:new` search.
* The D1 Activities page now shows Challenge of the Elders completion.
* Fixed buttons not showing up on tablets for track/untrack triumphs.
* Invalid searches are no longer saved to your search history.
* The "Filter Help" page is now searchable, and clicking on search terms applies them to your current search.
* Added a Search History page accessible from "Filter Help" and Settings so you can review and delete old searches.
* Shift+Delete while highlighting a past search in the search dropdown will delete it from your history.
* Fixed the `masterwork:` filters.
* Fixed the icon for "Take" on the item popup for stackable items.
* Removed the ability to restore old backups from Google Drive, or backups created from versions of DIM pre-6.0 (when DIM Sync was introduced).
* Armor 1.0 mods and Elemental Affinities removed from the perk picker in Loadout Optimizer.
* Improved search performance.
* Items in collections now show their power cap.
* Character stats now scroll with items on mobile, instead of always being visible. Max power is still shown in the character header.
* Added "Location" column to the Organizer to show what character the item is on.
* When "Base Stats" is checked in the Compare tool, clicking on stats will sort by base stat, not actual stat.

### Beta Only

* On mobile, there is now a bar to quickly swap between different item categories on the inventory screen.

## 6.30.0 <span class="changelog-date">(2020-09-13)</span>

* Compare loadouts in Loadout Optimizer to your existing loadout by clicking the "Compare Loadout" button next to a build.
* Improvements to search performance, and search autocomplete suggestions.
* Fix cases where some odd stats would show up as kill trackers.
* Sword-specific stats now show up in `stat:` filters.

## 6.29.1 <span class="changelog-date">(2020-09-11)</span>

* Improved performance of item transfers. We're still limited by how fast Bungie.net's API can go, though.
* Fixed a couple of the legacy triumphs that indicated the wrong triumph was being retired.
* Completed legacy triumph categories, and collections categories, now show the "completed" yellow background.
* is:seasonaldupe now correctly pays attention to the season of the item.
* Fixed a bug where notes wouldn't be saved if you clicked another item before dismissing the item popup.
* Tweaks to the display of legacy triumphs.
* Reduce the number of situations in which we autoscroll the triumph category you clicked into view.

## 6.29.0 <span class="changelog-date">(2020-09-10)</span>

* Legacy Triumphs are now indicated on the Records page and have their own checklist section. Legacy Triumphs are triumphs that will not be possible to complete after Beyond Light releases. The list of which Triumphs are Legacy Triumphs was provided by Bungie.
* Mods in the Loadout Optimizer mod picker are now split up by season.
* The number of selected items is now shown on the Organizer page.
* Empty mod slot tooltips spell out which season they're from.
* Locking/unlocking items in D1 works again.

## 6.28.1 <span class="changelog-date">(2020-09-06)</span>

* Actually release the Records page

## 6.28.0 <span class="changelog-date">(2020-09-06)</span>

* Triumphs, Collections, and Stat Trackers are now all together in the new Records page.
* You can track triumphs in DIM - tracked triumphs are stored and synced with DIM Sync. These show up on both the Progress and Records pages.
* Everything on the Records page responds to search - search through your Collections, Triumphs, and Stat Trackers all at once!
* Unredeemed triumphs show their rewards
* Compare sheet now offers a Base Stat option for armor, so you can directly compare your stat rolls
* Mod costs now shown in Loadout Optimizer results
* Vendors can now track some "pluggable" items like emotes & ghost projections, to filter by whether you already own them
* Clearing the search input no longer re-opens the search dropdown
* Mod slot column in the Organizer now shows all supported mod types (i.e. season 10 armor will show seasons 9,10,11)
* Support for `mod:` and `modname:` filters to parallel the `perk:` and `perkname:` ones
* Use the dark theme for Twitter widget

## 6.27.0 <span class="changelog-date">(2020-08-30)</span>

* The new armor 2.0 mod workflow is available in the Loadout Optimizer, this includes:
  * A new Mod Picker component to let you choose armor 2.0 mods to lock.
  * The mod sockets shown in the optimizer are now the locked mods, rather than the mods currently equipped on the item.
  * Clicking on a mod socket will open the picker to show available mods for that slot. Note that locking a mod from this won't guarantee it gets locked to the item specifically.
  * Items have different levels of grouping depending on the requirements of the locked mods. Locking no mods keeps the previous grouping behavior.
  * The mods stat contributions are now shown in the picker.
  * The Mod Picker can now filter for items from a specific season, just filter by the season number directly e.g. "11" for arrivals.
* The search bar now remembers your past searches and allows you to save your favorite searches. These saved and recent searches are synced between devices using DIM Sync.
* The quick item picker (plus icon) menu no longer has an option to equip the selected item. Instead it will always just move the item - very few users selected "Equip" and it won't ever work in game activities.
* Added background colors for items and characters before their images load in, which should reduce the "pop-in" effect.
* Shaders can be tagged from the Collections page and the tags/notes show up there as well.
* Shift+Click on the Notes field in Organizer while in edit mode no longer applies a search.
* For pages with sidebars (like Progress), scrollbars appearing will no longer cover content.
* Add character stats to loadout sheet if full armor set is added.

### Beta Only

* Long-pressing on an item in mobile mode will bring up a quick actions menu - drag and release on a button to apply the action to the item you pressed on.
* Move Sub-class out of Weapons to the General category

## 6.26.0 <span class="changelog-date">(2020-08-23)</span>

* Better touchscreen support for drag and drop.
* Wishlists now support Github gists (raw text URLs), so there's no need to set up an entire repository to host them. If you are making wishlists, you can try out changes easier than ever. If you're not making wishlists, hopefully you're using them. If you don't know what wishlists are, [here you go](https://destinyitemmanager.fandom.com/wiki/Wish_Lists)
* Engrams get a more form-fitting outline on mouse hover.
* If you have a search query active, DIM will not automatically reload to update itself.
* The `is:curated` search has been overhauled to better find curated rolls.
* Fixes to how the character headers look in different browsers.
* Fixed the missing armor.csv button on the Organizer.

### Beta Only
* Loadout Optimizer: DIM Beta is now using the new Mod Picker, a separate and improved picker just for armor mods. Try it out and let us know how it feels
* In Beta only, the filter search bar has been upgraded to remember recent searches and let you save your favorite searches.
* Phone/mobile resolutions will now show a mini-popup to make inspecting and moving items much easier.

## 6.25.0 <span class="changelog-date">(2020-08-16)</span>

* Removed `is:reacquireable` as it is inaccurate in its current state
* Removed outline from clicked character headers on iOS
* Adjusted spacing on items in the loadout drawer, so they can fit 3-wide again
* Main (top) search field is now the place to filter items for the Loadout Optimizer
* For real, stat bars should be the right length this time
* Keyboard controls in the Notes field: ESC reverts and leaves editing, ENTER saves the value
* Item notes can now be edited directly in the notes column of the Organizer tab
* Mobile - changes in DIM beta only: different parts of the header now stick with you as you scroll down.
* Armor CSV export appearing properly on the Organizer tab again.

## 6.24.1 <span class="changelog-date">(2020-08-12)</span>

* Updated the character tiles, now uses triple dot instead of chevron
* Solstice of Heroes is back and so is the **Solstice of Heroes** section of the **Progress** tab. Check it out and view your progress toward upgrading armor.

## 6.24.0 <span class="changelog-date">(2020-08-09)</span>

* Configure a custom armor stat per-class in Settings, and it'll show up in item popups, Organizer, Compare, and the new `stat:custom:` search.
* Speed improvements to wishlist processing.
* `is:smg` for if you're as bad at remembering "submachine gun" as.. some of us are.
* No more accidental app reloads when swiping down hard on the page on mobile.
* Spring (Summer?) cleaning in the Item Popup. Some less important elements have been moved or removed, to make room for more functionality and stats.
* Bar-based stat values in the Mod preview menu are no longer extremely large bois.
* Anti-champion damage types are now interpreted in tooltip descriptions.
* Seasonal Artifact is now previewable, but be warned:
  * Some data from the API is wrong, and the Season 11 artifact is incorrectly labeled.
  * It can show seasonal mods you have equipped, but Season 11 mods still aren't in Collections data, so mod unlocks aren't displayed.
* Spreadsheet columns slightly adjusted to get them back to their usual column names.
* Lots going on behind the scenes to clear up errors and get Loadout Optimizer ready for upgrades!

## 6.23.0 <span class="changelog-date">(2020-08-02)</span>

* You can add tags and notes to shaders! Keep track of your favorites and which shaders you could do without.
* Searches now support parentheses for grouping, the "and" keyword, and the "not" keyword. Example: `(is:weapon and is:sniperrifle) or not (is:armor and modslot:arrival)`. "and" has higher precedence than "or", which has higher precedence than just a space (which still means "and").
* Fixed the size of damage type icons in D1.
* Our Content Security Policy is more restrictive now, external and injected scripts may fail but this keeps your account and data safer.

## 6.22.1 <span class="changelog-date">(2020-07-27)</span>

## 6.22.0 <span class="changelog-date">(2020-07-26)</span>

* New: More detailed gear information is available by hovering or clicking the Maximum Gear Power stat in each character's header.
* Improved detection that you need to reauthorize DIM to your Bungie account.
* Fixes to how stat bars display when affected by negative modifiers & perks.
* Clearer errors if DIM is unable to save the item information database.
* Organizer
  * Power Limit column now generates the right filter when Shift-clicked.
  * Traits column content has been narrowed down.
  * Improved top level categories take fewer clicks to reach your items.
* Loadout Optimizer
  * Fixed finding slots for seasonal mods.

## 6.21.0 <span class="changelog-date">(2020-07-19)</span>

* Added support for negative stats on mods. This should be visible in item displays and make loadout optimizer results more accurate.
* Fix quick item picker not remembering your preference for "equip" vs "store".
* Some quests can now be tracked or untracked from DIM.
* Locking or unlocking items from DIM is now reflected immediately on the item tiles.
* Items with the Arrivals mod slot now match the `holdsmod:dawn` search.

## 6.20.0 <span class="changelog-date">(2020-07-12)</span>

* Fix sorting by Power Limit in the compare pane.
* When opening a loadout in the loadout optimizer from the inventory page, the correct character is now selected rather than the last played character.
* Allow masterworks to affect more than one stat
* Exclude subclasses from `is:weapon` filter.
* Fixed Loadout Optimizer not including all the right tiers when tier filtering was in place.

## 6.19.0 <span class="changelog-date">(2020-07-05)</span>

* Loadout Optimizer has been... optimized. It now calculates sets in the background, so you can still interact with it while it works.
* Removed ghosts from loadout optimizer as they don't have enough interesting perks to build into loadouts.
* The filter help button is now always shown in the search bar, even when a search is active.
* The item count in the search bar is now more accurate to what you see on the inventory screen.
* Make it clearer that not having Google Drive set up doesn't matter that much since it's only for importing legacy data.
* Better handling for if the DIM Sync API is down.

## 6.18.0 <span class="changelog-date">(2020-07-02)</span>

* Breaker type is now shown on the item popup and in the Organizer.
* New filter for breaker types on weapons, `breaker:`.
* Fixed another crash on the vendors screen also caused by the Twitch gift sub shader.
* Protect against certain weird cases where DIM can get stuck in a non-working state until you really, thoroughly, clear your cache.

## 6.17.1 <span class="changelog-date">(2020-07-01)</span>

* Fix a crash with the Twitch gift sub shader.

## 6.17.0 <span class="changelog-date">(2020-06-28)</span>

* You can now filter out armor in the Loadout Optimizer by minimum total stats. This narrows down how many items are considered for builds and speeds up the optimizer.
* Renamed the "is:reacquireable" filter to "is:reacquirable"
* Searches like "is:inleftchar" now work with consumables in the postmaster.
* Fixed the inventory screen jumping a bit when the item popup is open on mobile.
* Add a link to the troubleshooting guide to error pages.
* Seasonal mods in the loadout optimizer now force armor to match their element, again.
* The stat in parentheses in a weapon perk tooltip, is the stat matching the masterwork. UI slightly updated to help show this.

## 6.16.1 <span class="changelog-date">(2020-06-22)</span>

* Fix a crash when opening some items in Organizer.

## 6.16.0 <span class="changelog-date">(2020-06-21)</span>

* Remove `is:ikelos` filter
* Loadout Optimizer: Save stat order and "assume masterworked" choices.
* Fixed a bug that caused the inventory view to jump to the top of the screen when items were inspected.
* Add a disclaimer to power limit displays that they may change in the future. Please see https://www.bungie.net/en/Help/Article/49106 for updates
* Save column selection for Ghosts in the Organizer separate from Armor.
* Display how many tags were cleaned up in the DIM Sync audit log.
* Fix a bug where canceling setting a note in the Organizer would wipe notes from selected items.
* Add a pointer cursor on item icons in the Organizer to indicate they're clickable.
* Fix minimum page width when there are fewer than three characters.
* Fix Arrival mods not appearing in the Loadout Optimizer.
* Fix a bug when DIM Sync is off that could repeatedly show a notification that an import had failed. Please consider enabling DIM Sync though, your data WILL get lost if it's disabled.

## 6.15.1 <span class="changelog-date">(2020-06-15)</span>

## 6.15.0 <span class="changelog-date">(2020-06-14)</span>

* Items now show their power limit in the item popup, Compare, and in the Organizer (new column). Keep in mind some power limits may change in upcoming seasons.
* Try the `sunsetsafter:` or `powerlimit:` filters to find things by their power limit.
* Fix the season icon for reissued items.
* Fix not being able to dismiss the item popup on the Organizer in certain cases.
* Remove the 15 second timeout for loading data from Bungie.net.
* Fix umbral engrams showing up weird in the engram row.
* Prevent Chrome on Android from showing a "download this image" prompt when long-pressing on images.
* Fix non-selected perks not showing on old fixed-roll weapons.
* Add Charge Rate and Guard Endurance stat to swords.

## 6.14.0 <span class="changelog-date">(2020-06-07)</span>

* Fixed misdetection of seasonal mods in Compare.
* Work around a Bungie.net issue that could prevent the Destiny info database from loading.
* Improved the experience for users who previously had DIM Sync off.

## 6.13.2 <span class="changelog-date">(2020-06-03)</span>

## 6.13.1 <span class="changelog-date">(2020-06-01)</span>

* Add a banner to support Black Lives Matter.
* Avoid an issue where shift-clicking on empty space near perks in the Organizer can enable a useless filter.

## 6.13.0 <span class="changelog-date">(2020-05-31)</span>

* DIM data (loadouts, tags, settings) can no longer be stored in Google Drive. If you already have things stored there, you can use that data to import into the new storage, but it will no longer be updated. Disabling DIM Sync will now store data locally only.
* The Vault Organizer is now available for D1.
* CSV export will no longer erroneously consider calus as a source and instead output the correct source.
* CSV export will now export the same source information that DIM uses for items that do not have a source in the API.
* Fixed import/export of data - if your backups didn't load before, they should now.
* Fixed Organizer default sorting for stats, and shift-click filtering for modslot.
* Vendors data no longer has to reload every time you visit the page.
* is:dupelower search is stabilized so that tagging items as junk doesn't change what is considered "lower"
* Fixed loadouts with subclasses not fully transferring to the vault.
* Don't display "ms" unit on Charge Time stat for D1 fusion rifles.

## 6.12.0 <span class="changelog-date">(2020-05-24)</span>

* DIM has a new community-driven user guide at https://destinyitemmanager.fandom.com/wiki/Destiny_Item_Manager_Wiki

## 6.11.0 <span class="changelog-date">(2020-05-17)</span>

* Added the Organizer page, which lets you see all your items in a table form, which you can sort and filter (try shift-clicking on a cell!). Add and remove columns and bulk-tag your items to help quickly figure out which items you want to keep and which you can get rid of.
* Fixed stat calculations for special Taken King class items in D1.

## 6.10.0 <span class="changelog-date">(2020-05-10)</span>

## 6.9.0 <span class="changelog-date">(2020-05-03)</span>

* In the Loadout Optimizer, mods have been split into their own menu, separate from perks.
* Fixed a bug where wishlists would ignore settings and load the default wishlist instead.

## 6.8.0 <span class="changelog-date">(2020-04-26)</span>

* Added "armor 2.0" column to spreadsheet exports.
* Fixed a bug that could affect the display of percentage-based objectives.

## 6.7.0 <span class="changelog-date">(2020-04-19)</span>

* Emblems now show a preview of their equipped stat tracker, and show which types of stat tracker the emblem can use.
* Certain stat trackers (under "Metrics" in "Collections") had the wrong display value, like KDA. These have been fixed.
* Loadout Optimizer now allows you to select seasonal mods independent of the gear they go on - it'll try to slot them into any gear.

## 6.6.0 <span class="changelog-date">(2020-04-12)</span>

* Better handling of logging out and into a different Bungie.net account.
* Improved error handling for Bungie.net and DIM Sync issues.

## 6.5.0 <span class="changelog-date">(2020-04-10)</span>

* Improved overall performance and memory usage of DIM - as the game grows, so has DIM's memory usage. If your browser was crashing before, give it a try now.
* Collectibles now show perks.

## 6.4.0 <span class="changelog-date">(2020-04-05)</span>

* Added stat trackers to the Collections page (under "Metrics")
* Improved error handling when Bungie.net is down or something is wrong with your account. Includes helpful tips for D1 users locked out by Twitch-linking bug. If your D1 accounts disappeared, they're in the menu now.
* Accounts in the menu are now always ordered by last-played date.
* DIM will no longer bounce you to a different account if the one you wanted cannot be loaded.
* Fixed some bugs that could cause D1 pages to not display.
* Fix display of collectibles that are tied to one of your alternate characters.
* Fix the levels that reward Bright Engrams after season rank 100.

## 6.3.1 <span class="changelog-date">(2020-03-29)</span>

* Fixed a bug where D1 items could fail to display.
* Fixed a bug where responding "Not now" to the DIM Sync prompt wouldn't cause it to go away forever.
* Make mod slot for Reverie Dawn armor set detect correctly as outlaw.

## 6.3.0 <span class="changelog-date">(2020-03-29)</span>

* Removed duplicate Mods section from the top level of the Collections screen - they're still under the normal collections tree.
* Fixed a missing icon when season rank is over 100.

## 6.2.0 <span class="changelog-date">(2020-03-22)</span>

## 6.1.1 <span class="changelog-date">(2020-03-22)</span>

## 6.1.0 <span class="changelog-date">(2020-03-22)</span>

* Introducing [DIM Sync](https://github.com/DestinyItemManager/DIM/wiki/DIM-Sync-(new-storage-for-tags,-loadouts,-and-settings)), a brand new way for DIM to store your loadouts and tags and sync them between all your devices. This is a big step forward that'll let us build lots of new things and share data between other apps and websites! Plus, you no longer have to log into anything separate, and we should avoid some of the bugs that have in the past led to lost data.
* External wish lists will be checked daily. Settings menu shows last fetched time.
* Seasonal Artifact is no longer considered a weapon or a dupe when searching.
* Event sources for items like Festival of the Lost and Revelry are now under the `source:` search like other sources, instead of `event:`.
* Fixed some recent bugs that prevented editing loadouts.
* Show how much of each material you have next to Spider's vendor info.
* Updated privacy policy with DIM Sync info.<|MERGE_RESOLUTION|>--- conflicted
+++ resolved
@@ -1,12 +1,9 @@
 ## Next
 
 * Steam browser is officially unsupported, and we now show a banner explaining that.
-<<<<<<< HEAD
+* However, we have managed to fix DIM so it doesn't crash loop in the Steam overlay. Until the next time Steam updates...
 * Loadout Optimizer performance has been improved significantly - so much so that we now always look at all possible combinations of armor. Previously we trimmed some items out to get below an a number that we could process in time. This means that your LO builds are now guaranteed to be optimal, and the "Max" range shown in the stat tiles will always be accurate.
 * We no longer cap stats in the Loadout Optimizer's tooltips so you can see how far over 100 a stat goes.
-=======
-* However, we have managed to fix DIM so it doesn't crash loop in the Steam overlay. Until the next time Steam updates...
->>>>>>> 26b60a63
 
 ## 6.92.1 <span class="changelog-date">(2021-11-23)</span>
 
