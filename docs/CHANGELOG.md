--- conflicted
+++ resolved
@@ -3,11 +3,8 @@
 * Loadout Optimizer remembers stats you've Ignored between sessions.
 * Opening a saved loadout in Loadout Optimizer restores all the mods and other settings from when it was originally created.
 * Share your Loadout Optimizer build - the new share button copies a link to all your build settings. Share great mod combos with other DIM users!
-<<<<<<< HEAD
 * Loadout Optimizer finds better mod assignments.
-=======
 * Fixed issue in Loadout Optimizer where locking energy type didn't work for slot specific mods.
->>>>>>> ecd48f8f
 * Clicking on an item's picture in the Compare tool now opens the full item popup.
 * Added a "pull" button (down-arrow) to each item in the Compare tool that will pull the item to your current character.
 * Collapsed the Tag menu into an icon in Compare to allow more items to fit on screen.
