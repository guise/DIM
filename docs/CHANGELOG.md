# Next

* Added `is:heroic` search filter for armor with heroic resistance.
* New option to manually sort your characters.
* No longer forgetting what perks we recommended.
* Fix mods/perks on items - there was a bug that affected both display and searches.
* Fix is:hasmod search to include some more mods.
* You can now drag items into the loadout drawer.
<<<<<<< HEAD
* D2 spreadsheet export (in settings) covers perks now.
  * You can also export ghosts (with perks) for D1/D2.
=======
* Filters can now be combined with "or" to match either filter. For example: "is:shotgun or is:handcannon".
>>>>>>> 8c882ed5

# 4.72.0 (2018-09-30)

* Add searches `is:transmat`, `is:armormod`, `is:weaponmod`, and `is:transmat`, and removed D1 `is:primaryweaponengram`, `is:specialweaponengram`, and `is:heavyweaponengram`.
* Show daily gambit challenge and daily heroic adventure in milestones.

# 4.71.0 (2018-09-23)

* Removed a bunch of help popups.
* Added information about unique stacks.
* Added `is:maxpower` search to return highest light items.
* Added `is:modded` search to return items that have a mod applied.
* Bounties with expiration times are now shown, and are sorted in front in order of expiration time.
* Added masterwork tier range filter.
* Highlight the stat that is boosted by masterwork in item details.
* Masterwork mod hover now shows the type/name of masterwork.

# 4.70.2 (2018-09-17)

* Fix some instances where DIM wouldn't load.
* Fix the About and Backers pages.
* Hide classified pursuits.

# 4.70.1 (2018-09-17)

# 4.70.0 (2018-09-16)

* Display armor resistance type on item icon and include in search filters.
* Giving more weight to ratings with reviews than ratings alone. Also, hiding lone ratings.
* Custom loadouts now display below our special auto loadouts.
* Added inverse string search for items and perks (prefix with minus sign)
* Postmaster is now on top of the screen (but disappears when empty).
* Individual inventory buckets are no longer collapsible, but disappear when empty.
* D1 vault counts are removed from their section headers.
* Fixed an issue where the display would be messed up when colorblind mode is on.
* Restored the keyboard shortcut cheat sheet (press ?).
* The max light loadout prefers legendaries over rares.
* Unclaimed engrams are shown up in the Postmaster section.
* Infusion transfer button is now visible on mobile devices.
* Item tiles have been redesigned for Forsaken.

# 4.69.1 (2018-09-10)

* Max power value in 'Maximum Power' loadout is now calculated correctly.

# 4.69.0 (2018-09-09)

* Max power updated to 600 for Forsaken owners.
* Fixed Year 1 weapons not having an elemental damage type.
* Many bugfixes post-Forsaken launch.
* Add Infamy rank to progress page.
* Bounties now show their rewards on the Progress and Vendors pages.
* The Progress page has been cleaned up to better reflect the state of the game since Forsaken.
* Pursuits are sorted such that bounties are displayed together.
* Add "is:randomroll" search for items that have random rolls.
* Added "is:bow" and "is:machinegun" searches.
* Remove "is:powermod" and "basepower:" searches.
* Masterworks now have a gold border. Previously items with a power mod had a gold border, but there are no more power mods.
* Added Bow stats "Draw Time" and "Inventory Size".
* Disabled vendorengrams.xyz integration until they are back online.
* Review modes - say hello to Gambit (and goodbye to Trials, at least for a little while).
* Ratings platform selection changes made easier.
* Added Etheric Spiral and Etheric Helix to the list of reputation items.

# 4.68.3 (2018-09-03)

# 4.68.2 (2018-09-03)

# 4.68.1 (2018-09-03)

# 4.68.0 (2018-09-02)

* Fixed: Destiny 2 - Sort by character age.
* Item popup shows the ammo type of D2 weapons.
* New is:primary, is:special, and is:heavy search terms for ammo types.
* Add is:tracerifle and is:linearfusionrifle searches.
* Added Korean as a language option.
* We have a new Shop selling enamel pins and T-shirts.
* Ratings system understands random rolls in D2.
* Search help added for searching by # of ratings.

# 4.67.0 (2018-08-26)

# 4.66.0 (2018-08-19)

* DIM now refreshes your inventory automatically every 30 seconds, rather than every 5 minutes.
* Clicking "transfer items" in the Infusion tool will now always move them to the active character.
* The infusion tool will now include locked items as potential infusion targets even if the checkbox isn't checked (it still affects what can be a source item).
* If you are at maximum light, DIM now alerts you when vendors are selling maximum light gear and engrams, courtesy of VendorEngrams.xyz.

# 4.65.0 (2018-08-12)

# 4.64.0 (2018-08-05)

# 4.63.0 (2018-07-29)

* Fixed a bug that could cause iOS Safari to hang.

# 4.62.0 (2018-07-22)

* Xur has been removed from the header in D1. Find him in the Vendors page.

# 4.61.0 (2018-07-15)

* Fix a bug that would leave behind stackable items when moving certain loadouts like "Gather Reputation Items".
* The is:haspower search works once again.
* The is:cosmetic search will now work for Destiny 2.
* Added is:prophecy search which will return all prophecy weapons from CoO.
* Added is:ikelos search which will return all ikelos weapons from Warmind.

# 4.60.0 (2018-07-08)

* Farming mode won't try to move unmoveable reputation tokens.
* Filters like stat:recovery:=0 now work (they couldn't match stat values of zero before).
* Checking with VendorEngrams.xyz to see if 380 drops may be right for you.

# 4.59.0 (2018-07-01)

* New iOS app icons when you add to home screen.
* Ornaments now show additional reasons why you can't equip them.
* The is:inloadout search works once again.
* Fix a bug where the item popup could hang iOS Safari in landscape view.
* Add a link to lowlines' Destiny map for collecting ghost scannables, latent memories, and sleeper nodes.

# 4.58.0 (2018-06-24)

* Factions now show seasonal rank instead of lifetime rank.
* Vendors show their faction rank next to their reward engrams.
* Factions in the progress page also link to their vendor.
* Quest keys in your Pursuits now show their quantity. They're still on the Progress page.

# 4.57.0 (2018-06-17)

* Item sizing setting works in Edge.
* Lock and unlock won't get "stuck" anymore.

# 4.56.5 (2018-06-11)

* Fix for item popups not working

# 4.56.0 (2018-06-10)

* Add "is:hasshader" search filter to select all items with shaders applied.
* Fixed some bugs in older Safari versions.
* Errors on Progress, Collections, and Vendors pages won't take out the whole page anymore, just the section with the error.
* Fix bugs where a stray "0" would show up in odd places.
* Align Progress columns better for accounts with fewer than 3 characters.

# 4.55.0 (2018-06-03)

* Displaying available rating data in spreadsheet export.
* Correctly display masterwork plug objectives - check the "Upgrade Masterwork" plug for catalyst updates.
* The Collections page now shows progress towards unlocking ornaments. Due to restrictions in the API, it can only show ornaments that go with items you already have.

# 4.54.0 (2018-05-27)

* Fix the display of crucible rank points.
* Fix faction rank progress bars on D1.
* Compare view includes perks and mods for D2 items.

# 4.53.0 (2018-05-20)

* Add previews for engrams and other preview-able items.
* Display Crucible ranks on the progress page.
* Add emotes back to the collections page.
* Remove masterwork objectives that never complete.
* Fix loading loadouts the first time you open a character menu.
* Fix exporting CSV inventories in Firefox.

# 4.52.0 (2018-05-13)

* Collection exotics are no longer duplicated. They are also sorted by name.
* Updated max power to 380.
* Vendors and collections will no longer show items exclusive to platforms other than the current account's platform.
* Fix masterworks not showing as masterworks.
* Set the max base power depending on which DLC you own.

# 4.51.2 (2018-05-09)

* Handle the Warmind API bug better, and provide helpful info on how to fix it.

# 4.51.1 (2018-05-08)

* Fix progress page not displaying after the Warmind update.

# 4.51.0 (2018-05-06)

* Fix a bug where having mods, shaders, or materials in the postmaster might make it impossible to move any mod/shader/material into or out of the vault.
* Add links to Ishtar Collective on items with lore.

# 4.50.0 (2018-04-30)

* The settings page now shows how much of your local storage quota is being used by DIM (if your browser supports it).
* Add search filters based on character location on dim (is:inleftchar / inmiddlechar / inrightchar) and for vault (is:invault) and current/last logged character (incurrentchar), that is marked with a yellow triangle.
* Fixed a bug where the "Restore Old Versions" tool wouldn't actually let you see and restore old versions.

# 4.49.1 (2018-04-23)

* Fix loadouts.

# 4.49.0 (2018-04-22)

* The DIM changelog popup has moved to a "What's New" page along with Bungie.net alerts and our Twitter feed. We also moved the "Update DIM" popup to the "What's New" link.
* Fix moving mods and shaders from the postmaster.
* Remove "Take" button from stackables in the postmaster.
* The Collections page now has a link to DestinySets.com.

# 4.48.0 (2018-04-15)

* You can specify game modes for reading and making ratings and reviews.
* Full General Vault, Mods, and Shaders buckets are highlighted in red.
* Adding DIM to your home screen on iOS was broken for iOS 11.3. It's fixed now!

# 4.47.0 (2018-04-09)

# 4.46.0 (2018-04-02)

* Added a page to browse and restore old revisions of Google Drive data.
* Emblems now show a preview of their nameplate in the item details popup.
* New Vendors page shows all the items you can buy from various vendors.
* New Collections page shows your exotics, emotes, and emblems kiosks.
* Engram previews from the faction display and vendors pages show what could be in an engram.
* Keyword search now includes item descriptions and socket perk names and descriptions.

# 4.45.0 (2018-03-26)

* Searching mods and perks in D2 now searches non-selected perks as well.
* Perks are in the correct order again (instead of the selected one being first always).
* Unpurchaseable vendor items are displayed better.
* Storage settings break out loadouts and tags/notes between D1 and D2 items.
* A new revisions page allows you to restore old versions of settings from Google Drive.
* Emblems show a preview of the nameplate graphic.
* Fix "is:dupelower" to only affect Weapons/Armor
* Add armor stats to the "stat:" filter (in D2 only)
* Add ":=" comparison to the text complete tooltip

# 4.44.0 (2018-03-19)

* Fixed the "recommended perk" being wrong very often.
* Improved the display of perks, shaders, and mods on items. Improved the popup details for those items as well - this includes ornament unlock progress.
* Stackable items like mods and shaders have less chance of being left behind during search transfers.
* Put back "Make Room for Postmaster" in D1 - it was removed accidentally.
* Items matching a search are now more highlighted. Removed "Hide Unfiltered Items" setting.

# 4.43.0 (2018-03-12)

* Fix some cases where moving stacks of items would fail.
* Fix "Gather Reputation Items" from not gathering everything.
* More items can be successfully dragged out of the postmaster.

# 4.42.0 (2018-03-05)

* Compare tool shows ratings, and handles missing stats better.
* Fixed display of masterwork mod and ornaments.
* Remove Auras from inventory since they're part of Emblems now.
* Fancy new emblems show all their counters correctly.
* Improved moving mods, shaders, and consumables via search loadouts. They can now go to any character (not just the active one) and aren't limited to 9 items.
* Pausing over a drop zone to trigger the move-amount dialog works every time now, not just the first time.

# 4.41.1 (2018-02-19)

* Fix dupelower logic.
* Fixed bugs preventing DIM from loading in some browsers.
* See previews of the items you'll get from faction packages and Xur from links on the Progress page.

# 4.41.0 (2018-02-19)

* Mobile on portrait mode will be able to set the number of inventory columns (the icon size will be resized to accomodate).
* You can now check your emblem objectives.
* Armor mods show more info.
* Destiny 1 transfers are faster.
* DIM is better at equipping exotics when you already have exotic ghosts, sparrows, and ships equipped.
* Pulling an item from the postmaster updates the list of items quickly now.
* Navigation from "About" or "Backers" back to your inventory works.
* is:dupelower breaks ties more intelligently.

# 4.40.0 (2018-02-12)

# 4.39.0 (2018-02-05)

* Fixed random loadout feature taking you to a blank page.

# 4.38.0 (2018-01-31)

* Fixed display of Clan XP milestone.
* DIM's logic to automatically move aside items to make room for what you're moving is smarter - it'll leave put things you just moved, and it'll prefer items you've tagged as favorites.
* In D2, "Make room for Postmaster" has been replaced with "Collect Postmaster" which pulls all postmaster items we can onto your character. You can still make room by clicking "Space".
* Fix pull from postmaster to clear exactly enough space, not too many, but also not too few.
* Accounts with no characters will no longer show up in the account dropdown.
* Item tagging via keyboard should be a little more international-friendly. Calling the help menu (via shift+/) is too.
* Fixed XP required for well-rested perk after the latest Destiny update.

# 4.37.0 (2018-01-29)

* Masterwork differentiation between Vanguard / Crucible, highlight of stat being affected by MW.
* The "Well Rested" buff now appears as a Milestone on your Progress page.
* Nightfall modifiers are shown on the Progress page.
* Storage (Google Drive) settings have moved to the Settings page.
* You can configure a custom item sorting method from the Settings page.
* Improved display of the account selection dropdown.

# 4.36.1 (2018-01-22)

* Attempt to fix error on app.
* Moving an item from the postmaster will now only clear enough space for that one item.

# 4.36.0 (2018-01-22)

* Attempt to fix error on app.

# 4.35.0 (2018-01-22)

* The Settings page has been redesigned.
* Your character stats now update live when you change armor.
* New settings to help distinguish colors for colorblind users.
* DIM should load faster.
* DIM won't try to transfer Faction tokens anymore.

# 4.34.0 (2018-01-15)

* Sorting characters by age should be correct for D2 on PC.
* The infusion fuel finder now supports reverse lookups, so you can choose the best thing to infuse a particular item _into_.
* Labeled the Infusion Fuel Finder button.
* Trace Rifles are highlighted again on is:autorifle search.
* Factions that you can't turn in rewards to are now greyed out. We also show the vendor name, and the raw XP values have moved to a tooltip.
* The settings page has been cleaned up and moved to its own page.

# 4.33.1 (2018-01-09)

* Fix DIM loading on iOS 11.2.2.

# 4.33.0 (2018-01-08)

* A brand new Progress page for Destiny 2 displays your milestones, quests, and faction reputation all in one place. That information has been removed from the main inventory screen.
* We've changed around the effect for masterworks a bit more.

# 4.32.0 (2018-01-02)

* Added hotkey for search and clear (Shift+F).
* Masterworks show up with an orange glow like in the game, and gold borders are back to meaning "has power mod".
* Mercury reputation items are now handled by farming mode and gather reputation items.
* Tweak max base power / max light calculations to be slightly more accurate.
* Display D2 subclass talent trees. We can't show which ones are selected/unlocked yet.
* Moving items on Android should work better.
* Rotating to and from landscape and portrait should be faster.
* Fix quest steps showing up in the "haspower" search.
* Do a better job of figuring out what's infusable.
* Added a reverse lookup to Infusion Fuel Finder.

# 4.31.0 (2017-12-25)

* "is:complete" will find completed rare mod stacks in Destiny 2.

# 4.30.0 (2017-12-18)

* NEW - Revamped rating algorithm for D2 items.
* Fixed a bug trying to maximize power level (and sometimes transfer items) in Destiny 2.
* When hovering over an icon, the name and type will be displayed
* Allowing more exotic item types to be simultaneously equipped in Destiny 2
* Initial support for masterworks weapons.
* Fixed reporting reviews in Destiny 2.
* Fixed item filtering in Destiny 2.

# 4.29.0 (2017-12-13)

* Added Mercury reputation.
* Added Crimson Exotic Hand Canon.

# 4.28.0 (2017-12-11)

* NEW - Move items from the postmaster in DIM!

# 4.27.1 (2017-12-05)

* Key for perk hints in D2.
* Fixed bug loading items with Destiny 2 v1.1.0.

# 4.27.0 (2017-12-04)

* Added setting to pick relevant platforms for reviews.
* Fix review area not collapsing in popup.
* Fix display of option selector on reviews tab when detailed reviews are disabled.

# 4.26.0 (2017-11-27)

* Don't show community best rated perk tip if socket's plugged.
* is:haslevel/haspower (D1/D2) fix in cheatsheet.
* Fix mobile store pager width

# 4.25.1 (2017-11-22)

* Added Net Neutrality popup.

# 4.25.0 (2017-11-20)

# 4.24.1 (2017-11-13)

# 4.24.0 (2017-11-13)

* Bungie has reduced the throttling delay for moving items, so you may once again move items quickly.

# 4.23.0 (2017-11-06)

# 4.22.0 (2017-10-30)

* Add a 'bulk tag' button to the search filter.
* Add basepower: filter and is:goldborder filter.
* Fix filtering in D1.
* Add a button to clear the current search.
* Fix moving partial stacks of items.
* Fixed "transfer items" in the Infusion Fuel Finder.
* Giving hints about the community's favorite plugs on D2 items.

# 4.21.0 (2017-10-23)

* Community reviews (for weapons and armor) are in for Destiny 2 inventory.
* Charting weapon reviews.
* Fixed the shadow under the sticky characters bar on Chrome.
* Add an option to farming mode that stashes reputation items in the vault.
* Add a new smart loadout to gather reputation items for redemption.
* Scroll the loadout drawer on mobile.
* Show character level progression under level 20 for D2.
* Stacks of three or more rare mods now have a yellow border

# 4.20.1 (2017-10-16)

* Fixed an error when trying to space to move items.

# 4.20.0 (2017-10-16)

* Sort consumables, mods, and shaders in a more useful way (generally grouping same type together, alphabetical for shaders).
* Show the hidden recoil direction stat.
* Link to DestinyDB in your language instead of always English.
* Updated documentation for search filters.
* Fixed logic that makes room for items when your vault is full for D2.

# 4.19.2 (2017-10-11)

* Keyword searchs now also search on mod subtitles, so `is:modifications helmet void` will bring only Helmet Mods for Void subclass.
* Add Iron Banner reputation.

# 4.19.1 (2017-10-10)

* Fix landscape orientation not working on mobile.
* Fix D1 stats in loadout builder and loadout editor.

# 4.19.0 (2017-10-09)

* Added `stack:` to search filters for easier maintenance of modifications.
* Add missing type filters for D2 (try `is:modifications`)!
* Bring back keyboard shortcuts for tagging (hit ? to see them all).
* The "Max Light" calculation is even more accurate now.
* Added `PowerMod` column to CSV export indicating whether or not a weapon or piece of armor has a power mod
* Support sorting by base power.
* Hide "split" and "take" button for D2 consumables.
* OK really really fix the vault count.
* Fix showing item popup for some D1 items.
* Changed how we do Google Drive log-in - it should be smoother on mobile.
* Completed objectives will now show as "complete".
* Bring back the yellow triangle for current character on mobile.
* Updated `is:dupelower` search filter for items to tie break by primary stat.

# 4.18.0 (2017-10-02)

* Updated `is:dupelower` search filter for items with the same/no power level.
* Fix some issues with Google Drive that might lead to lost data.
* Really fix vault counts this time!

# 4.17.0 (2017-09-29)

* Fix bug that prevented pinned apps in iOS from authenticating with Bungie.net.

# 4.16.2 (2017-09-29)

* Added `is:dupelower` to search filters for easier trashing.
* Added missing factions to the reputation section for Faction Rally.
* Fix in infusion calculator to correctly consider +5 mod
* Fix for CSV export (e.g.: First In, Last Out in 2 columns)

# 4.16.1 (2017-09-26)

* Bugfixes for iOS 10.0 - 10.2.

# 4.16.0 (2017-09-25)

* Added item type sort to settings group items by type (e.g. all Sniper Rifles together).
* Reputation emblems are the same size as items now, however you have item size set.
* Shaders show up in an item's mods now.
* Transfering search loadouts is more reliable.
* Fixed a serious bug with storage that may have deleted your tags and notes. It's fixed now, but hopefully you had a backup...
* Highlight mods that increase an item's power with a gold border. New 'is:powermod' search keyword can find them all.
* Phone mode should trigger even on really big phones.
* More places can be pressed to show a tooltip.
* Fixed showing quality for D1 items.
* D2 subclasses are diamonds instead of squares.
* Max Base Power, Mobility, Resilience, and Recovery are now shown for each character.
* Legendary shards have the right icon now.
* Fix newly created loadouts showing no items.
* Inventory (mods, shaders, and consumables) in your vault now show up separated into the vault, and you can transfer them to and from the vault.
* Search keywords are now case-insensitive.
* You can now lock and unlock D2 items.
* Equipping an exotic emote won't unequip your exotic sparrow and vice versa.
* Item popups aren't weirdly tall on Firefox anymore.
* Armor stats now match the order in the game.
* Infusion calculator now always gives you the full value of your infusion.
* Show a warning that your max light may be wrong if you have classified items.
* CSV export for D2 weapons and armor is back.
* Add text search for mods and perks.
* Add "Random Loadout" to D2. You gotta find it though...

# 4.15.0 (2017-09-18)

* D2 items with objectives now show them, and quests + milestones are displayed for your characters.
* Custom loadouts return for D2.
* D2 items now display their perks and mods.
* DIM won't log you out if you've been idle too long.
* Swipe left or right anywhere on the page in mobile mode to switch characters.
* If you have lots of inventory, it won't make the page scroll anymore.
* Power level will update when you change equipment again.
* Searches will stay searched when you reload info.
* Max light loadout won't try to use two exotics.
* Farming mode looks better on mobile.
* If you're viewing a non-current character in mobile, it won't mess up on reload anymore.
* You can tag and write notes on classified items to help remember which they are.
* The Infusion Fuel Finder is back for D2.
* The "Max Light" calculation is more accurate now.
* Mods now show more detail about what they do.

# 4.14.0 (2017-09-14)

* Added back in Repuation for D2.
* Max Light Loadout, Make Room for Postmaster, Farming Mode, and Search Loadout are all reenabled for D2.
* Classified items can be transferred!
* Fixed search filters for D2.
* Show hidden stats on D2 items.
* D2 inventory (mods, shaders, etc) now take the full width of the screen.

# 4.13.0 (2017-09-09)

* DIM will remember whether you last used D2 or D1.
* Lots of DIM functionality is back for D2.
* We now highlight the perks from high community reviews that you don't have selected.

# 4.12.0 (2017-09-05)

* Early Destiny 2 support! We have really basic support for your Destiny 2 characters. Select your D2 account from the dropdown on the right. This support was built before we even got to start playing, so expect some rough edges.
* There's a new phone-optimized display for your inventory. See one character at a time, with larger items. Swipe between characters by dragging the character header directly.
* Info popups aren't gigantic on mobile anymore.
* Fix a case where changes to preferences may not be saved.

# 4.11.0 (2017-09-02)

* Fix a case where DIM wouldn't work because auth tokens had expired.

# 4.10.0 (2017-08-26)

* You can flag reviews for being offensive or arguing or whatever. Be helpful but also be nice.
* Remove the browser compatibility warning for Opera and prerelease Chrome versions.

# 4.9.0 (2017-08-19)

* No changes!

# 4.8.0 (2017-08-12)

* No changes!

# 4.7.0 (2017-08-05)

* Made loadout builder talent grids tiny again.
* If you autocomplete the entire filter name and hit enter, it will no longer hang the browser.
* Updated the About page and FAQ.
* Fixed a case where DIM would fail to load the latest version, or would load to a blank page unless force-reloaded.
* Added some helpful info for cases where DIM might fail to load or auth with Bungie.net.
* Added a warning when your browser is not supported by DIM.
* DIM no longer supports iOS 9.

# 4.6.0 (2017-07-29)

* Fix a bug where the popup for Xur items was below Xur's own popup.
* Hiding community rating for items with only one (non-highlighted) review.
* The first item in the search autocompleter is once again selected automatically.
* If you don't have the vault width set to "auto", the inventory is once again centered.

# 4.5.0 (2017-07-22)

* Added "reviewcount" filter to filter on the number of reviews on an item.
* Fix slight horizontal scroll on inventory view.
* On mobile, tapping outside of dialogs and dropdowns to dismiss them now works.
* The item detail popup now does a better job of fitting itself onto the screen - it may appear to the left or right of an item now!
* Press on a talent grid node to read its description. The same goes for the stats under your character.
* Subclasses now have the correct elemental type in their header color.
* Drag and drop should be much smoother now.
* You can select Destiny 2 accounts from the account dropdown now - but won't do much until Destiny 2 is released and we have a chance to update DIM to support it!

# 4.4.0 (2017-07-15)

* New filters for ornaments - is:ornament, is:ornamentmissing, is:ornamentunlocked
* Fixed a bug where item data would not respect your language settings.
* Weapon reviews now show up immediately, and can be edited.
  - If you have been less than friendly, now would be a very good time to edit yourself and put a better foot forward.
* Sorting reviews to support edits and highlighted reviews.
* Logging out now brings you to Bungie's auth page, where you can choose to change account or not.
* Fixed "Clear New Items" not working.
* Adjusted the UI a bunch to make it work better on mobile. Just a start - there's still a long way to go.
* The announcement about DIM being a website won't show more than once per app session.
* Google Drive syncing is a bit smoother.
* Fixed a case where you couldn't create a new class-specific loadout.
* On Firefox, the new-item shines don't extend past the item anymore.
* Do a better job of refreshing your authentication credentials - before, we'd sometimes show errors for a few minutes after you'd used DIM for a while.
* The filters help page has been localalized.
* Separate the light: and level: filters. level now returns items matching required item level, light returns items matching the light level.

# 4.3.0 (2017-07-08)

* DIM is now just a website - the extension now just sends you to our website. This gives us one, more cross-platform, place to focus on and enables features we couldn't do with just an extension. Don't forget to import your data from the storage page!
* Scrolling should be smoother overall.
* Vendor weapons now show reviews.
* Add a "sort by name" option for item sorting.
* In Google Chrome (and the next version of Firefox), your local DIM data won't be deleted by the browser in low storage situations if you visit DIM frequently.
* Ratings will no longer disappear from the item details popup the second time it is shown.
* Info popups should do a better job of hiding when you ask them to hide.

# 4.2.4 (2017-07-03)

* Work around a Chrome bug that marked the extension as "corrupted".

# 4.2.3 (2017-07-03)

* Fix log out button.
* Put back the accidentally removed hotkeys for setting tags on items.
* Fixed some visual goofs on Firefox.
* Fix a case where DIM would never finish loading.

# 4.2.2 (2017-07-02)

* Fix DIM being invisible on Firefox
* Fix a case where DIM would never finish loading.
* Put back the accidentally removed hotkeys for setting tags on items.

# 4.2.1 (2017-07-01)

* Actually turn on Google Drive in prod.

# 4.2.0 (2017-07-01)

* Exclude all variants of 'Husk of the Pit' from 'Item Leveling' loadout.
* Add a new storage page (under the floppy disk icon) for managing your DIM data. Import and export to a file, and set up Google Drive storage to sync across machines (website only). You can import your data from the Chrome extension into the website from this page as well.
* The settings page has been cleaned up and reworded.
* Added missing Trials emblems and shaders to the is:trials search.
* DIM should look more like an app if you add it to your home screen on Android.
* DIM will show service alerts from Bungie.

# 4.1.2 (2017-06-25)

* Add a "Log Out" button in settings.

# 4.1.1

* Fixed changelog popup too large to close.

# 4.1.0 (2017-06-24)

* Fixed the logic for deciding which items can be tagged.
* Fix "Make room for postmaster".
* Record books have been moved out of the inventory into their own page. Get a better look at your records, collapse old books, and narrow records down to only those left to complete.
* Fix changing new-item shine, item quality display, and show elemental damage icon preferences. They should apply immediately now, without a reload.x
* Localization updates.
* Fixed objective text in the record book floating above stuff.
* Fixed displaying record objectives that are time-based as time instead of just a number of seconds.
* When pinned to the iOS home screen, DIM now looks more like a regular browser than an app. The upside is you can now actually authorize it when it's pinned!
* Loadouts with a complete set of equipped armor now include a stat bar that will tell you the stat tiers of the equipped loadout pieces.
* Loadouts with non-equipping items now won't _de-equip_ those items if they're already equipped. #1567
* The count of items in your loadout is now more accurate.
* DIM is now better at figuring out which platforms you have Destiny accounts on.
* DIM is faster!
* Added Age of Triumph filters is:aot and is:triumph
* Add gunsmith filter is:gunsmith
* Updated filters to remove common items for specific filters (e.g. is:wotm no longer shows exotic items from xur, engrams, and planetary materials)
* Loadout Builder's equip button now operates on the selected character, not your last-played character.
* Loadout Builder no longer has equip and create loadout buttons for loadouts that include vendor items.
* Loadout Builder is faster.
* DIM has a new logo!
* Elemental damage color has been moved to a triangle in the upper-left corner of your weapon.
* See community weapon ratings in DIM, and submit your own! Weapon ratings can be turned on in Settings, and will show up on your individual weapons as well as in the details popup. You can submit your own reviews - each review is specific to the weapon roll you're looking at, so you know whether you've got the god roll.

# 3.17.1

* Fixed a bug with the display of the amount selection controls in the move popup for stackable items.
* Localization updates
* Moved the "VCR" controls for stackable item amount selection to their own row.

# 3.17.0

* Fixed the perk selection in Loadout Builder. #1453
* Integrated Trials-centric weapon reviews (and the ability to rate your own gear (and make comments about your gear)). Done in conjunction with destinytracker.com.
* Fixed the logic for artifact bonuses to compute the right number. #1477
* Restore some missing images from our build system changes.
* Don't allow engrams to be tagged. #1478
* Add home screen icons (and Safari tab icons, and Windows tile icons) for the website.
* Fixed "is:locked" filters to be consistent for engrams. #1489
* The Beta website is now updated automatically for every PR.
* If you're not logged in to the website, we show the login screen.
* Better error messages for when you have the wrong platform selected, plus the error doesn't cover the platform selector.
* Improved website compatibility with Firefox, Safari, and Edge.
* Many style fixes for Safari.
* Drag and drop is now supported on touch devices. Press and hold an item to drag it. #1499
* Armsday packages can no longer be dragged. #1512
* Add tags and notes to items! This has been in Beta forever but now it's official. Hit ? to see the keyboard shortcuts, and use "tag:" searches to find your tagged gear.
* Remove Materials Exchange from the beta.
* Vendors now show where they are, and are sorted better. All the cryptarchs now appear. Engrams waiting to be decrypted aren't shown in the vendor screen.
* Experimental iOS 9 Mobile Safari compatibility. May be removed in the future.
* Style updates to clean up DIM's look and make sure more screen space is being used for items.
* Gained the ability for us to fill in classified items, even if Bungie hasn't unclassified them. You still can't transfer them though.
* The "Hide Unfiltered Items while Filtering" preference now applies to vendor gear too. #1528
* When moving stacks of items through the popup, there are now buttons to max out the amount, and add and remove up to even stacks of items.
* Xur should disappear on Sundays again.

# 3.16.1

* Significantly increased the storage limit for tags and notes. It's still possible to go over (especially with long notes) but it should happen far less frequently - and it should notify you when it happens.

# 3.16.0

* Removed farming option to keep greens since they're disassembled by default now.
* Added stat search, for example: "stat:rof:>= 22"
* Fixed formatting for search loadouts when the search terms contain angle brackets.
* A new "Make room for Postmaster items" auto layout will clear out enough space on your character to pick up all the stuff you've accumulated at the Postmaster.
* Vendor items now explain what you need to do to get them.
* Xur looks like the other vendors, and correctly displays both heavies now.
* Compare tool styling updates.
* Compare tool shows attack/defense.
* In the compare tool, stats that are the same across all items are white instead of blue.
* There's now a picture of each item in the compare tool.
* Clicking the title of an item in the compare tool will scroll to that item and "pop" it so you know which one it is.
* Armor and items that don't match the equipping character will once again transfer in loadouts. You can still put multiple subclasses of the same damage type in a loadout.
* Empty space around talent grids has been eliminated.
* Memory of Felwinter's stat bar no longer overflows its container.

# 3.15.0

* Permit the same damage type of subclass in loadouts (#1067)
* Update record books to properly display time instead of a large number. (#1051)
* Moving an item into a full vault but an empty bucket (such as full General but the vault contains no Consumables) now works.
* Stacks of items are properly accounted for. They'll now combine as things are moved to make space - previously even a stack of 1 consumable would count as taking up the whole slot and would prevent a move of 2 more of that consumable.
* We now catch errors trying to move aside items and retry with a different item. You should see fewer failed moves!
* "Thrashing" in farming mode is fixed. When farming mode can't proceed (because moving anything off the character would result in something else being moved back on, because you're out of space), we now show a friendly info message. This message is throttled to show up no more than once a minute.
* Fixed a bug where a full vault would prevent farming mode from moving things to other characters.
* The move aside logic strongly prefers putting things on characters other than the original item's owner. This makes it much easier to move a bunch of stuff off of a character without other things bouncing right back in.
* Prefer putting engrams in the vault and not taking them out when choosing items to move aside.
* Farming mode now makes room to pick up artifacts, materials, and consumables.
* When making space in the "General" category or in Materials/Consumables buckets, we'll choose to move aside an item that can be combined with another stack somewhere without increasing the total number of stacks. This trends towards consolidation and can help free up a full vault, as well as getting rid of stray stacks.
* We swapped in "special ammo synth" and "primary ammo synth" instead of "motes of light" and "strange coins" for the farming mode quick gather buttons. They seemed more useful in the heat of battle.
* When dequipping an item, we try harder to find a good item to equip in its place. We also prefer replacing exotics with other exotics, and correctly handle The Life Exotic perk.
* Lots of new translations and localized strings.
* Vendors update when you reach a new level in their associated faction, or when you change faction alignment.
* Fixed a too-small perk selection box in the loadout builder, and properly handle when vendors are selling Memory of Felwinter.

# 3.14.1 (2016-12-06)

* Internationaliztion updates.
* Fix for Loadout Class Type bug.

# 3.14.0

* Compare Weapons and Armor side-by-side.
* Added `is:sublime` filter
* Added detailed information to the Trials of Osiris popup card.
* Added more detection for item years.
* The collapse button now no longer takes up the whole bucket height.
* Fixed marking which characters had access to vendor items.
* Fix tracking new items when the new-item shine is disabled.
* Added option to Farming Mode to not move weapons and armor to make space for engrams.
* About and Support pages are now translatable.
* Improved error handling and error messages.
* Vendors are collapsible.
* All vendor items (including duplicates with different rolls) will now show up.
* Added more translations.
* If you have more than one Memory of Felwinter, they are all excluded from loadout builder.
* Export correct quality rating for items in CSV.

# 3.13.0 (2016-10-31)

* The vendors page is back. It'll show all available vendors. It's now a lot faster, and combines vendor inventory across your characters. Consumables and Bounties are now shown. Item stats and quality will hopefully show up on 11/8.
* Loadout builder has option to load from equipped items.
* Added option to farm green engrams or not.
* When moving consumable stacks, you can now choose to fill up one stack's worth.
* Don't sort bounties (the API does not currently provide the in-game order.)
* Fix max-light rounding.
* Fix a bug in the new filters for source.
* Fix incognito mode launching
* More i18n.
* Classified items in the vault are now counted and shown.
* DIM is faster!
* Memory of Felwinter is now excluded from loadout builder by default.

# 3.11.1 (2016-10-04)

* Fixed an issue with farming mode where users without motes, 3oC, coins, or heavy could not use farming mode.
* Fixed an issue where classified items would not show up in the UI.

# 3.11.0 (2016-10-04)

##### New

* Added Quick Move items to farming mode.
* Farming mode now also moves glimmer items to vault.
* Added `is:inloadout` filter
* New filters: is:light, is:hasLight, is:weapon, is:armor, is:cosmetic, is:equipment, is:equippable, is:postmaster, is:inpostmaster, is:equipped, is:transferable, is:movable.
* New filters for items based on where they come from: is:year3, is:fwc, is:do, is:nm, is:speaker, is:variks, is:shipwright, is:vanguard, is:osiris, is:xur, is:shaxx, is:cq, is:eris, is:vanilla, is:trials, is:ib, is:qw, is:cd, is:srl, is:vog, is:ce, is:ttk, is:kf, is:roi, is:wotm, is:poe, is:coe, is:af.
* Added debug mode (ctrl+alt+shift+d) to view an item in the move-popup dialog.
* Added max light value to max light button in dropdown.
* Major loadout builder performance enhancements.
* Support rare (blue) items in loadout builder.

##### Tweaks

* Consumables and materials are now sorted by category.
* All other items in the General Bucket are sorted by Rarity.
* Move ornaments inbetween materials and emblems.
* Link to wiki for stat quality in the move-popup box.
* Full item details are shown in the move popup by default (they can still be turned off in settings).

##### Bugfixes

* Prevent double click to move item if loadout dialog is open.
* [#889](https://github.com/DestinyItemManager/DIM/issues/889) Fixed stats for Iron Banner and Trials of Osiris items.
* Fix infusion finder preview item not changing as you choose different fuel items. Also filter out year 1 items.
* Fix some green boots that would show up with a gold border.
* A bunch of consumables that can't be moved by the API (Treasure Keys, Splicer Keys, Wormsinger Runes, etc) now show up as non-transferable in DIM.
* Husk of the Pit will no longer be equipped by the Item Leveling loadout.
* Fixed equipping loadouts onto the current character from Loadout Builder.
* The default shader no longer counts as a duplicate item.
* DIM no longer tries to equip exotic faction class items where your character isn't aligned with the right faction.
* Fixed more cases where your loadouts wouldn't be applied because you already had an exotic equipped.
* Elemental Icons moved to bottom left to not cover the expansion symbol.
* Loadout builder no longer shows duplicate sets.
* Fix equip loadout builder equip to current character.

# 3.10.6 (2016-09-23)

* The DestinyTracker link in the item popup header now includes your perk rolls and selected perk. Share your roll easily!
* Fixed moving consumables in loadouts. Before, you would frequently get errors applying a loadout that included consumables. We also have a friendlier, more informative error message when you don't have enough of a consumable to fulfill your loadout.
* Fixed a bug where when moving stacks of items, the stack would disappear.
* The progress bar around the reputation diamonds is now more accurate.
* Enabled item quality.
* Item Quality is enabled by default for new installs.
* A new Record Books row in Progress has your Rise of Iron record book.
* Searches now work for all characters and the vault again.
* Can equip loadouts onto the current character from Loadout Builder.
* Added ability to feature toggle items between Beta + Release.

# 3.10.5

* Added Ornaments.

# 3.10.4

* We handle manifest download/cache errors better, by deleting the cached file and letting you retry.
* Date armor ratings end is on 9/20/2016 @ 2AM Pacific.
* Fixed issues with broken images by downloading from Bungie.net with https.
* Loadouts for multi-platform users will now save selected and equipped items for both platforms. Previously, when switching platforms, loadouts would remove items from the loadout for the opposite platform.

# 3.10.3

* Fixed a "move-canceled" message showing up sometimes when applying loadouts.
* Bugged items like Iron Shell no longer attempt to compute quality. They'll fix themselves when Bungie fixes them.
* Fixed "Aim assist" stat not showing up in CSV (and no stats showing up if your language wasn't English).
* We now catch manifest updates that don't update the manifest version - if you see broken images, try reloading DIM and it should pick up new info.
* Worked around a bug in the manifest data where Ornamenent nodes show up twice.
* DIM won't allow you to move rare Masks, because that'll destroy them.
* The "Random" auto loadout can now be un-done from the loadout menu.
* For non-variable items (emblems, shaders, ships, etc) in a loadout, DIM will use whichever copy is already on a character if it can, rather than moving a specific instance from another character.

# 3.10.2 (2016-09-10)

* Fixed error building talent grid for Hawkmoon.
* Don't attempt to build record books when advisors are not loaded.
* Dragged items now include their border and light level again.
* New-item overlays have been restored (enable in settings).
* Reenable record book progress.
* Better handle errors when record book info isn't available.
* Show an error message if the manifest doesn't load.
* Fix an error when equipping loadouts.
* DIM usage tips will only show up once per session now. You can bring back previously hidden tips with a button in the settings page.

# 3.10.0

* Add ability to create loadouts by selecting sets of perks.
* [#823](https://github.com/DestinyItemManager/DIM/issues/823) Added 'current' property to stores.
* The DIM extension is now much smaller.
* DIM can now display item information in all supported Destiny languages. Choose your language in the settings then reload DIM.
* We now automatically pick up Destiny data updates, so DIM should work after patches without needing an update.
* The Reputation section should match the in-game logos better now.
* Disable new item overlays due to a bug.

# 3.9.2

* [#812](https://github.com/DestinyItemManager/DIM/issues/812) Removed rare masks from the items table used by the random item loadout.

# 3.9.1

* [#801](https://github.com/DestinyItemManager/DIM/issues/801) Resolved error with vendor page character sorting.
* [#792](https://github.com/DestinyItemManager/DIM/pull/792) Warning if user clicks on perks to notify them that they can only be changed in game.
* [#795](https://github.com/DestinyItemManager/DIM/pull/795) Updated strange coin icon for Xur.

# 3.9.0

* New glimmer-based filters, is:glimmeritem, is:glimmerboost, is:glimmersupply
* Add option for new item and its popup to be hidden
* Add ability to exclude items from loadout builder.
* Expand/collapse sections in DIM.
* Double clicking an item will equip it on the current character. 2x click on equipped, dequips.
* Show current vendor items being sold.
* Move popup won't pop up under the header anymore.
* If you have an open loadout, and you click "Create loadout", it switches to the new loadout now instead of leaving the previous loadout open.
* DIM is once again faster.
* The loadout editor won't stay visible when you change platforms.
* Fixed a lot of bugs that would show all your items as new.
* New-ness of items persists across reloads and syncs across your Chrome profile.
* New button to clear all new items. Keyboard shortcut is "x".
* Help dialog for keyboard shortcuts. Triggered with "?".
* When you have two characters of the same class, applying a loadout with a subclass will work all the time now.
* Item class requirements are part of the header ("Hunter Helmet") instead of in the stats area.
* You can search for the opposite of "is:" filters with "not:" filters. For example, "is:helmet not:hunter quality:>90".
* Clicking away from the Xur dialog will close any open item popups.
* Fixed an issue where you could not equip a loadout that included an exotic item when you already had an exotic equipped that was not going to be replaced by the loadout.
* Better handling of items with "The Life Exotic" perk.
* New aliases for rarity filters (is:white, is:green, is:blue, is:purple, is:yellow).
* An alternate option for the "Gather Engrams" loadout can exclude gathering exotic engrams.
* Removed popup notification for new items.
* #798 Keyword searches will now scan perk descriptions.
* #799 Randomize equipped items for current character. Don't look at us if you have to play a match using Thorn.

# 3.8.3

* Fix move popup not closing when drag-moving an item.
* Added ability to and filters for track or untracking quests and bounties.
* Fix issue where some sets would be missing from the loadout builder.
* Fixed #660 where postmaster items would not appear in the Postmaster section of DIM, ie Sterling Treasure after the reset.
* Fixed #697 where loadouts will no longer remove the loadouts for the opposite platform.
* Fix an issue where loadouts will not show any items, or transfer any items.
* Add option to show new item overlay animation

# 3.8.2

* Update filter list to include quality/percentage filters
* Add year column to CSV export scripts
* When you have filtered items with a search, you can select a new search loadout option in the loadout menu to transfer matching items.
* The screen no longer jumps around when clicking on items, and the item details popup should always be visible.
* Dialogs should be sized better now.
* Fix character order in move popup buttons.
* Restored the ability to set a maximum vault size. "Auto" (full width) is still an option, and is the default.
* Armor quality is shown in Xur, loadouts, and the infusion dialog if advanced stats is turned on.
* "Take" stackables works again.

# 3.8.1

* Added steps to Moments of Triumph popup (and other record books.)
* Fixed wobbly refresh icon.
* Fixed single item stat percentages.
* Fixed armor export script.
* Possible fix for loadout builder.

# 3.8.0

* Loadout builder redesign and major performance enchancements.
* Items in the postmaster now have quality ratings, can use the infusion fuel finder, show up in the infusion fuel finder, compare against currently equipped items, etc. They behave just like a normal item except you can't move them and they're in a different spot.
* The vault width preference has been removed - the vault now always takes up all the remaining space on the screen.
* Section headers don't repeat themselves anymore.
* Drop zones for items are larger.
* Returning from the min-max tool no longer greets you with a blank, item-less screen.
* Fixed a bug where loadouts were not properly restricted to the platform they were created for.
* Xur's menu item will properly disappear when he leaves for the week.
* New items are marked with a "shiny" animation, and there are notifications when new items appear.
* The loadout menu may expand to fill the height of the window, but no more. The scrollbar looks nicer too.
* Items can now be made larger (or smaller) in settings. Pick the perfect size for your screen!
* The item info popup has a new header design. Let us know what you think!
* Changing settings is faster.
* You can now download your weapon and armor data as spreadsheets for the true data nerds among us.
* The settings dialog is less spacious.
* Engrams and items in the postmaster can now be locked (and unlocked).
* The buttons on the move item popup are now grouped together by character.
* When the "Hide Unfiltered Items while Filtering" option is on, things look a lot nicer than they did.
* DIM is generally just a little bit snappier, especially when scrolling.
* Clicking the icon to open DIM will now switch to an active DIM tab if it's already running.
* Bungie.net will open in a new tab as a convenience for expired cookies.
* Items in the Postmaster are sorted by the order you got them, so you know what'll get bumped when your postmaster is full.
* Clicking the loadout builder button again, or the DIM logo, will take you back to the main screen.
* You may now order your characters by the reverse of the most recent, so the most recent character is next to the vault.

# 3.7.4

* Removed the option to hide or show the primary stat of items - it's always shown now.
* Add mode selection full/fast for users willing to wait for all best sets.
* Loadout menus are now scrollable for users with over 8 custom loadouts on a single character.
* Changing the character sort order now applies live, rather than requiring a refresh.
* Use most recently logged in player to start with loadout builder.
* Search queries will exclude the token `" and "` as some users were including that when chaining multiple filters.
* Fix UI issue on move popup dialog that had some numbers expanding outside the dialog.
* Consolidate beta icons to the icons folder.

# 3.7.3

* Fix rounding error that prevented some loadout sets from showing up.
* Added filter for quality rating, ex - quality:>90 or percentage:<=94

# 3.7.2

* Always show locked section in loadout builder.
* Fix NaN issue in loadout builder.
* Fix issues with 'create loadout' button in loadout builder.
* For item lvling dont prefer unlvled equiped items on other characters.
* Various Loadout builder bug fixes and performance updates.

# 3.7.1

* Various Loadout builder bug fixes and performance updates.

# 3.7.0

* Added new armor/loadout tier builder.
* Fix for all numbers appearing red in comparison view.
* Updated to latest stat estimation forumla.
* Use directive for percentage width.

# 3.6.5

* Fix an issue where warlocks would see loadouts for all the other classes.

# 3.6.2 & 3.6.3 (2016-05-23)

* Add warning if the lost items section of the postmaster has 20 items.
* Stat bars are more accurately sized.
* Add vendor progress
* Add prestige level with xp bar under characters to replace normal xp bar after level 40.
* It is no longer possible to choose column sizes that cause the vault to disappear.
* The Vault now has a character-style header, and can have loadouts applied to it. Full-ness of each vault is displayed below the vault header.
* New option to restore all the items that were in your inventory before applying a loadout, rather than just the equipped ones.
* You can now undo multiple loadouts, going backwards in time.

# 3.6.1

* Removed the "Only blues" option in the infusion fuel finder, because it wasn't necessary.
* Engram searches and the engram loadout features won't mistake Candy Engrams for real engrams.
* Items in the Postmaster include their type in the move popup, so they're easier to distinguish.
* Sometimes equipping loadouts would fail to equip one of your exotics. No more!
* Add an 'is:infusable' search filter.
* Add 'is:intellect', 'is:discipline', 'is:strength' search filters for armor.
* XP Progress on bar items

# 3.6.0 (2016-05-03)

* Bring back the infusion dialog as an Infusion Fuel Finder. It doesn't do as much as it used to, but now it's optimized for quickly finding eligable infusion items.
* Fix a bug where hovering over a drop zone with a consumable/material stack and waiting for the message to turn green still wouldn't trigger the partial move dialog.
* Added a new "Item Leveling" auto-loadout. This loadout finds items for you to dump XP into. It strongly favors locked items, and won't replace an incomplete item that you have equipped. Otherwise, it goes after items that already have the most XP (closest to completion), preferring exotics and legendaries if they are locked, and rares and legendaries if they're not locked (because you get more materials out of disassembling them that way).
* There's a new setting that will show elemental damage icons on your weapons. Elemental damage icons are now always shown in the title of the item popup.
* Elder's Sigil won't go above 100% completion for the score portion anymore.
* Added roll quality percentage indicator. You can now see how your intellect/discipline/strength stacks up against the maximum stat roll for your armor.
* DIM is smarter about what items it chooses to move aside, or to equip in the place of a dequipped item.
* Added a new "Gather Engrams" loadout that will pull all engrams to your character.

# 3.5.4

* We won't try to equip an item that is too high-level for your character when dequipping items.
* Fix a regression where subclasses wouldn't show up in Loadouts. They're still there, they just show up now!
* Fixed another bug that could prevent item popups from showing up.
* The vault can now be up to 12 items wide.
* Sterling Treasure, Junk Items, and SLR Record Book added to DIM.
* Manifest file updated.

# 3.5.3

* Fixed a bug that would prevent the loading of DIM if Spark of Light was in the postmaster.
* Fixed a bug that prevented the Xur dialog from rendering.

# 3.5.2

* Fix a bug where item details popups would show above the header.
* Fix showing Sterling Treasures in Messages.
* Better error handling when Bungie.net is down.
* Fix a bug where having items in the postmaster would confuse moves of the same item elsewhere.
* Fix a bug where item comparisons no longer worked.
* Added support for the classified shader "Walkabout".

# 3.5.1

* The Infusion Calculator has been removed, now that infusions are much more straightforward.
* Pressing the "i" key on the keyboard will toggle showing item details in the item popup.
* Add a menu item for when Xur is in town. This brings up a panel with Xur's wares, how much everything costs, how many strange coins you have, and lets you show the item details popup plus compare against any version of exotics you might already have to see if there's a better roll.

# 3.5 (2016-04-11)

* DIM will now go to great lengths to make sure your transfer will succeed, even if your target's inventory is full, or the vault is full. It does this by moving stuff aside to make space, automatically.
* Fixed a bug that would cause applying loadouts to fill up the vault and then fail.
* Fixed a bug where DIM would refuse to equip an exotic when dequipping something else, even if the exotic was OK to equip.
* When applying a loadout, DIM will now equip and dequip loadout items all at once, in order to speed up applying the loadout.
* The search box has a new style.
* Item moves and loadouts will now wait for each other, to prevent errors when they would collide. This means if you apply two loadouts, the second will wait for the first to complete before starting.
* Item details are now toggled by clicking the "i" icon on the item popup, rather than just by hovering over it.

# 3.4.1

* Bugfix to address an infinite loop while moving emotes.

# 3.4.0

* Moving and equipping items, especially many at a time (loadouts) is faster.
* When you save a loadout, it is now scoped to the platform it's created on, rather than applying across accounts. Loadouts created on one account used to show on both accounts, but wouldn't work on the wrong account.
* You can now move partial amounts of materials. There's a slider in the move popup, and holding "shift" or hovering over the drop area will pop up a dialog for draggers. You can choose to move more than one stack's worth of an item, up to the total amount on a character.
* New commands for materials to consolidate (move them all to this character) and distribute (divide evenly between all characters).
* Loadouts can now contain materials and consumables. Add or remove 5 at a time by holding shift while clicking. When the loadout is applied, we'll make sure your character has _at least_ that much of the consumable.
* Loadouts can now contain 10 weapons or armor of a single type, not just 9.
* When making space for a loadout, we'll prefer putting extra stuff in the vault rather than putting it on other characters. We'll also prefer moving aside non-equipped items of low rarity and light level.
* The is:engram search filter actually works.
* Fixed an error where DIM would not replace an equipped item with an instance of the same item hash. This would cause an error with loadouts and moving items. [448](https://github.com/DestinyItemManager/DIM/issues/448)
* Loadouts can now display more than one line of items, for you mega-loadout lovers.
* Items in the loadout editor are sorted according to your sort preference.

# 3.3.3 (2016-03-08)

* Infusion calculator performance enhancements
* Larger lock icon
* Completed segments of Intelligence, Discipline, and Strength are now colored orange.

# 3.3.2 (2016-03-04)

* If multiple items in the infusion calculator have the same light, but different XP completion percentage, favor suggesting the item with the least XP for infusion.
* Keyword search also searches perks on items.
* New search terms for is:engram, is:sword, is:artifact, is:ghost, is:consumable, is:material, etc.
* Items can be locked and unlocked by clicking the log icon next to their name.
* Display intellect/discipline/strength bars and cooldown for each character
* Loadouts have a "Save as New" button which will let you save your modified loadout as a new loadout without changing the loadout you started editing.
* Autocomplete for search filters.
* Comparing stats for armor now shows red and green better/worse bars correctly.
* Fixed showing magazine stat for weapons in the vault.
* Fixed infusion material cost for Ghosts and Artifacts (they cost motes of light).
* Fix a case where the item properties popup may be cut off above the top of the screen.
* Transfer/equip/dequip actions for edge cases will now succeed as expected without errors.
* Manifest file update.

# 3.3.1 (2016-02-19)

* Updated the manifest file.

# 3.3 (2016-02-15)

* Infusion auto calculator is much faster.
* Items in the infusion calculator don't grey out when a search is active anymore.
* Full cost of infusions is now shown, including exotic shards, weapon parts / armor materials, and glimmer.
* Show a better error message when trying to equip an item for the wrong class. Before it would say you weren't experienced enough.
* Add a button to the infusion calculator that moves the planned items to your character.
* Add a filter to the infusion calculator to limit the search to only rare (blue) items.
* The infusion auto calculator runs automatically, and now presents a list of different attack/defense values for you to choose from. Selecting one will show the best path to get to that light level.
* The infusion calculator greys out items that are already used or are too low light to use, rather than hiding them.
* The item move popup now has an entry for the infusion calculator, to make it easier to find.
* Hold Shift and click on items in the infusion calculator to prevent the calculator from using that item.
* If you have an exotic class item (with "The Life Exotic" perk) equipped, you can now equip another exotic without having the class item get automatically de-equipped. Previously, this worked only if you equipped the non-class-item exotic first.
* Armor, Artifacts, and Ghosts now show the difference in stats with your currently equipped item. Also, magazine/energy between swords and other heavy weapons compares correctly.
* The is:complete, is:incomplete, is:upgraded, is:xpincomplete, and is:xpcomplete search keywords all work again, and their meanings have been tweaked so they are all useful.
* The talent grid for an item are now shown in the item details, just like in the game, including XP per node.
* Subclasses show a talent grid as well!
* The item stats comparison will no longer be cleared if DIM reloads items while an item popup is open.
* Bounties and quests are now separated, and under their own "Progress" heading.
* Bounties, quests, and anything else that can have objectives (like test weapons and runes) now show their objectives and the progress towards them. As a result, completion percentages are also now accurate for those items.
* Descriptions are now shown for all items.
* Include hidden stats "Aim Assist" and "Equip Speed" for all weapons. You can still see all hidden stats by visiting DTR via the link at the top of item details.
* Weapon types are now included in their popup title.
* Removed Crimson Days theme. It will return.
* Fixed issue at starts up when DIM cannot resolve if the user is logged into Bungie.net.

# 3.2.3

* Updated Crimson Days Theme.
* Removed verge.js

# 3.2.2

* Updated Crimson Days Theme.

# 3.2.1 (2016-02-04)

* Crimson Days theme.
* Weapons and armor now show all activated perks (including scopes, etc), in the same order they are shown in the game.
* Only display the "more info" detail icon if there's something to show.
* If you try to move an item into a full inventory, we'll reload to see if you've already made space in the game, rather than failing the move immediately.
* The Infusion dialog now has a "Maximize Attack/Defense" button that figures out how to get the highest stats with the fewest number of infusions.
* You can now create a loadout based on what you've got equipped by selecting "From Equipped" in the "Create Loadout" menu item.
* After applying a loadout, a new pseudo-loadout called "Before 'Your Loadout'" appears that will put back the items you had equipped.

# 3.2

* In the "Loadouts" dropdown is a new "Maximize Light" auto-loadout that does what it says, pulling items from all your characters and the vault in order to maximize your character's light.
* Lots of performance improvements! Loading DIM, refreshing, moving items, and searching should all be faster.
* DIM will now refresh immediately when you switch back to its tab, or come back from screensaver, etc. It won't automatically update when it's in the background anymore. It still periodically updates itself when it is the focused tab.
* New "is:year1" and "is:year2" search filters.
* Artifacts now have the right class type (hunter, titan, etc).
* The reload and settings icons are easier to hit (remember you can also hit "R" to reload.
* The move popup closes immediately when you select a move, rather than waiting for the move to start.
* New sort option of "rarity, then primary stat".<|MERGE_RESOLUTION|>--- conflicted
+++ resolved
@@ -6,12 +6,9 @@
 * Fix mods/perks on items - there was a bug that affected both display and searches.
 * Fix is:hasmod search to include some more mods.
 * You can now drag items into the loadout drawer.
-<<<<<<< HEAD
 * D2 spreadsheet export (in settings) covers perks now.
-  * You can also export ghosts (with perks) for D1/D2.
-=======
+* You can also export ghosts (with perks) for D1/D2.
 * Filters can now be combined with "or" to match either filter. For example: "is:shotgun or is:handcannon".
->>>>>>> 8c882ed5
 
 # 4.72.0 (2018-09-30)
 
