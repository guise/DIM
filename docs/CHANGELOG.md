## Next

<<<<<<< HEAD
* Assign and display mods to an armour slot they will fit with in LO
=======
## 6.10.0 <span className="changelog-date">(2020-05-10)</span>
>>>>>>> 758b1a6e

## 6.9.0 <span className="changelog-date">(2020-05-03)</span>

* In the Loadout Optimizer, mods have been split into their own menu, separate from perks.
* Fixed a bug where wishlists would ignore settings and load the default wishlist instead.

## 6.8.0 <span className="changelog-date">(2020-04-26)</span>

* Added "armor 2.0" column to spreadsheet exports.
* Fixed a bug that could affect the display of percentage-based objectives.

## 6.7.0 <span className="changelog-date">(2020-04-19)</span>

* Emblems now show a preview of their equipped stat tracker, and show which types of stat tracker the emblem can use.
* Certain stat trackers (under "Metrics" in "Collections") had the wrong display value, like KDA. These have been fixed.
* Loadout Optimizer now allows you to select seasonal mods independent of the gear they go on - it'll try to slot them into any gear.

## 6.6.0 <span className="changelog-date">(2020-04-12)</span>

* Better handling of logging out and into a different Bungie.net account.
* Improved error handling for Bungie.net and DIM Sync issues.

## 6.5.0 <span className="changelog-date">(2020-04-10)</span>

* Improved overall performance and memory usage of DIM - as the game grows, so has DIM's memory usage. If your browser was crashing before, give it a try now.
* Collectibles now show perks.

## 6.4.0 <span className="changelog-date">(2020-04-05)</span>

* Added stat trackers to the Collections page (under "Metrics")
* Improved error handling when Bungie.net is down or something is wrong with your account. Includes helpful tips for D1 users locked out by Twitch-linking bug. If your D1 accounts disappeared, they're in the menu now.
* Accounts in the menu are now always ordered by last-played date.
* DIM will no longer bounce you to a different account if the one you wanted cannot be loaded.
* Fixed some bugs that could cause D1 pages to not display.
* Fix display of collectibles that are tied to one of your alternate characters.
* Fix the levels that reward Bright Engrams after season rank 100.

## 6.3.1 <span className="changelog-date">(2020-03-29)</span>

* Fixed a bug where D1 items could fail to display.
* Fixed a bug where responding "Not now" to the DIM Sync prompt wouldn't cause it to go away forever.
* Make mod slot for Reverie Dawn armor set detect correctly as outlaw.

## 6.3.0 <span className="changelog-date">(2020-03-29)</span>

* Removed duplicate Mods section from the top level of the Collections screen - they're still under the normal collections tree.
* Fixed a missing icon when season rank is over 100.

## 6.2.0 <span className="changelog-date">(2020-03-22)</span>

## 6.1.1 <span className="changelog-date">(2020-03-22)</span>

## 6.1.0 <span className="changelog-date">(2020-03-22)</span>

* Introducing [DIM Sync](https://github.com/DestinyItemManager/DIM/wiki/DIM-Sync-(new-storage-for-tags,-loadouts,-and-settings)), a brand new way for DIM to store your loadouts and tags and sync them between all your devices. This is a big step forward that'll let us build lots of new things and share data between other apps and websites! Plus, you no longer have to log into anything separate, and we should avoid some of the bugs that have in the past led to lost data.
* External wish lists will be checked daily. Settings menu shows last fetched time.
* Seasonal Artifact is no longer considered a weapon or a dupe when searching.
* Event sources for items like Festival of the Lost and Revelry are now under the `source:` search like other sources, instead of `event:`.
* Fixed some recent bugs that prevented editing loadouts.
* Show how much of each material you have next to Spider's vendor info.
* Updated privacy policy with DIM Sync info.

## 5.74.0 <span className="changelog-date">(2020-03-15)</span>

* Updated item metadata for Season of the Worthy! Mod slots, sources, ghost perks, etc.
* Fixed a bug where using the colorblindness filters interfered with drag and drop.
* Restyled vendor engrams icons to make them clearer.
* Quest steps now use their questline name as a title, and the quest step as subtitle, just like in game.
* Reorganized some of the search keyword suggestions.
* Add "holdsmod:" search to find armor compatible with a certain season's mods.
* Behind-the-scenes changes to support upcoming DIM Sync storage feature.

## 5.73.0 <span className="changelog-date">(2020-03-08)</span>

* You can now restrict what items get chosen by the random loadout feature by having an active search first. Try typing "tag:favorite" or "is:pulserifle" and then choosing Randomize.
* Improved drag and drop performance on some browsers.
* Removed the Factions section from the Progress page. You can still see faction rank on the Vendors page.

## 5.72.0 <span className="changelog-date">(2020-03-01)</span>

* Worked around a long-standing Bungie.net bug where items would change lock state when moved. One caveat is that DIM will always preserve the lock state as it sees it, so if you've locked/unlocked in game and haven't refreshed DIM, it may revert your lock.

## 5.71.0 <span className="changelog-date">(2020-02-23)</span>

* Removed "Gather Reputation Tokens" feature. You can do the same thing with an "is:reptoken" search.
* Changing language now properly updates the UI language and prompts to reload.
* Update search filters to include 'is:hasornament' and 'is:ornamented'
* Filter autocomplete should now work in increments, and suggest a wider variety of filters.
* Filter autocomplete should now work in increments, and suggest a wider variety of filters
* Farming mode now uses the same logic as regular item moves to choose your lowest-value item to send to the vault when a bucket is full. Favorite/keep your items and they'll stay put!
* Removed the option to move tokens to the vault in farming mode.

## 5.70.0 <span className="changelog-date">(2020-02-16)</span>

* Removed community reviews and ratings functionality. It may return in the future, but it was broken since Shadowkeep.
* Updated Search suggestions to sort "armor" above "armor2.0"
* Fixed ghosts not being draggable in the Loadout Optimizer.
* Fixed the Infusion tool not showing all possible items.

## 5.69.0 <span className="changelog-date">(2020-02-09)</span>

## 5.68.0 <span className="changelog-date">(2020-02-02)</span>

* `wishlistnotes` autocompletes in the search filters now.

## 5.67.0 <span className="changelog-date">(2020-01-26)</span>

## 5.66.0 <span className="changelog-date">(2020-01-19)</span>

## 5.65.0 <span className="changelog-date">(2020-01-12)</span>

* Setting added for DIM to grab wish lists from external source (defaults to voltron.txt). Choose "Clear Wish List" to remove the default.
* Avoid a bug where users who logged in via Stadia would get caught in a login loop. If you are having trouble with login, try using a non-Stadia login linked to your Bungie.net account.
* Remove "Store" buttons from Finishers, Clan Banners, and Seasonal Artifacts.
* Add links to YouTube tutorials for Search and Loadout Optimizer.

## 5.64.0 <span className="changelog-date">(2020-01-05)</span>

* Integrating with vendorengrams.xyz to find at-level vendor drops.
* Wish lists - trash list icon works with ratings turned off.

## 5.63.0 <span className="changelog-date">(2019-12-29)</span>

## 5.62.0 <span className="changelog-date">(2019-12-22)</span>

## 5.61.1 <span className="changelog-date">(2019-12-17)</span>

* Auto refresh is disabled while Bungie.net is under heavy load.

## 5.61.0 <span className="changelog-date">(2019-12-15)</span>

## 5.60.0 <span className="changelog-date">(2019-12-08)</span>

* Bulk tagging no longer erroneously removes notes from selected items.

## 5.59.0 <span className="changelog-date">(2019-12-01)</span>

* Add a link to Seals on the Progress page sidebar.
* Shift click mods in Loadout Optimizer will properly add them to locked mods.
* Fix a bug where auto-refresh could stop working if you drag an item while inventory is refreshing.
* Seasonal Rank now correctly continues past rank 100.
* `maxbasestatvalue` now filters by item slot instead of item type (think masks versus helmets).

## 5.58.0 <span className="changelog-date">(2019-11-24)</span>

* Wish list files now support block notes.
* Option to pretend all Armor 2.0 items are masterworked in the Loadout Optimizer.
* Selecting an Armor 2.0 mod in Loadout Optimizer will recalculate stats as if that mod were already socketed.
* Ignoring stats in Loadout Optimizer re-sorts the loadouts without including the ignored stats in the total.
* Loadout Optimizer is faster.

## 5.57.0 <span className="changelog-date">(2019-11-17)</span>

* Added support for trash list rolls in wish list files - see the documentation for more info.
* Added ability to assume armor 2.0 items are masterworked in the loadout builder.
* Mods now indicate where they can be obtained from.
* Removed the ornament icons setting, as it didn't do anything since Bungie overrides the icon for ornamented items themselves.
* Fix some tricky cases where you might not be able to pull items from Postmaster.
* Restore hover tooltip on mods on desktop. You can still click to see all possible mods.
* Loadout Optimizer allows you to select "Ignore" in the dropdown for each stat - this will not consider that stat in sorting builds.

## 5.56.0 <span className="changelog-date">(2019-11-10)</span>

* Fixed some bugs that had crept into DIM's logic for moving items aside in order to allow move commands to succeed. Now if your vault is full, DIM will move items to less-frequently-used characters and avoid moving items back onto your active character. The logic for what items to move has been tuned to keep things organized.
* Clicking on a mod will bring up a menu that shows all applicable mods for that slot. You can see what each mod will do to stats and how much it costs to apply.
* Perk/mod headers and cosmetic mods are now hidden in Compare and Loadout Optimizer.

## 5.55.1 <span className="changelog-date">(2019-11-04)</span>

* Fix wonky layout and inability to scroll on item popups, item picker, and infuse tool.

## 5.55.0 <span className="changelog-date">(2019-11-04)</span>

## 5.54.0 <span className="changelog-date">(2019-11-04)</span>

## 5.53.0 <span className="changelog-date">(2019-11-04)</span>

* New Archive tag, for those items you just can't bring yourself to dismantle.
* Character and Vault stats glued to the page header for now.
* Catalysts display updated to handle some API changes.
* Fewer surprises on page change: Search field now clears itself so you aren't searching Progress page for masterwork energy weapons.
* Compare popup now features more options for comparing by similar grouped weapons and armor.
* Smarter loadout builder takes your masterworks into account.
* Speaking of masterworks, masterwork stat contribution is now clearly highlighted in Item Popup.
* There's more: class items now show their masterwork and mod stat contributions.
* Armor 2.0 is now correctly considered a random roll. `is:randomroll`
* Grid layouts should display with fewer bugs in older versions of Microsoft Edge.
* `is:hasmod` shows items with a Year 2 mod attached. `is:modded` shows items with any Armor 2.0 mods selected.

## 5.52.1 <span className="changelog-date">(2019-10-28)</span>

## 5.52.0 <span className="changelog-date">(2019-10-27)</span>

* Wish lists support integrating with DTR's item database URLs.
* Stats can be disabled in the Loadout Optimizer.
* Added the ability to search for items that have notes. is:hasnotes
* Armor 2.0 is now correctly considered a random roll. is:randomroll
* New filters for checking stats without mods - basestat: maxbasestatvalue:
* New "any" stat, try basestat:any:>20 for things with mobility>20, or discipline>20, or recovery>20, etc
* New seasonal mod filters, for finding somewhere to put your Hive Armaments - modslot:opulent
* Wishlist features widely updated with clearer labels
* Total stat in the item popup now reflects Mod contribution
* Armor 2.0 stats now integrated into the character header
* Fixes for caching issues and update loops
* Bugfixes, like every week

## 5.51.0 <span className="changelog-date">(2019-10-20)</span>

* Added an option to disable using ornament icons. Even when enabled, ornaments will only show for items where the ornament is specific to that item - not universal ornaments.
* Stats affected by Armor 2.0 mods are highlighted in blue.
* Improvements to Loadout Optimizer that should help when you have too many stat options.
* Made the Loadout Optimizer ignore Armor 2.0 mods when calculating builds. This ensures finding optimal base sets.
* Show element and cost on Mods Collection.
* Fixed search autocomplete behavior.
* Reverse armor groupings when character sort is set to most recent (reversed).
* New search `wishlistnotes:` will find wish list items where the underlying wish list item had the given notes on them.
* New search filters `maxstatloadout`, which finds a set of items to equip for the maximum total value of a specific stat, and `maxstatvalue` which finds items with the best number for a specific stat. Includes all items with the best number.
* New `source:` filters for `vexoffensive` and `seasonpass`
* Improved the styling of popup sheets.
* DIM uses slightly prettier URLs now.

## 5.50.1 <span className="changelog-date">(2019-10-14)</span>

* Made it possible to filter to Tier 0 in Loadout Optimizer.
* Changed max power indicator to break out artifact power from "natural" power.

## 5.50.0 <span className="changelog-date">(2019-10-13)</span>

* It's beginning to feel a lot like Year Three.
* Loadout Optimizer updated for Shadowkeep.
* Max Power Level includes artifact PL.
* Add seasonal rank track to milestones
* Equipped ornaments now show up in your inventory tiles. Your items, your look.
* "dupe" search and item comparison now recognize the sameness of armor, even if one is armor2.0 and the other isn't. Keep in mind that some "dupes" may still require Upgrade Modules to infuse.
* "year" and "season" searches now recognize that armor2.0 versions of old armor, still come from old expansions.
* "is:onwrongclass" filter for armor being carried by a character who can't equip it.
* Ghosts with moon perks are now badged!
* Collections > Mods updated for year 3 style mods.
* Check your Bright Dust levels from the Vault header.
* Multi-interval triumphs now supported.
* Stat displays tuned up. Total stat included, stats rearranged.
* CSV exports include more stats.
* Clarifications for API errors.
* Item popup now features armor Energy capacity.
* Reviews filtered better.
* Emotes, Ghost Projections, Ornaments, and Mods that you own are badged in vendors.
* Added Ghost Projections to Collections.
* Hide objectives for secret triumphs.
* Added a privacy policy (from About DIM).
* Fixed engrams having a number under them.
* Subclass path and super are highlighted on subclass icons.

## 5.49.1 <span className="changelog-date">(2019-10-07)</span>

## 5.49.0 <span className="changelog-date">(2019-10-06)</span>

* Add a link to your current profile on D2Checklist to view milestones, pursuits, clan, etc.
* Fix PC loadouts not transferring over from Blizzard.
* Fix Armor 2.0 showing as masterworked.
* Fix stats for Armor 2.0.
* Fix well rested for Shadowkeep.
* Remove XP and level from character tiles.
* Add year 3 search terms.

## 5.48.2 <span className="changelog-date">(2019-10-02)</span>

## 5.48.1 <span className="changelog-date">(2019-10-01)</span>

* For ratings, platform selection has been updated for Shadowkeep - check the setting page to update your selection.
* Ratings should be more standard across player inventories.
* Happy wish list icon moved into the polaroid strip.

## 5.48.0 <span className="changelog-date">(2019-09-29)</span>

* Our stat calculations are ever so slightly more accurate.
* Collections page now includes equipped/owned Weapon and Armor mods.
* UI fixes for shifting page content, subclasses, and some labels & alert messages.
* Drag and drop on mobile no should longer spawn a context menu.
* Emblems now display their selected variations.
* Filter by season names (i.e. `season:opulence`) and masterwork type (`masterwork:handling`)

## 5.47.0 <span className="changelog-date">(2019-09-22)</span>

* New look and display options under TRIUMPHS: reveal "recommended hidden" triumphs, or hide triumphs you've completed
* BrayTech link on Progress now links to your current character.
* Prevent accounts from overlapping menu on phone landscape mode.
* Show the effects of mods on stat bars.
* Removed the stats comparison with the currently equipped weapon. Use the Compare tool to compare items.
* Dragging and dropping should be smoother.

## 5.46.0 <span className="changelog-date">(2019-09-15)</span>

* The notification for bulk tagging now has an Undo button, in case you didn't mean to tag everything matching a search.
* The postmaster will highlight red when you have only 4 spaces left!
* Firefox for Android is now supported.
* Fixes for stats that could show >100.
* Show all Sword stats!
* The "tag:none" search works again.
* The header won't scroll on very narrow screens.
* The action bar is pinned to the bottom of the screen on mobile.

## 5.45.0 <span className="changelog-date">(2019-09-08)</span>

* Milestones are more compact, like Pursuits (click them to see full details). They now show expiration times and clan engrams are broken out into individual items.
* The item popup for Pursuits will refresh automatically as you play, if you leave one open (this doesn't yet work for Milestones).
* Expiration times only light up red when they have less than an hour left.
* Added a new is:powerfulreward search that searches for powerful rewards.
* Fixed a bug moving certain items like emblems.
* Added a quick-jump sidebar to the settings page.
* Add win streak info to ranks on the Progress page.
* Include the effect of mods and perks on "hidden" stats like zoom, aim assistance, and recoil direction.
* Bonuses from perks and mods shown in their tooltips are now more accurate.
* Loadout Optimizer understands multiple kinds of perks/mods that can enhance an item.
* Recoil Direction's value has been moved next to the pie.
* Searches now ignore accented characters in item names.
* Unique stacked items now show the count, instead of just MAX, when they're full.

## 5.44.2 <span className="changelog-date">(2019-09-02)</span>

* Fix Home Screen app warning for iPad.

## 5.44.1 <span className="changelog-date">(2019-09-02)</span>

* Added upgrade warning for old iOS versions that don't support Home Screen apps.

## 5.44.0 <span className="changelog-date">(2019-09-01)</span>

* Allow loadouts to be equipped without dismissing farming mode.
* Restore info to D1 ghosts.
* Add hotkeys to navigate between major pages (hit "?" to see them all)
* Fix move popup not updating amount on stackables when switching items.
* Remove Solstice of Heroes armor from Progress page.
* Prevent accidentally being able to tag non-taggable items with hotkeys.

## 5.43.1 <span className="changelog-date">(2019-08-26)</span>

* Fix broken ammo icons.

## 5.43.0 <span className="changelog-date">(2019-08-25)</span>

## 5.42.2 <span className="changelog-date">(2019-08-22)</span>

* Fix D1 accounts disappearing when they were folded into a different platform for D2 cross save.

## 5.42.1 <span className="changelog-date">(2019-08-20)</span>

* Changes to support preserving tags/notes data for Blizzard users who migrate to Steam.
* Fix searching Collections.

## 5.42.0 <span className="changelog-date">(2019-08-18)</span>

* Power is yellow again.
* Remove ugly blur behind popups Windows. (It's still a nice blur on other platforms)

## 5.41.1 <span className="changelog-date">(2019-08-16)</span>

* Fix overflowing text on ghosts.
* Fix crash related to wish lists.

## 5.41.0 <span className="changelog-date">(2019-08-11)</span>

* Wish lists now support (optional) title and description.
* New header design. Your accounts are now in the menu.
* Ghosts have labels explaining where they are useful.
* Recoil direction stat is shown as a semicircular range of where shots may travel.
* Search boxes on item picker sheets now autofocus.
* Item counts will properly update when moving partial stacks of stacked items.
* Fix a case where the search autocompleter could hang around.

## 5.40.0 <span className="changelog-date">(2019-08-04)</span>

* Fixed auto-scrolling links in Safari.
* Added the ability to lock items from the Compare tool.
* Add Solstice of Heroes to the Progress page.
* Show Special Orders under the Postmaster.
* Add a splash screen for the iOS app. You may have to delete the icon and re-add it.

## 5.39.0 <span className="changelog-date">(2019-07-28)</span>

* Enabled PWA mode for "Add to Homescreen" in iOS Safari (Requires iOS 12.2 or later). If you already have it on your home screen, delete and re-add it.
* Show the amount of materials you have that Spider is selling for exchange on his vendor page.
* Updates to support Cross Save. The account menu now shows icons instead of text, and can support accounts that are linked to more than one platform.
* Fixed valor resets not showing correctly.

## 5.38.0 <span className="changelog-date">(2019-07-21)</span>

* Add source:calus to highlight weapons which give "Calus-themed armor and weapons" credit in activities.
* Moved search help to an in-screen popup instead of a separate page.
* Added rank resets for the current season to ranks display.
* You can now swipe between characters anywhere in the page on the Progress and Vendors pages.
* Properly invert stat filters when they are prefixed with -.

## 5.37.1 <span className="changelog-date">(2019-07-16)</span>

* Don't show the "not supported" banner for MS Edge.

## 5.37.0 <span className="changelog-date">(2019-07-14)</span>

* Updated progress page pursuits to match in-game styling.
* Updated our shop link to point to our new store with DIM logo clothing and mugs.
* The Weekly Clan Engrams milestone will hide when all rewards have been redeemed.
* Moved raids below quests.
* Pursuits in the progress page now show exact progress numbers if the pursuit only has a single progress bar.
* Show tracked Triumph.
* Mark a wider variety of Chrome-based browsers as supported.
* Added Seals and Badges to Triumphs/Collections.

## 5.36.2 <span className="changelog-date">(2019-07-11)</span>

* Fixed a crash viewing Bad Juju.
* Text search now also searches notes.
* Added new name: and description: searches.
* Subclasses no longer look masterworked.

## 5.36.1 <span className="changelog-date">(2019-07-09)</span>

* Fixed the app on Microsoft Edge.
* Fixed an issue where iOS could see the "Update DIM" message over and over without updating.

## 5.36.0 <span className="changelog-date">(2019-07-07)</span>

* Added raid info to the Progress page.
* Sort bounties and quests with expired at the end, tracked at the beginning.
* Use weapon icons in objective strings instead of text.
* Added perkname: search.
* Charge Time and Draw Time now compare correctly!
* Fixed: Classified items required some finesse.
* Updated is:modded to take into account for activity mods.
* Re-added is:curated as a filter for Bungie curated rolls.
* Bounty expiration timers are more compact.

## 5.35.0 <span className="changelog-date">(2019-06-30)</span>

* Removed is:curated as an alias for is:wishlist.

## 5.34.0 <span className="changelog-date">(2019-06-23)</span>

## 5.33.3 <span className="changelog-date">(2019-06-22)</span>

* Fixed failing to show progress bar for bounty steps.
* Removed inline Item Objectives from the Progress page.

## 5.33.2 <span className="changelog-date">(2019-06-21)</span>

* Fixed failing to show progress bar for bounty steps.

## 5.33.1 <span className="changelog-date">(2019-06-20)</span>

* Fixed issue with item cards and farming mode were under the St Jude overlay.

## 5.33.0 <span className="changelog-date">(2019-06-16)</span>

* The Progress page sports a new layout to help make sense of all the Pursuits we have to juggle. This is the first iteration of the new page - many improvements are still on their way!
* Fixed a bug where weapon mods were causing Banshee-44 wish list items to fail to highlight.
* Fixed a bug with expert mode wish lists and dealing with single digit item categories.
* CSV exports now include item sources. These match the DIM filter you can use to find the item.
* Include more items in the "filter to uncollected" search in Vendors.
* Added shader icons to the item details popup.

## 5.32.0 <span className="changelog-date">(2019-06-09)</span>

* Fixed a crash when expanding catalysts under the progress tab.

## 5.31.0 <span className="changelog-date">(2019-06-02)</span>

* Fix too-large item icons on mobile view in 3 column mode.
* Allow inventory to refresh in the Loadout Optimizer.
* Fix equipping loadouts directly from the Loadout Optimizer.
* Add icons to selected perks in Loadout Optimizer.

## 5.30.2 <span className="changelog-date">(2019-05-31)</span>

* Add St. Jude donation banner.

## 5.30.1 <span className="changelog-date">(2019-05-27)</span>

* Tweaked contrast on search bar.
* Added the ability to select multiple perks from the perk picker in Loadout Optimizer before closing the sheet. On desktop, the "Enter" key will accept your selection.

## 5.30.0 <span className="changelog-date">(2019-05-26)</span>

* Brand new Loadout Optimizer with tons of improvements and fixes.
* Redesigned search bar.
* Updated DIM logos.
* Added Escape hotkey to close open item details dialog.

## 5.29.0 <span className="changelog-date">(2019-05-19)</span>

* Items with notes now have a note icon on them.
* Fixed a bug where the hotkeys for tagging items broke if you clicked directly to another item.
* Removed a stray curly brace character from the item reviews on the item popup.

## 5.28.0 <span className="changelog-date">(2019-05-12)</span>

## 5.27.0 <span className="changelog-date">(2019-05-05)</span>

* Added a link to the About page to see the history of all actions made by DIM or other Destiny apps.
* The navigation menu better respects iPhone X screens.
* Stat values are now shown in the tooltip for perks. They might not be totally accurate...
* Added a hotkey (m) for toggling the menu.

## 5.26.0 <span className="changelog-date">(2019-04-28)</span>

* Restored missing collectibles.

## 5.25.0 <span className="changelog-date">(2019-04-21)</span>

* A redesigned Vendors page is easier to navigate, and includes a feature to show only those items you are missing from your collections. Searching on the vendors page also now searches the vendor names, and hides items that don't match the search.
* Loadout Optimizer on mobile lets you swipe between characters instead of wasting space showing all three at once.
* Xur has been removed from the Progress page.
* Reputation materials for a vendor's faction are now included in the Vendor page.
* Fixed a bug where DIM would cache a lot of data that wasn't needed.

## 5.24.0 <span className="changelog-date">(2019-04-14)</span>

* Progress page changes to utilize more screen real-estate.

## 5.23.2 <span className="changelog-date">(2019-04-09)</span>

* Fix Edge issues.

## 5.23.1 <span className="changelog-date">(2019-04-08)</span>

* Fixed some crashes.

## 5.23.0 <span className="changelog-date">(2019-04-07)</span>

* Loaded Wish Lists now persist between reloads, and will highlight new items as you get them. Use Wish Lists from expert players to find great items!
* Fix an issue where pulling consumables from the postmaster on characters other than the current one could lock up the browser.
* The compare tool's Archetypes feature will now use the intrinsic perk of the item rather than solely relying on the RPM.
* Item sort presets have been removed - you can choose your own sorting preferences by dragging and dropping sorting properties.
* Fixed reloading the page while on the Vendors tab.
* Fix search for blast radius (it was accidentally mapped to velocity).
* The Loadout Optimizer's perk search now updates when you change characters.
* Removed the option to pull from the postmaster into the vault when an item can't be pulled from postmaster at all.
* Removed the (broken) option to split a stack by hovering over the drop target.

## 5.22.0 <span className="changelog-date">(2019-04-01)</span>

* Fix item ratings.
* Fix missing loadouts on PC.

## 5.21.0 <span className="changelog-date">(2019-03-31)</span>

* You can now swipe between pages on the item popup.
* Fixed a bug where reviews failing to load would result in an infinite refresh spinner.
* Actually fixed the bug where Pull from Postmaster with full modulus reports would move all your other consumables to the vault.
* Ratings and reviews are now cached on your device for 24 hours, so they should load much faster after the first time.
* The ratings tab has a cleaned up design.
* All of the stat filters now show up in search autocomplete and the search help page.
* You can now move items from the postmaster directly to the vault or other characters.
* When adding all equipped items to a loadout, the class type for the loadout will be set to the class that can use the armor that's equipped.
* Fixed a rare bug where you could move an item while DIM was refreshing, and the item would pop back to its original location until the next refresh.
* Errors in the Loadout Optimizer now show on the page, instead of just freezing progress.
* Fixed the "Loadout Optimizer" button on the new Loadout editor.
* If you try to move an item in DIM that you've equipped in game but DIM doesn't know about, it'll now try to de-equip it to make it move, instead of throwing an error.


## 5.20.2 <span className="changelog-date">(2019-03-27)</span>

* Fixed Pull from Postmaster.

## 5.20.1 <span className="changelog-date">(2019-03-26)</span>

* Fixed: Pull from Postmaster better handling of unique stacks.
* The vendors page now highlights items that you have already unlocked in Collections.
* Don't try to move all your consumables to the vault if you add one to your loadout and check the "Move other items away" option.

## 5.20.0 <span className="changelog-date">(2019-03-24)</span>

* Items in the postmaster now count towards your max possible light.
* DIM now correctly calculates how much space you have free for items that can't have multiple stacks (like Modulus Reports). This makes pulling from postmaster more reliable.
* The loadout creator/editor has been redesigned to be easier to use. Select items directly from inside the loadout editor, with search. You can still click items in the inventory to add them as well.
* Loadouts can now use an option to move all the items that are not in the loadout to the vault when applying the loadout.
* Made it clearer when inventory and item popups are collapsed.
* The Loadout Optimizer is out of beta! Use it to automatically calculate loadouts that include certain perks or hit your targets for specific stats.

## 5.19.0 <span className="changelog-date">(2019-03-17)</span>

* Fixed: Export mobility value correctly in CSV export.

## 5.18.0 <span className="changelog-date">(2019-03-10)</span>

* Added: is:revelry search.
* Added: source:gambitprime search.
* Fixed engrams wrapping to a second row on mobile in 3-column mode.

## 5.17.0 <span className="changelog-date">(2019-03-03)</span>

* Add stat:handling as a synonym for stat:equipspeed, to match the name shown in displays.
* Remove Exotic Ornaments from Loadout Builder
* Fixed: 'NaN' could appear in Item Popup in certain situations.

## 5.16.0 <span className="changelog-date">(2019-02-24)</span>

## 5.15.0 <span className="changelog-date">(2019-02-17)</span>

* Remember the last direction the infusion fuel finder was left in.
* Remember the last option (equip or store) the "pull item" tool was left in.
* Updated notification style. You can still click the notification to dismiss it.
* Search filter will now show button to add matching filtered items to compare (if they're comparable)

## 5.14.0 <span className="changelog-date">(2019-02-10)</span>

## 5.13.0 <span className="changelog-date">(2019-02-03)</span>

* Fixed search queries that include the word "and".
* Updated inventory style to reduce the visual impact of category headers.
* Added is:reacquirable to show items that can potentially be pulled from your Collection
* Redesigned infusion fuel finder to work better on mobile, and support search filtering.

## 5.12.0 <span className="changelog-date">(2019-01-27)</span>

## 5.11.0 <span className="changelog-date">(2019-01-20)</span>

## 5.10.0 <span className="changelog-date">(2019-01-13)</span>

* Move Random Loadout into the Loadout menu and add a "Random Weapons Only" option.
* Restyle the alternate options in the loadout menu.
* Removed the quick consolidate buttons and engram counter from D1 farming mode.
* Remove the setting to "Show full item details in the item popup". DIM now just remembers the last state of the popup, and you can expand/collapse with the arrow in the top right corner of the popup.
* Fix showing which perks are highly rated by the community.
* Fix for getting stuck on the reviews tab when clicking on items that can't be reviewed.
* Fix highlighting of subclass perks.
* Add source:blackarmory & source:scourge.
* Fix CSV to always include the masterwork column.
* Add id: and hash: searches.
* Improve the performance of the notes field and fix a bug where sometimes a note from another item would show up.
* Fix some cases where the manifest wouldn't load.
* Fix crash when searching is:inloadout with no loadouts.

## 5.9.0 <span className="changelog-date">(2019-01-06)</span>

* Click the plus icon under an equipped item to search for and transfer items in that slot from anywhere in your inventory.
* Import a CSV file of items with tags and notes to bulk update the tags/notes for all of those items.
* CSV - Wrap ID in quotes such that its value is not rounded.

## 5.8.3 <span className="changelog-date">(2019-01-02)</span>

* More fixes to popup swiping on Android.
* Fix perk searching in non-latin languages.
* Added a key for the ratings symbols.

## 5.8.2 <span className="changelog-date">(2019-01-01)</span>

* Make it easier to swipe away the item popup on Android.

## 5.8.1 <span className="changelog-date">(2018-12-31)</span>

* Fix a bug where some Android phones couldn't see weapon details.
* Fix a bug where the wrong item's details would show up in the item popup.
* Show "Make Room for Postmaster" if there's anything in the postmaster, not just if there's pullable items.

## 5.8.0 <span className="changelog-date">(2018-12-30)</span>

* Add the option to sort inventory by tag in custom sort options.
* No longer showing community ratings for ornaments/catalysts.
* Fixed a long-standing bug where you couldn't transfer some stacks to a full inventory.
* Item popup is nicer on mobile.
* Wider item popups on desktop.
* Larger buttons for transfers.
* Wish lists allow you to create and import lists of items or perks that will be highlighted in your inventory.
* Dropped support for iOS 10.
* Prevent the vault from getting really narrow, at the expense of some scrolling.
* Armor in the vault is now organized by class, in the same order as your characters.
* Disabled pull-to-reload on Android.
* Improved treatment of expert mode wish list items.
* Fixed perk searches to keep the whole search term together, so "machine gun reserves" won't match "machine gun scavenger" anymore.

## 5.7.0 <span className="changelog-date">(2018-12-23)</span>

* Show kill trackers for items with in-progress masterwork catalysts.
* You can specify item categories to be specific about your expert wish list items.
* Hide ratings on items with fewer than 3 reviews.
* Fix some DIM functionality in the Edge browser.

## 5.6.0 <span className="changelog-date">(2018-12-17)</span>

* Updated Crucible and Gambit ranks to reflect new multi-stage ranks.
* DIM loads faster and uses less memory.
* Ratings are now displayed on item tiles as an icon indicating whether they are perfect rolls (star), good (arrow up), neutral (dash), or bad (arrow down). The exact rating is still available in the item popup.
* The mobile view now defaults to 4 items across (5 including equipped), which fits more on the screen at once. You can still choose other display options in Settings.
* Masterwork info is now included in the CSV exports.
* Added season info for Dawning items.
* Include non-selected perk options while searching perks.
* Load the new Simplified Chinese Destiny database when that language is selected.
* Show a warning when perks/mods are missing because of a Bungie.net deployment.

## 5.5.2 <span className="changelog-date">(2018-12-10)</span>

* Changed search behavior of perk:. It now tries to match the start of all words.
* Added "expert mode" for more complex wish list expressions.
* Allow selecting text on the progress page.
* Some redacted items now have a picture and some description, pulled from their collection record.

## 5.5.1 <span className="changelog-date">(2018-12-09)</span>

* Fixed display of stackables badges in D1.

## 5.5.0 <span className="changelog-date">(2018-12-09)</span>

* New items, when enabled, now show a red dot instead of an animated shine.
* Fixed center column emblem color on Safari.
* Loadout and compare popups now use a draggable "Sheet" UI.

## 5.4.0 <span className="changelog-date">(2018-12-02)</span>

* Moved is:yearX and is:seasonX searches to year:# and season:#.
* Fixed a bug where Inventory would not appear on mobile for non-current characters.
* On mobile, the search box is now full-width.
* Unopened engrams are shown in a small row similar to how they appear in-game, instead of looking like they are in the postmaster.
* Engrams no longer appear to be pullable from the postmaster.
* Shaders are now sorted by whats defined in the settings.
* Fixed the display of tag dropdowns.
* Support simplified Chinese (for DIM text only - Destiny items are still in Traditional).
* New loading animation.
* New look for the Vault tile.
* Light cap raised to 650 for Season of the Forge.

## 5.3.2 <span className="changelog-date">(2018-11-27)</span>

* Fix crash on Progress page caused by redacted Triumphs.
* Fix URL not updating while navigating.
* Fix display of faction levels.
* Fix The Drifter showing an error because of a redacted item.
* Fix a case where the Google Drive data file would not be created.
* Prevent moving partial stacks of Ghost Fragments, because that doesn't work.
* Fix display of vendor checkmark.
* Fix horizontal scrolling slop on the mobile header.

## 5.3.1 <span className="changelog-date">(2018-11-26)</span>

* Fix some settings that weren't quite working right.

## 5.3.0 <span className="changelog-date">(2018-11-25)</span>

* Remove the ability to set a specific vault width. Vault always takes all remaining space.
* Inventory columns are shaded to match the equipped emblem.
* DIM has been darkened to provide better contrast with the items.
* Fit and finish changes to the new tiles and inventory display.
* Add id and hash column to exported csv for ghosts, armor, and weapons.
* Add event and season column to exported csv for Destiny 2.
* D2 subclasses now show which path, grenade, etc. are chosen.

## 5.2.1 <span className="changelog-date">(2018-11-20)</span>

* Fix comparing masterworks

## 5.2.0 <span className="changelog-date">(2018-11-20)</span>

* New item tiles that show more information and don't hide the picture.
* Updated storage settings to show Google Drive usage and signed in user.
* New D1 Vendors page that resembles the D2 Vendors page.

## 5.1.0 <span className="changelog-date">(2018-11-18)</span>

* Fix display of exotic catalysts in the item popup.
* Restore kill tracker for all items.
* Loadouts now sort by type then name.
* Global loadouts are now indicated by a globe icon in the LoadoutPopup.
* Loadouts of the same type can no longer have a clashing name.
* Add count: filters to search for items you have a certain number (or more or less) of. i.e. count:>3 to find all your Edge Transits.
* Improve display of your Ranks.
* Show progress towards completing cache keys.
* Work around a memory leak bug in MS Edge.
* Update titles on item popups to display closer to what's in game.
* Added community curations (a way to look for god rolls).

## 4.77.0 <span className="changelog-date">(2018-11-11)</span>

* Completed bounties now sort to the bottom of the Pursuits.
* Return mods to the compare view.
* Item popup background now indicates rarity rather than burn type.
* Triumphs are now displayed on the Progress page.
* Infusion dialog now separates out duplicate items.
* The Progress page now shows progress towards reset.
* Added some sources to the search dialog.
* source:
* edz, titan, nessus, io, mercury, mars, tangled, dreaming
* crucible, trials, ironbanner
* zavala, ikora, gunsmith, gambit, eververse, shipwright
* nm, do, fwc
* leviathan, lastwish, sos, eow, prestige, raid
* prophecy, nightfall, adventure
* In Chrome you can now Install DIM from the hamburger menu and use it as a standalone app. Chrome will support macOS later.

## 4.76.0 <span className="changelog-date">(2018-11-04)</span>

## 4.75.0 <span className="changelog-date">(2018-10-28)</span>

* DIM now supports searching by season, event and year in Destiny 2.
* is:season1, is:season2, is:season3, is:season4
* is:dawning, is:crimsondays, is:solstice, is:fotl
* Performance improvements

## 4.74.1 <span className="changelog-date">(2018-10-21)</span>

* We no longer support searching D1 vendor items.
* Added support for showing ratings and reviews based on the item roll in Destiny 2.
* Fix for missing class names in the loadout builder in Firefox.
* Added item search to D2 vendors.
* Collections now include the in-game Collections.
* D2 Vendors and Progress page now have collapsible sections.
* Catalysts are sorted above Ornaments on the Collections page.
* Fix a bug that could accidentally erase loadouts. Don't forget you can restore your data from old Google Drive backups from the Settings page.
* is:hasmod now includes Backup Mag.
* is:ikelos now includes Sleeper Simulant.

## 4.74.0 <span className="changelog-date">(2018-10-14)</span>

* Added negative search. Prefix any search term with `-` and it will match the opposite.
* Added `perk:"* **"` search filter to match any keywords against perks on an item
* Added some missing `stat:`
* Lock and unlock items matching your current search from the same menu you use for tagging them.
* Updated icons across the app.

## 4.73.0 <span className="changelog-date">(2018-10-07)</span>

* Added `is:heroic` search filter for armor with heroic resistance.
* New option to manually sort your characters.
* No longer forgetting what perks we recommended.
* Fix mods/perks on items - there was a bug that affected both display and searches.
* Fix is:hasmod search to include some more mods.
* You can now drag items into the loadout drawer.
* D2 spreadsheet export (in settings) covers perks now.
* You can also export ghosts (with perks) for D1/D2.
* Filters can now be combined with "or" to match either filter. For example: "is:shotgun or is:handcannon".

## 4.72.0 <span className="changelog-date">(2018-09-30)</span>

* Add searches `is:transmat`, `is:armormod`, `is:weaponmod`, and `is:transmat`, and removed D1 `is:primaryweaponengram`, `is:specialweaponengram`, and `is:heavyweaponengram`.
* Show daily gambit challenge and daily heroic adventure in milestones.

## 4.71.0 <span className="changelog-date">(2018-09-23)</span>

* Removed a bunch of help popups.
* Added information about unique stacks.
* Added `is:maxpower` search to return highest light items.
* Added `is:modded` search to return items that have a mod applied.
* Bounties with expiration times are now shown, and are sorted in front in order of expiration time.
* Added masterwork tier range filter.
* Highlight the stat that is boosted by masterwork in item details.
* Masterwork mod hover now shows the type/name of masterwork.

## 4.70.2 <span className="changelog-date">(2018-09-17)</span>

* Fix some instances where DIM wouldn't load.
* Fix the About and Backers pages.
* Hide classified pursuits.

## 4.70.1 <span className="changelog-date">(2018-09-17)</span>

## 4.70.0 <span className="changelog-date">(2018-09-16)</span>

* Display armor resistance type on item icon and include in search filters.
* Giving more weight to ratings with reviews than ratings alone. Also, hiding lone ratings.
* Custom loadouts now display below our special auto loadouts.
* Added inverse string search for items and perks (prefix with minus sign)
* Postmaster is now on top of the screen (but disappears when empty).
* Individual inventory buckets are no longer collapsible, but disappear when empty.
* D1 vault counts are removed from their section headers.
* Fixed an issue where the display would be messed up when colorblind mode is on.
* Restored the keyboard shortcut cheat sheet (press ?).
* The max light loadout prefers legendaries over rares.
* Unclaimed engrams are shown up in the Postmaster section.
* Infusion transfer button is now visible on mobile devices.

## 4.69.1 <span className="changelog-date">(2018-09-10)</span>

* Max power value in 'Maximum Power' loadout is now calculated correctly.

## 4.69.0 <span className="changelog-date">(2018-09-09)</span>

* Max power updated to 600 for Forsaken owners.
* Fixed Year 1 weapons not having an elemental damage type.
* Many bugfixes post-Forsaken launch.
* Add Infamy rank to progress page.
* Bounties now show their rewards on the Progress and Vendors pages.
* The Progress page has been cleaned up to better reflect the state of the game since Forsaken.
* Pursuits are sorted such that bounties are displayed together.
* Add "is:randomroll" search for items that have random rolls.
* Added "is:bow" and "is:machinegun" searches.
* Remove "is:powermod" and "basepower:" searches.
* Masterworks now have a gold border. Previously items with a power mod had a gold border, but there are no more power mods.
* Added Bow stats "Draw Time" and "Inventory Size".
* Disabled vendorengrams.xyz integration until they are back online.
* Review modes - say hello to Gambit (and goodbye to Trials, at least for a little while).
* Ratings platform selection changes made easier.
* Added Etheric Spiral and Etheric Helix to the list of reputation items.

## 4.68.3 <span className="changelog-date">(2018-09-03)</span>

## 4.68.2 <span className="changelog-date">(2018-09-03)</span>

## 4.68.1 <span className="changelog-date">(2018-09-03)</span>

## 4.68.0 <span className="changelog-date">(2018-09-02)</span>

* Fixed: Destiny 2 - Sort by character age.
* Item popup shows the ammo type of D2 weapons.
* New is:primary, is:special, and is:heavy search terms for ammo types.
* Add is:tracerifle and is:linearfusionrifle searches.
* Added Korean as a language option.
* We have a new Shop selling enamel pins and T-shirts.
* Ratings system understands random rolls in D2.
* Search help added for searching by ## of ratings.

## 4.67.0 <span className="changelog-date">(2018-08-26)</span>

## 4.66.0 <span className="changelog-date">(2018-08-19)</span>

* DIM now refreshes your inventory automatically every 30 seconds, rather than every 5 minutes.
* Clicking "transfer items" in the Infusion tool will now always move them to the active character.
* The infusion tool will now include locked items as potential infusion targets even if the checkbox isn't checked (it still affects what can be a source item).
* If you are at maximum light, DIM now alerts you when vendors are selling maximum light gear and engrams, courtesy of VendorEngrams.xyz.

## 4.65.0 <span className="changelog-date">(2018-08-12)</span>

## 4.64.0 <span className="changelog-date">(2018-08-05)</span>

## 4.63.0 <span className="changelog-date">(2018-07-29)</span>

* Fixed a bug that could cause iOS Safari to hang.

## 4.62.0 <span className="changelog-date">(2018-07-22)</span>

* Xur has been removed from the header in D1. Find him in the Vendors page.

## 4.61.0 <span className="changelog-date">(2018-07-15)</span>

* Fix a bug that would leave behind stackable items when moving certain loadouts like "Gather Reputation Items".
* The is:haspower search works once again.
* The is:cosmetic search will now work for Destiny 2.
* Added is:prophecy search which will return all prophecy weapons from CoO.
* Added is:ikelos search which will return all ikelos weapons from Warmind.

## 4.60.0 <span className="changelog-date">(2018-07-08)</span>

* Farming mode won't try to move unmovable reputation tokens.
* Filters like stat:recovery:=0 now work (they couldn't match stat values of zero before).
* Checking with VendorEngrams.xyz to see if 380 drops may be right for you.

## 4.59.0 <span className="changelog-date">(2018-07-01)</span>

* New iOS app icons when you add to home screen.
* Ornaments now show additional reasons why you can't equip them.
* The is:inloadout search works once again.
* Fix a bug where the item popup could hang iOS Safari in landscape view.
* Add a link to lowlines' Destiny map for collecting ghost scannables, latent memories, and sleeper nodes.

## 4.58.0 <span className="changelog-date">(2018-06-24)</span>

* Factions now show seasonal rank instead of lifetime rank.
* Vendors show their faction rank next to their reward engrams.
* Factions in the progress page also link to their vendor.
* Quest keys in your Pursuits now show their quantity. They're still on the Progress page.

## 4.57.0 <span className="changelog-date">(2018-06-17)</span>

* Item sizing setting works in Edge.
* Lock and unlock won't get "stuck" anymore.

## 4.56.5 <span className="changelog-date">(2018-06-11)</span>

* Fix for item popups not working

## 4.56.0 <span className="changelog-date">(2018-06-10)</span>

* Add "is:hasshader" search filter to select all items with shaders applied.
* Fixed some bugs in older Safari versions.
* Errors on Progress, Collections, and Vendors pages won't take out the whole page anymore, just the section with the error.
* Fix bugs where a stray "0" would show up in odd places.
* Align Progress columns better for accounts with fewer than 3 characters.

## 4.55.0 <span className="changelog-date">(2018-06-03)</span>

* Displaying available rating data in spreadsheet export.
* Correctly display masterwork plug objectives - check the "Upgrade Masterwork" plug for catalyst updates.
* The Collections page now shows progress towards unlocking ornaments. Due to restrictions in the API, it can only show ornaments that go with items you already have.

## 4.54.0 <span className="changelog-date">(2018-05-27)</span>

* Fix the display of crucible rank points.
* Fix faction rank progress bars on D1.
* Compare view includes perks and mods for D2 items.

## 4.53.0 <span className="changelog-date">(2018-05-20)</span>

* Add previews for engrams and other preview-able items.
* Display Crucible ranks on the progress page.
* Add emotes back to the collections page.
* Remove masterwork objectives that never complete.
* Fix loading loadouts the first time you open a character menu.
* Fix exporting CSV inventories in Firefox.

## 4.52.0 <span className="changelog-date">(2018-05-13)</span>

* Collection exotics are no longer duplicated. They are also sorted by name.
* Updated max power to 380.
* Vendors and collections will no longer show items exclusive to platforms other than the current account's platform.
* Fix masterworks not showing as masterworks.
* Set the max base power depending on which DLC you own.

## 4.51.2 <span className="changelog-date">(2018-05-09)</span>

* Handle the Warmind API bug better, and provide helpful info on how to fix it.

## 4.51.1 <span className="changelog-date">(2018-05-08)</span>

* Fix progress page not displaying after the Warmind update.

## 4.51.0 <span className="changelog-date">(2018-05-06)</span>

* Fix a bug where having mods, shaders, or materials in the postmaster might make it impossible to move any mod/shader/material into or out of the vault.
* Add links to Ishtar Collective on items with lore.

## 4.50.0 <span className="changelog-date">(2018-04-30)</span>

* The settings page now shows how much of your local storage quota is being used by DIM (if your browser supports it).
* Add search filters based on character location on dim (is:inleftchar / inmiddlechar / inrightchar) and for vault (is:invault) and current/last logged character (incurrentchar), that is marked with a yellow triangle.
* Fixed a bug where the "Restore Old Versions" tool wouldn't actually let you see and restore old versions.

## 4.49.1 <span className="changelog-date">(2018-04-23)</span>

* Fix loadouts.

## 4.49.0 <span className="changelog-date">(2018-04-22)</span>

* The DIM changelog popup has moved to a "What's New" page along with Bungie.net alerts and our Twitter feed. We also moved the "Update DIM" popup to the "What's New" link.
* Fix moving mods and shaders from the postmaster.
* Remove "Take" button from stackables in the postmaster.
* The Collections page now has a link to DestinySets.com.

## 4.48.0 <span className="changelog-date">(2018-04-15)</span>

* You can specify game modes for reading and making ratings and reviews.
* Full General Vault, Mods, and Shaders buckets are highlighted in red.
* Adding DIM to your home screen on iOS was broken for iOS 11.3. It's fixed now!

## 4.47.0 <span className="changelog-date">(2018-04-09)</span>

## 4.46.0 <span className="changelog-date">(2018-04-02)</span>

* Added a page to browse and restore old revisions of Google Drive data.
* Emblems now show a preview of their nameplate in the item details popup.
* New Vendors page shows all the items you can buy from various vendors.
* New Collections page shows your exotics, emotes, and emblems kiosks.
* Engram previews from the faction display and vendors pages show what could be in an engram.
* Keyword search now includes item descriptions and socket perk names and descriptions.

## 4.45.0 <span className="changelog-date">(2018-03-26)</span>

* Searching mods and perks in D2 now searches non-selected perks as well.
* Perks are in the correct order again (instead of the selected one being first always).
* Non-purchasable vendor items are displayed better.
* Storage settings break out loadouts and tags/notes between D1 and D2 items.
* A new revisions page allows you to restore old versions of settings from Google Drive.
* Emblems show a preview of the nameplate graphic.
* Fix "is:dupelower" to only affect Weapons/Armor
* Add armor stats to the "stat:" filter (in D2 only)
* Add ":=" comparison to the text complete tooltip

## 4.44.0 <span className="changelog-date">(2018-03-19)</span>

* Fixed the "recommended perk" being wrong very often.
* Improved the display of perks, shaders, and mods on items. Improved the popup details for those items as well - this includes ornament unlock progress.
* Stackable items like mods and shaders have less chance of being left behind during search transfers.
* Put back "Make Room for Postmaster" in D1 - it was removed accidentally.
* Items matching a search are now more highlighted. Removed "Hide Unfiltered Items" setting.

## 4.43.0 <span className="changelog-date">(2018-03-12)</span>

* Fix some cases where moving stacks of items would fail.
* Fix "Gather Reputation Items" from not gathering everything.
* More items can be successfully dragged out of the postmaster.

## 4.42.0 <span className="changelog-date">(2018-03-05)</span>

* Compare tool shows ratings, and handles missing stats better.
* Fixed display of masterwork mod and ornaments.
* Remove Auras from inventory since they're part of Emblems now.
* Fancy new emblems show all their counters correctly.
* Improved moving mods, shaders, and consumables via search loadouts. They can now go to any character (not just the active one) and aren't limited to 9 items.
* Pausing over a drop zone to trigger the move-amount dialog works every time now, not just the first time.

## 4.41.1 <span className="changelog-date">(2018-02-19)</span>

* Fix dupelower logic.
* Fixed bugs preventing DIM from loading in some browsers.
* See previews of the items you'll get from faction packages and Xur from links on the Progress page.

## 4.41.0 <span className="changelog-date">(2018-02-19)</span>

* Mobile on portrait mode will be able to set the number of inventory columns (the icon size will be resized to accommodate).
* You can now check your emblem objectives.
* Armor mods show more info.
* Destiny 1 transfers are faster.
* DIM is better at equipping exotics when you already have exotic ghosts, sparrows, and ships equipped.
* Pulling an item from the postmaster updates the list of items quickly now.
* Navigation from "About" or "Backers" back to your inventory works.
* is:dupelower breaks ties more intelligently.

## 4.40.0 <span className="changelog-date">(2018-02-12)</span>

## 4.39.0 <span className="changelog-date">(2018-02-05)</span>

* Fixed random loadout feature taking you to a blank page.

## 4.38.0 <span className="changelog-date">(2018-01-31)</span>

* Fixed display of Clan XP milestone.
* DIM's logic to automatically move aside items to make room for what you're moving is smarter - it'll leave put things you just moved, and it'll prefer items you've tagged as favorites.
* In D2, "Make room for Postmaster" has been replaced with "Collect Postmaster" which pulls all postmaster items we can onto your character. You can still make room by clicking "Space".
* Fix pull from postmaster to clear exactly enough space, not too many, but also not too few.
* Accounts with no characters will no longer show up in the account dropdown.
* Item tagging via keyboard should be a little more international-friendly. Calling the help menu (via shift+/) is too.
* Fixed XP required for well-rested perk after the latest Destiny update.

## 4.37.0 <span className="changelog-date">(2018-01-29)</span>

* Masterwork differentiation between Vanguard / Crucible, highlight of stat being affected by MW.
* The "Well Rested" buff now appears as a Milestone on your Progress page.
* Nightfall modifiers are shown on the Progress page.
* Storage (Google Drive) settings have moved to the Settings page.
* You can configure a custom item sorting method from the Settings page.
* Improved display of the account selection dropdown.

## 4.36.1 <span className="changelog-date">(2018-01-22)</span>

* Attempt to fix error on app.
* Moving an item from the postmaster will now only clear enough space for that one item.

## 4.36.0 <span className="changelog-date">(2018-01-22)</span>

* Attempt to fix error on app.

## 4.35.0 <span className="changelog-date">(2018-01-22)</span>

* The Settings page has been redesigned.
* Your character stats now update live when you change armor.
* New settings to help distinguish colors for colorblind users.
* DIM should load faster.
* DIM won't try to transfer Faction tokens anymore.

## 4.34.0 <span className="changelog-date">(2018-01-15)</span>

* Sorting characters by age should be correct for D2 on PC.
* The infusion fuel finder now supports reverse lookups, so you can choose the best thing to infuse a particular item _into_.
* Labeled the Infusion Fuel Finder button.
* Trace Rifles are highlighted again on is:autorifle search.
* Factions that you can't turn in rewards to are now greyed out. We also show the vendor name, and the raw XP values have moved to a tooltip.
* The settings page has been cleaned up and moved to its own page.

## 4.33.1 <span className="changelog-date">(2018-01-09)</span>

* Fix DIM loading on iOS 11.2.2.

## 4.33.0 <span className="changelog-date">(2018-01-08)</span>

* A brand new Progress page for Destiny 2 displays your milestones, quests, and faction reputation all in one place. That information has been removed from the main inventory screen.
* We've changed around the effect for masterworks a bit more.

## 4.32.0 <span className="changelog-date">(2018-01-02)</span>

* Added hotkey for search and clear (Shift+F).
* Masterworks show up with an orange glow like in the game, and gold borders are back to meaning "has power mod".
* Mercury reputation items are now handled by farming mode and gather reputation items.
* Tweak max base power / max light calculations to be slightly more accurate.
* Display D2 subclass talent trees. We can't show which ones are selected/unlocked yet.
* Moving items on Android should work better.
* Rotating to and from landscape and portrait should be faster.
* Fix quest steps showing up in the "haspower" search.
* Do a better job of figuring out what's infusable.
* Added a reverse lookup to Infusion Fuel Finder.

## 4.31.0 <span className="changelog-date">(2017-12-25)</span>

* "is:complete" will find completed rare mod stacks in Destiny 2.

## 4.30.0 <span className="changelog-date">(2017-12-18)</span>

* NEW - Revamped rating algorithm for D2 items.
* Fixed a bug trying to maximize power level (and sometimes transfer items) in Destiny 2.
* When hovering over an icon, the name and type will be displayed
* Allowing more exotic item types to be simultaneously equipped in Destiny 2
* Initial support for masterworks weapons.
* Fixed reporting reviews in Destiny 2.
* Fixed item filtering in Destiny 2.

## 4.29.0 <span className="changelog-date">(2017-12-13)</span>

* Added Mercury reputation.
* Added Crimson Exotic Hand Canon.

## 4.28.0 <span className="changelog-date">(2017-12-11)</span>

* NEW - Move items from the postmaster in DIM!

## 4.27.1 <span className="changelog-date">(2017-12-05)</span>

* Key for perk hints in D2.
* Fixed bug loading items with Destiny 2 v1.1.0.

## 4.27.0 <span className="changelog-date">(2017-12-04)</span>

* Added setting to pick relevant platforms for reviews.
* Fix review area not collapsing in popup.
* Fix display of option selector on reviews tab when detailed reviews are disabled.

## 4.26.0 <span className="changelog-date">(2017-11-27)</span>

* Don't show community best rated perk tip if socket's plugged.
* is:haslevel/haspower (D1/D2) fix in cheatsheet.
* Fix mobile store pager width

## 4.25.1 <span className="changelog-date">(2017-11-22)</span>

* Added Net Neutrality popup.

## 4.25.0 <span className="changelog-date">(2017-11-20)</span>

## 4.24.1 <span className="changelog-date">(2017-11-13)</span>

## 4.24.0 <span className="changelog-date">(2017-11-13)</span>

* Bungie has reduced the throttling delay for moving items, so you may once again move items quickly.

## 4.23.0 <span className="changelog-date">(2017-11-06)</span>

## 4.22.0 <span className="changelog-date">(2017-10-30)</span>

* Add a 'bulk tag' button to the search filter.
* Add basepower: filter and is:goldborder filter.
* Fix filtering in D1.
* Add a button to clear the current search.
* Fix moving partial stacks of items.
* Fixed "transfer items" in the Infusion Fuel Finder.
* Giving hints about the community's favorite plugs on D2 items.

## 4.21.0 <span className="changelog-date">(2017-10-23)</span>

* Community reviews (for weapons and armor) are in for Destiny 2 inventory.
* Charting weapon reviews.
* Fixed the shadow under the sticky characters bar on Chrome.
* Add an option to farming mode that stashes reputation items in the vault.
* Add a new smart loadout to gather reputation items for redemption.
* Scroll the loadout drawer on mobile.
* Show character level progression under level 20 for D2.
* Stacks of three or more rare mods now have a yellow border

## 4.20.1 <span className="changelog-date">(2017-10-16)</span>

* Fixed an error when trying to space to move items.

## 4.20.0 <span className="changelog-date">(2017-10-16)</span>

* Sort consumables, mods, and shaders in a more useful way (generally grouping same type together, alphabetical for shaders).
* Show the hidden recoil direction stat.
* Link to DestinyDB in your language instead of always English.
* Updated documentation for search filters.
* Fixed logic that makes room for items when your vault is full for D2.

## 4.19.2 <span className="changelog-date">(2017-10-11)</span>

* Keyword searches now also search on mod subtitles, so `is:modifications helmet void` will bring only Helmet Mods for Void subclass.
* Add Iron Banner reputation.

## 4.19.1 <span className="changelog-date">(2017-10-10)</span>

* Fix landscape orientation not working on mobile.
* Fix D1 stats in loadout builder and loadout editor.

## 4.19.0 <span className="changelog-date">(2017-10-09)</span>

* Added `stack:` to search filters for easier maintenance of modifications.
* Add missing type filters for D2 (try `is:modifications`)!
* Bring back keyboard shortcuts for tagging (hit ? to see them all).
* The "Max Light" calculation is even more accurate now.
* Added `PowerMod` column to CSV export indicating whether or not a weapon or piece of armor has a power mod
* Support sorting by base power.
* Hide "split" and "take" button for D2 consumables.
* OK really really fix the vault count.
* Fix showing item popup for some D1 items.
* Changed how we do Google Drive log-in - it should be smoother on mobile.
* Completed objectives will now show as "complete".
* Bring back the yellow triangle for current character on mobile.
* Updated `is:dupelower` search filter for items to tie break by primary stat.

## 4.18.0 <span className="changelog-date">(2017-10-02)</span>

* Updated `is:dupelower` search filter for items with the same/no power level.
* Fix some issues with Google Drive that might lead to lost data.
* Really fix vault counts this time!

## 4.17.0 <span className="changelog-date">(2017-09-29)</span>

* Fix bug that prevented pinned apps in iOS from authenticating with Bungie.net.

## 4.16.2 <span className="changelog-date">(2017-09-29)</span>

* Added `is:dupelower` to search filters for easier trashing.
* Added missing factions to the reputation section for Faction Rally.
* Fix in infusion calculator to correctly consider +5 mod
* Fix for CSV export (e.g.: First In, Last Out in 2 columns)

## 4.16.1 <span className="changelog-date">(2017-09-26)</span>

* Bugfixes for iOS 10.0 - 10.2.

## 4.16.0 <span className="changelog-date">(2017-09-25)</span>

* Added item type sort to settings group items by type (e.g. all Sniper Rifles together).
* Reputation emblems are the same size as items now, however you have item size set.
* Shaders show up in an item's mods now.
* Transfering search loadouts is more reliable.
* Fixed a serious bug with storage that may have deleted your tags and notes. It's fixed now, but hopefully you had a backup...
* Highlight mods that increase an item's power with a gold border. New 'is:powermod' search keyword can find them all.
* Phone mode should trigger even on really big phones.
* More places can be pressed to show a tooltip.
* Fixed showing quality for D1 items.
* D2 subclasses are diamonds instead of squares.
* Max Base Power, Mobility, Resilience, and Recovery are now shown for each character.
* Legendary shards have the right icon now.
* Fix newly created loadouts showing no items.
* Inventory (mods, shaders, and consumables) in your vault now show up separated into the vault, and you can transfer them to and from the vault.
* Search keywords are now case-insensitive.
* You can now lock and unlock D2 items.
* Equipping an exotic emote won't unequip your exotic sparrow and vice versa.
* Item popups aren't weirdly tall on Firefox anymore.
* Armor stats now match the order in the game.
* Infusion calculator now always gives you the full value of your infusion.
* Show a warning that your max light may be wrong if you have classified items.
* CSV export for D2 weapons and armor is back.
* Add text search for mods and perks.
* Add "Random Loadout" to D2. You gotta find it though...

## 4.15.0 <span className="changelog-date">(2017-09-18)</span>

* D2 items with objectives now show them, and quests + milestones are displayed for your characters.
* Custom loadouts return for D2.
* D2 items now display their perks and mods.
* DIM won't log you out if you've been idle too long.
* Swipe left or right anywhere on the page in mobile mode to switch characters.
* If you have lots of inventory, it won't make the page scroll anymore.
* Power level will update when you change equipment again.
* Searches will stay searched when you reload info.
* Max light loadout won't try to use two exotics.
* Farming mode looks better on mobile.
* If you're viewing a non-current character in mobile, it won't mess up on reload anymore.
* You can tag and write notes on classified items to help remember which they are.
* The Infusion Fuel Finder is back for D2.
* The "Max Light" calculation is more accurate now.
* Mods now show more detail about what they do.

## 4.14.0 <span className="changelog-date">(2017-09-14)</span>

* Added back in Reputation for D2.
* Max Light Loadout, Make Room for Postmaster, Farming Mode, and Search Loadout are all re-enabled for D2.
* Classified items can be transferred!
* Fixed search filters for D2.
* Show hidden stats on D2 items.
* D2 inventory (mods, shaders, etc) now take the full width of the screen.

## 4.13.0 <span className="changelog-date">(2017-09-09)</span>

* DIM will remember whether you last used D2 or D1.
* Lots of DIM functionality is back for D2.
* We now highlight the perks from high community reviews that you don't have selected.

## 4.12.0 <span className="changelog-date">(2017-09-05)</span>

* Early Destiny 2 support! We have really basic support for your Destiny 2 characters. Select your D2 account from the dropdown on the right. This support was built before we even got to start playing, so expect some rough edges.
* There's a new phone-optimized display for your inventory. See one character at a time, with larger items. Swipe between characters by dragging the character header directly.
* Info popups aren't gigantic on mobile anymore.
* Fix a case where changes to preferences may not be saved.

## 4.11.0 <span className="changelog-date">(2017-09-02)</span>

* Fix a case where DIM wouldn't work because auth tokens had expired.

## 4.10.0 <span className="changelog-date">(2017-08-26)</span>

* You can flag reviews for being offensive or arguing or whatever. Be helpful but also be nice.
* Remove the browser compatibility warning for Opera and prerelease Chrome versions.

## 4.9.0 <span className="changelog-date">(2017-08-19)</span>

* No changes!

## 4.8.0 <span className="changelog-date">(2017-08-12)</span>

* No changes!

## 4.7.0 <span className="changelog-date">(2017-08-05)</span>

* Made loadout builder talent grids tiny again.
* If you autocomplete the entire filter name and hit enter, it will no longer hang the browser.
* Updated the About page and FAQ.
* Fixed a case where DIM would fail to load the latest version, or would load to a blank page unless force-reloaded.
* Added some helpful info for cases where DIM might fail to load or auth with Bungie.net.
* Added a warning when your browser is not supported by DIM.
* DIM no longer supports iOS 9.

## 4.6.0 <span className="changelog-date">(2017-07-29)</span>

* Fix a bug where the popup for Xur items was below Xur's own popup.
* Hiding community rating for items with only one (non-highlighted) review.
* The first item in the search autocompleter is once again selected automatically.
* If you don't have the vault width set to "auto", the inventory is once again centered.

## 4.5.0 <span className="changelog-date">(2017-07-22)</span>

* Added "reviewcount" filter to filter on the number of reviews on an item.
* Fix slight horizontal scroll on inventory view.
* On mobile, tapping outside of dialogs and dropdowns to dismiss them now works.
* The item detail popup now does a better job of fitting itself onto the screen - it may appear to the left or right of an item now!
* Press on a talent grid node to read its description. The same goes for the stats under your character.
* Subclasses now have the correct elemental type in their header color.
* Drag and drop should be much smoother now.
* You can select Destiny 2 accounts from the account dropdown now - but won't do much until Destiny 2 is released and we have a chance to update DIM to support it!

## 4.4.0 <span className="changelog-date">(2017-07-15)</span>

* New filters for ornaments - is:ornament, is:ornamentmissing, is:ornamentunlocked
* Fixed a bug where item data would not respect your language settings.
* Weapon reviews now show up immediately, and can be edited.
  - If you have been less than friendly, now would be a very good time to edit yourself and put a better foot forward.
* Sorting reviews to support edits and highlighted reviews.
* Logging out now brings you to Bungie's auth page, where you can choose to change account or not.
* Fixed "Clear New Items" not working.
* Adjusted the UI a bunch to make it work better on mobile. Just a start - there's still a long way to go.
* The announcement about DIM being a website won't show more than once per app session.
* Google Drive syncing is a bit smoother.
* Fixed a case where you couldn't create a new class-specific loadout.
* On Firefox, the new-item shines don't extend past the item anymore.
* Do a better job of refreshing your authentication credentials - before, we'd sometimes show errors for a few minutes after you'd used DIM for a while.
* The filters help page has been localalized.
* Separate the light: and level: filters. level now returns items matching required item level, light returns items matching the light level.

## 4.3.0 <span className="changelog-date">(2017-07-08)</span>

* DIM is now just a website - the extension now just sends you to our website. This gives us one, more cross-platform, place to focus on and enables features we couldn't do with just an extension. Don't forget to import your data from the storage page!
* Scrolling should be smoother overall.
* Vendor weapons now show reviews.
* Add a "sort by name" option for item sorting.
* In Google Chrome (and the next version of Firefox), your local DIM data won't be deleted by the browser in low storage situations if you visit DIM frequently.
* Ratings will no longer disappear from the item details popup the second time it is shown.
* Info popups should do a better job of hiding when you ask them to hide.

## 4.2.4 <span className="changelog-date">(2017-07-03)</span>

* Work around a Chrome bug that marked the extension as "corrupted".

## 4.2.3 <span className="changelog-date">(2017-07-03)</span>

* Fix log out button.
* Put back the accidentally removed hotkeys for setting tags on items.
* Fixed some visual goofs on Firefox.
* Fix a case where DIM would never finish loading.

## 4.2.2 <span className="changelog-date">(2017-07-02)</span>

* Fix DIM being invisible on Firefox
* Fix a case where DIM would never finish loading.
* Put back the accidentally removed hotkeys for setting tags on items.

## 4.2.1 <span className="changelog-date">(2017-07-01)</span>

* Actually turn on Google Drive in prod.

## 4.2.0 <span className="changelog-date">(2017-07-01)</span>

* Exclude all variants of 'Husk of the Pit' from 'Item Leveling' loadout.
* Add a new storage page (under the floppy disk icon) for managing your DIM data. Import and export to a file, and set up Google Drive storage to sync across machines (website only). You can import your data from the Chrome extension into the website from this page as well.
* The settings page has been cleaned up and reworded.
* Added missing Trials emblems and shaders to the is:trials search.
* DIM should look more like an app if you add it to your home screen on Android.
* DIM will show service alerts from Bungie.

## 4.1.2 <span className="changelog-date">(2017-06-25)</span>

* Add a "Log Out" button in settings.

## 4.1.1

* Fixed changelog popup too large to close.

## 4.1.0 <span className="changelog-date">(2017-06-24)</span>

* Fixed the logic for deciding which items can be tagged.
* Fix "Make room for postmaster".
* Record books have been moved out of the inventory into their own page. Get a better look at your records, collapse old books, and narrow records down to only those left to complete.
* Fix changing new-item shine, item quality display, and show elemental damage icon preferences. They should apply immediately now, without a reload.x
* Localization updates.
* Fixed objective text in the record book floating above stuff.
* Fixed displaying record objectives that are time-based as time instead of just a number of seconds.
* When pinned to the iOS home screen, DIM now looks more like a regular browser than an app. The upside is you can now actually authorize it when it's pinned!
* Loadouts with a complete set of equipped armor now include a stat bar that will tell you the stat tiers of the equipped loadout pieces.
* Loadouts with non-equipping items now won't _de-equip_ those items if they're already equipped. #1567
* The count of items in your loadout is now more accurate.
* DIM is now better at figuring out which platforms you have Destiny accounts on.
* DIM is faster!
* Added Age of Triumph filters is:aot and is:triumph
* Add gunsmith filter is:gunsmith
* Updated filters to remove common items for specific filters (e.g. is:wotm no longer shows exotic items from xur, engrams, and planetary materials)
* Loadout Builder's equip button now operates on the selected character, not your last-played character.
* Loadout Builder no longer has equip and create loadout buttons for loadouts that include vendor items.
* Loadout Builder is faster.
* DIM has a new logo!
* Elemental damage color has been moved to a triangle in the upper-left corner of your weapon.
* See community weapon ratings in DIM, and submit your own! Weapon ratings can be turned on in Settings, and will show up on your individual weapons as well as in the details popup. You can submit your own reviews - each review is specific to the weapon roll you're looking at, so you know whether you've got the god roll.

## 3.17.1

* Fixed a bug with the display of the amount selection controls in the move popup for stackable items.
* Localization updates
* Moved the "VCR" controls for stackable item amount selection to their own row.

## 3.17.0

* Fixed the perk selection in Loadout Builder. #1453
* Integrated Trials-centric weapon reviews (and the ability to rate your own gear (and make comments about your gear)). Done in conjunction with destinytracker.com.
* Fixed the logic for artifact bonuses to compute the right number. #1477
* Restore some missing images from our build system changes.
* Don't allow engrams to be tagged. #1478
* Add home screen icons (and Safari tab icons, and Windows tile icons) for the website.
* Fixed "is:locked" filters to be consistent for engrams. #1489
* The Beta website is now updated automatically for every PR.
* If you're not logged in to the website, we show the login screen.
* Better error messages for when you have the wrong platform selected, plus the error doesn't cover the platform selector.
* Improved website compatibility with Firefox, Safari, and Edge.
* Many style fixes for Safari.
* Drag and drop is now supported on touch devices. Press and hold an item to drag it. #1499
* Armsday packages can no longer be dragged. #1512
* Add tags and notes to items! This has been in Beta forever but now it's official. Hit ? to see the keyboard shortcuts, and use "tag:" searches to find your tagged gear.
* Remove Materials Exchange from the beta.
* Vendors now show where they are, and are sorted better. All the cryptarchs now appear. Engrams waiting to be decrypted aren't shown in the vendor screen.
* Experimental iOS 9 Mobile Safari compatibility. May be removed in the future.
* Style updates to clean up DIM's look and make sure more screen space is being used for items.
* Gained the ability for us to fill in classified items, even if Bungie hasn't unclassified them. You still can't transfer them though.
* The "Hide Unfiltered Items while Filtering" preference now applies to vendor gear too. #1528
* When moving stacks of items through the popup, there are now buttons to max out the amount, and add and remove up to even stacks of items.
* Xur should disappear on Sundays again.

## 3.16.1

* Significantly increased the storage limit for tags and notes. It's still possible to go over (especially with long notes) but it should happen far less frequently - and it should notify you when it happens.

## 3.16.0

* Removed farming option to keep greens since they're disassembled by default now.
* Added stat search, for example: "stat:rof:>= 22"
* Fixed formatting for search loadouts when the search terms contain angle brackets.
* A new "Make room for Postmaster items" auto layout will clear out enough space on your character to pick up all the stuff you've accumulated at the Postmaster.
* Vendor items now explain what you need to do to get them.
* Xur looks like the other vendors, and correctly displays both heavies now.
* Compare tool styling updates.
* Compare tool shows attack/defense.
* In the compare tool, stats that are the same across all items are white instead of blue.
* There's now a picture of each item in the compare tool.
* Clicking the title of an item in the compare tool will scroll to that item and "pop" it so you know which one it is.
* Armor and items that don't match the equipping character will once again transfer in loadouts. You can still put multiple subclasses of the same damage type in a loadout.
* Empty space around talent grids has been eliminated.
* Memory of Felwinter's stat bar no longer overflows its container.

## 3.15.0

* Permit the same damage type of subclass in loadouts (#1067)
* Update record books to properly display time instead of a large number. (#1051)
* Moving an item into a full vault but an empty bucket (such as full General but the vault contains no Consumables) now works.
* Stacks of items are properly accounted for. They'll now combine as things are moved to make space - previously even a stack of 1 consumable would count as taking up the whole slot and would prevent a move of 2 more of that consumable.
* We now catch errors trying to move aside items and retry with a different item. You should see fewer failed moves!
* "Thrashing" in farming mode is fixed. When farming mode can't proceed (because moving anything off the character would result in something else being moved back on, because you're out of space), we now show a friendly info message. This message is throttled to show up no more than once a minute.
* Fixed a bug where a full vault would prevent farming mode from moving things to other characters.
* The move aside logic strongly prefers putting things on characters other than the original item's owner. This makes it much easier to move a bunch of stuff off of a character without other things bouncing right back in.
* Prefer putting engrams in the vault and not taking them out when choosing items to move aside.
* Farming mode now makes room to pick up artifacts, materials, and consumables.
* When making space in the "General" category or in Materials/Consumables buckets, we'll choose to move aside an item that can be combined with another stack somewhere without increasing the total number of stacks. This trends towards consolidation and can help free up a full vault, as well as getting rid of stray stacks.
* We swapped in "special ammo synth" and "primary ammo synth" instead of "motes of light" and "strange coins" for the farming mode quick gather buttons. They seemed more useful in the heat of battle.
* When dequipping an item, we try harder to find a good item to equip in its place. We also prefer replacing exotics with other exotics, and correctly handle The Life Exotic perk.
* Lots of new translations and localized strings.
* Vendors update when you reach a new level in their associated faction, or when you change faction alignment.
* Fixed a too-small perk selection box in the loadout builder, and properly handle when vendors are selling Memory of Felwinter.

## 3.14.1 <span className="changelog-date">(2016-12-06)</span>

* Internationalization updates.
* Fix for Loadout Class Type bug.

## 3.14.0

* Compare Weapons and Armor side-by-side.
* Added `is:sublime` filter
* Added detailed information to the Trials of Osiris popup card.
* Added more detection for item years.
* The collapse button now no longer takes up the whole bucket height.
* Fixed marking which characters had access to vendor items.
* Fix tracking new items when the new-item shine is disabled.
* Added option to Farming Mode to not move weapons and armor to make space for engrams.
* About and Support pages are now translatable.
* Improved error handling and error messages.
* Vendors are collapsible.
* All vendor items (including duplicates with different rolls) will now show up.
* Added more translations.
* If you have more than one Memory of Felwinter, they are all excluded from loadout builder.
* Export correct quality rating for items in CSV.

## 3.13.0 <span className="changelog-date">(2016-10-31)</span>

* The vendors page is back. It'll show all available vendors. It's now a lot faster, and combines vendor inventory across your characters. Consumables and Bounties are now shown. Item stats and quality will hopefully show up on 11/8.
* Loadout builder has option to load from equipped items.
* Added option to farm green engrams or not.
* When moving consumable stacks, you can now choose to fill up one stack's worth.
* Don't sort bounties (the API does not currently provide the in-game order.)
* Fix max-light rounding.
* Fix a bug in the new filters for source.
* Fix incognito mode launching
* More i18n.
* Classified items in the vault are now counted and shown.
* DIM is faster!
* Memory of Felwinter is now excluded from loadout builder by default.

## 3.11.1 <span className="changelog-date">(2016-10-04)</span>

* Fixed an issue with farming mode where users without motes, 3oC, coins, or heavy could not use farming mode.
* Fixed an issue where classified items would not show up in the UI.

## 3.11.0 <span className="changelog-date">(2016-10-04)</span>

##### New

* Added Quick Move items to farming mode.
* Farming mode now also moves glimmer items to vault.
* Added `is:inloadout` filter
* New filters: is:light, is:hasLight, is:weapon, is:armor, is:cosmetic, is:equipment, is:equippable, is:postmaster, is:inpostmaster, is:equipped, is:transferable, is:movable.
* New filters for items based on where they come from: is:year3, is:fwc, is:do, is:nm, is:speaker, is:variks, is:shipwright, is:vanguard, is:osiris, is:xur, is:shaxx, is:cq, is:eris, is:vanilla, is:trials, is:ib, is:qw, is:cd, is:srl, is:vog, is:ce, is:ttk, is:kf, is:roi, is:wotm, is:poe, is:coe, is:af.
* Added debug mode (ctrl+alt+shift+d) to view an item in the move-popup dialog.
* Added max light value to max light button in dropdown.
* Major loadout builder performance enhancements.
* Support rare (blue) items in loadout builder.

##### Tweaks

* Consumables and materials are now sorted by category.
* All other items in the General Bucket are sorted by Rarity.
* Move ornaments in between materials and emblems.
* Link to wiki for stat quality in the move-popup box.
* Full item details are shown in the move popup by default (they can still be turned off in settings).

##### Bugfixes

* Prevent double click to move item if loadout dialog is open.
* [#889](https://github.com/DestinyItemManager/DIM/issues/889) Fixed stats for Iron Banner and Trials of Osiris items.
* Fix infusion finder preview item not changing as you choose different fuel items. Also filter out year 1 items.
* Fix some green boots that would show up with a gold border.
* A bunch of consumables that can't be moved by the API (Treasure Keys, Splicer Keys, Wormsinger Runes, etc) now show up as non-transferable in DIM.
* Husk of the Pit will no longer be equipped by the Item Leveling loadout.
* Fixed equipping loadouts onto the current character from Loadout Builder.
* The default shader no longer counts as a duplicate item.
* DIM no longer tries to equip exotic faction class items where your character isn't aligned with the right faction.
* Fixed more cases where your loadouts wouldn't be applied because you already had an exotic equipped.
* Elemental Icons moved to bottom left to not cover the expansion symbol.
* Loadout builder no longer shows duplicate sets.
* Fix equip loadout builder equip to current character.

## 3.10.6 <span className="changelog-date">(2016-09-23)</span>

* The DestinyTracker link in the item popup header now includes your perk rolls and selected perk. Share your roll easily!
* Fixed moving consumables in loadouts. Before, you would frequently get errors applying a loadout that included consumables. We also have a friendlier, more informative error message when you don't have enough of a consumable to fulfill your loadout.
* Fixed a bug where when moving stacks of items, the stack would disappear.
* The progress bar around the reputation diamonds is now more accurate.
* Enabled item quality.
* Item Quality is enabled by default for new installs.
* A new Record Books row in Progress has your Rise of Iron record book.
* Searches now work for all characters and the vault again.
* Can equip loadouts onto the current character from Loadout Builder.
* Added ability to feature toggle items between Beta + Release.

## 3.10.5

* Added Ornaments.

## 3.10.4

* We handle manifest download/cache errors better, by deleting the cached file and letting you retry.
* Date armor ratings end is on 9/20/2016 @ 2AM Pacific.
* Fixed issues with broken images by downloading from Bungie.net with https.
* Loadouts for multi-platform users will now save selected and equipped items for both platforms. Previously, when switching platforms, loadouts would remove items from the loadout for the opposite platform.

## 3.10.3

* Fixed a "move-canceled" message showing up sometimes when applying loadouts.
* Bugged items like Iron Shell no longer attempt to compute quality. They'll fix themselves when Bungie fixes them.
* Fixed "Aim assist" stat not showing up in CSV (and no stats showing up if your language wasn't English).
* We now catch manifest updates that don't update the manifest version - if you see broken images, try reloading DIM and it should pick up new info.
* Worked around a bug in the manifest data where Ornament nodes show up twice.
* DIM won't allow you to move rare Masks, because that'll destroy them.
* The "Random" auto loadout can now be un-done from the loadout menu.
* For non-variable items (emblems, shaders, ships, etc) in a loadout, DIM will use whichever copy is already on a character if it can, rather than moving a specific instance from another character.

## 3.10.2 <span className="changelog-date">(2016-09-10)</span>

* Fixed error building talent grid for Hawkmoon.
* Don't attempt to build record books when advisors are not loaded.
* Dragged items now include their border and light level again.
* New-item overlays have been restored (enable in settings).
* Re-enable record book progress.
* Better handle errors when record book info isn't available.
* Show an error message if the manifest doesn't load.
* Fix an error when equipping loadouts.
* DIM usage tips will only show up once per session now. You can bring back previously hidden tips with a button in the settings page.

## 3.10.0

* Add ability to create loadouts by selecting sets of perks.
* [#823](https://github.com/DestinyItemManager/DIM/issues/823) Added 'current' property to stores.
* The DIM extension is now much smaller.
* DIM can now display item information in all supported Destiny languages. Choose your language in the settings then reload DIM.
* We now automatically pick up Destiny data updates, so DIM should work after patches without needing an update.
* The Reputation section should match the in-game logos better now.
* Disable new item overlays due to a bug.

## 3.9.2

* [#812](https://github.com/DestinyItemManager/DIM/issues/812) Removed rare masks from the items table used by the random item loadout.

## 3.9.1

* [#801](https://github.com/DestinyItemManager/DIM/issues/801) Resolved error with vendor page character sorting.
* [#792](https://github.com/DestinyItemManager/DIM/pull/792) Warning if user clicks on perks to notify them that they can only be changed in game.
* [#795](https://github.com/DestinyItemManager/DIM/pull/795) Updated strange coin icon for Xur.

## 3.9.0

* New glimmer-based filters, is:glimmeritem, is:glimmerboost, is:glimmersupply
* Add option for new item and its popup to be hidden
* Add ability to exclude items from loadout builder.
* Expand/collapse sections in DIM.
* Double clicking an item will equip it on the current character. 2x click on equipped, dequips.
* Show current vendor items being sold.
* Move popup won't pop up under the header anymore.
* If you have an open loadout, and you click "Create loadout", it switches to the new loadout now instead of leaving the previous loadout open.
* DIM is once again faster.
* The loadout editor won't stay visible when you change platforms.
* Fixed a lot of bugs that would show all your items as new.
* New-ness of items persists across reloads and syncs across your Chrome profile.
* New button to clear all new items. Keyboard shortcut is "x".
* Help dialog for keyboard shortcuts. Triggered with "?".
* When you have two characters of the same class, applying a loadout with a subclass will work all the time now.
* Item class requirements are part of the header ("Hunter Helmet") instead of in the stats area.
* You can search for the opposite of "is:" filters with "not:" filters. For example, "is:helmet not:hunter quality:>90".
* Clicking away from the Xur dialog will close any open item popups.
* Fixed an issue where you could not equip a loadout that included an exotic item when you already had an exotic equipped that was not going to be replaced by the loadout.
* Better handling of items with "The Life Exotic" perk.
* New aliases for rarity filters (is:white, is:green, is:blue, is:purple, is:yellow).
* An alternate option for the "Gather Engrams" loadout can exclude gathering exotic engrams.
* Removed popup notification for new items.
* #798 Keyword searches will now scan perk descriptions.
* #799 Randomize equipped items for current character. Don't look at us if you have to play a match using Thorn.

## 3.8.3

* Fix move popup not closing when drag-moving an item.
* Added ability to and filters for track or untrack quests and bounties.
* Fix issue where some sets would be missing from the loadout builder.
* Fixed #660 where postmaster items would not appear in the Postmaster section of DIM, ie Sterling Treasure after the reset.
* Fixed #697 where loadouts will no longer remove the loadouts for the opposite platform.
* Fix an issue where loadouts will not show any items, or transfer any items.
* Add option to show new item overlay animation

## 3.8.2

* Update filter list to include quality/percentage filters
* Add year column to CSV export scripts
* When you have filtered items with a search, you can select a new search loadout option in the loadout menu to transfer matching items.
* The screen no longer jumps around when clicking on items, and the item details popup should always be visible.
* Dialogs should be sized better now.
* Fix character order in move popup buttons.
* Restored the ability to set a maximum vault size. "Auto" (full width) is still an option, and is the default.
* Armor quality is shown in Xur, loadouts, and the infusion dialog if advanced stats is turned on.
* "Take" stackables works again.

## 3.8.1

* Added steps to Moments of Triumph popup (and other record books.)
* Fixed wobbly refresh icon.
* Fixed single item stat percentages.
* Fixed armor export script.
* Possible fix for loadout builder.

## 3.8.0

* Loadout builder redesign and major performance enchancements.
* Items in the postmaster now have quality ratings, can use the infusion fuel finder, show up in the infusion fuel finder, compare against currently equipped items, etc. They behave just like a normal item except you can't move them and they're in a different spot.
* The vault width preference has been removed - the vault now always takes up all the remaining space on the screen.
* Section headers don't repeat themselves anymore.
* Drop zones for items are larger.
* Returning from the min-max tool no longer greets you with a blank, item-less screen.
* Fixed a bug where loadouts were not properly restricted to the platform they were created for.
* Xur's menu item will properly disappear when he leaves for the week.
* New items are marked with a "shiny" animation, and there are notifications when new items appear.
* The loadout menu may expand to fill the height of the window, but no more. The scrollbar looks nicer too.
* Items can now be made larger (or smaller) in settings. Pick the perfect size for your screen!
* The item info popup has a new header design. Let us know what you think!
* Changing settings is faster.
* You can now download your weapon and armor data as spreadsheets for the true data nerds among us.
* The settings dialog is less spacious.
* Engrams and items in the postmaster can now be locked (and unlocked).
* The buttons on the move item popup are now grouped together by character.
* When the "Hide Unfiltered Items while Filtering" option is on, things look a lot nicer than they did.
* DIM is generally just a little bit snappier, especially when scrolling.
* Clicking the icon to open DIM will now switch to an active DIM tab if it's already running.
* Bungie.net will open in a new tab as a convenience for expired cookies.
* Items in the Postmaster are sorted by the order you got them, so you know what'll get bumped when your postmaster is full.
* Clicking the loadout builder button again, or the DIM logo, will take you back to the main screen.
* You may now order your characters by the reverse of the most recent, so the most recent character is next to the vault.

## 3.7.4

* Removed the option to hide or show the primary stat of items - it's always shown now.
* Add mode selection full/fast for users willing to wait for all best sets.
* Loadout menus are now scrollable for users with over 8 custom loadouts on a single character.
* Changing the character sort order now applies live, rather than requiring a refresh.
* Use most recently logged in player to start with loadout builder.
* Search queries will exclude the token `" and "` as some users were including that when chaining multiple filters.
* Fix UI issue on move popup dialog that had some numbers expanding outside the dialog.
* Consolidate beta icons to the icons folder.

## 3.7.3

* Fix rounding error that prevented some loadout sets from showing up.
* Added filter for quality rating, ex - quality:>90 or percentage:<=94

## 3.7.2

* Always show locked section in loadout builder.
* Fix NaN issue in loadout builder.
* Fix issues with 'create loadout' button in loadout builder.
* For item leveling don't prefer unlevelled equipped items on other characters.
* Various Loadout builder bug fixes and performance updates.

## 3.7.1

* Various Loadout builder bug fixes and performance updates.

## 3.7.0

* Added new armor/loadout tier builder.
* Fix for all numbers appearing red in comparison view.
* Updated to latest stat estimation formula.
* Use directive for percentage width.

## 3.6.5

* Fix an issue where warlocks would see loadouts for all the other classes.

## 3.6.2 & 3.6.3 <span className="changelog-date">(2016-05-23)</span>

* Add warning if the lost items section of the postmaster has 20 items.
* Stat bars are more accurately sized.
* Add vendor progress
* Add prestige level with xp bar under characters to replace normal xp bar after level 40.
* It is no longer possible to choose column sizes that cause the vault to disappear.
* The Vault now has a character-style header, and can have loadouts applied to it. Full-ness of each vault is displayed below the vault header.
* New option to restore all the items that were in your inventory before applying a loadout, rather than just the equipped ones.
* You can now undo multiple loadouts, going backwards in time.

## 3.6.1

* Removed the "Only blues" option in the infusion fuel finder, because it wasn't necessary.
* Engram searches and the engram loadout features won't mistake Candy Engrams for real engrams.
* Items in the Postmaster include their type in the move popup, so they're easier to distinguish.
* Sometimes equipping loadouts would fail to equip one of your exotics. No more!
* Add an 'is:infusable' search filter.
* Add 'is:intellect', 'is:discipline', 'is:strength' search filters for armor.
* XP Progress on bar items

## 3.6.0 <span className="changelog-date">(2016-05-03)</span>

* Bring back the infusion dialog as an Infusion Fuel Finder. It doesn't do as much as it used to, but now it's optimized for quickly finding eligable infusion items.
* Fix a bug where hovering over a drop zone with a consumable/material stack and waiting for the message to turn green still wouldn't trigger the partial move dialog.
* Added a new "Item Leveling" auto-loadout. This loadout finds items for you to dump XP into. It strongly favors locked items, and won't replace an incomplete item that you have equipped. Otherwise, it goes after items that already have the most XP (closest to completion), preferring exotics and legendaries if they are locked, and rares and legendaries if they're not locked (because you get more materials out of disassembling them that way).
* There's a new setting that will show elemental damage icons on your weapons. Elemental damage icons are now always shown in the title of the item popup.
* Elder's Sigil won't go above 100% completion for the score portion anymore.
* Added roll quality percentage indicator. You can now see how your intellect/discipline/strength stacks up against the maximum stat roll for your armor.
* DIM is smarter about what items it chooses to move aside, or to equip in the place of a dequipped item.
* Added a new "Gather Engrams" loadout that will pull all engrams to your character.

## 3.5.4

* We won't try to equip an item that is too high-level for your character when dequipping items.
* Fix a regression where subclasses wouldn't show up in Loadouts. They're still there, they just show up now!
* Fixed another bug that could prevent item popups from showing up.
* The vault can now be up to 12 items wide.
* Sterling Treasure, Junk Items, and SLR Record Book added to DIM.
* Manifest file updated.

## 3.5.3

* Fixed a bug that would prevent the loading of DIM if Spark of Light was in the postmaster.
* Fixed a bug that prevented the Xur dialog from rendering.

## 3.5.2

* Fix a bug where item details popups would show above the header.
* Fix showing Sterling Treasures in Messages.
* Better error handling when Bungie.net is down.
* Fix a bug where having items in the postmaster would confuse moves of the same item elsewhere.
* Fix a bug where item comparisons no longer worked.
* Added support for the classified shader "Walkabout".

## 3.5.1

* The Infusion Calculator has been removed, now that infusions are much more straightforward.
* Pressing the "i" key on the keyboard will toggle showing item details in the item popup.
* Add a menu item for when Xur is in town. This brings up a panel with Xur's wares, how much everything costs, how many strange coins you have, and lets you show the item details popup plus compare against any version of exotics you might already have to see if there's a better roll.

## 3.5 <span className="changelog-date">(2016-04-11)</span>

* DIM will now go to great lengths to make sure your transfer will succeed, even if your target's inventory is full, or the vault is full. It does this by moving stuff aside to make space, automatically.
* Fixed a bug that would cause applying loadouts to fill up the vault and then fail.
* Fixed a bug where DIM would refuse to equip an exotic when dequipping something else, even if the exotic was OK to equip.
* When applying a loadout, DIM will now equip and dequip loadout items all at once, in order to speed up applying the loadout.
* The search box has a new style.
* Item moves and loadouts will now wait for each other, to prevent errors when they would collide. This means if you apply two loadouts, the second will wait for the first to complete before starting.
* Item details are now toggled by clicking the "i" icon on the item popup, rather than just by hovering over it.

## 3.4.1

* Bugfix to address an infinite loop while moving emotes.

## 3.4.0

* Moving and equipping items, especially many at a time (loadouts) is faster.
* When you save a loadout, it is now scoped to the platform it's created on, rather than applying across accounts. Loadouts created on one account used to show on both accounts, but wouldn't work on the wrong account.
* You can now move partial amounts of materials. There's a slider in the move popup, and holding "shift" or hovering over the drop area will pop up a dialog for draggers. You can choose to move more than one stack's worth of an item, up to the total amount on a character.
* New commands for materials to consolidate (move them all to this character) and distribute (divide evenly between all characters).
* Loadouts can now contain materials and consumables. Add or remove 5 at a time by holding shift while clicking. When the loadout is applied, we'll make sure your character has _at least_ that much of the consumable.
* Loadouts can now contain 10 weapons or armor of a single type, not just 9.
* When making space for a loadout, we'll prefer putting extra stuff in the vault rather than putting it on other characters. We'll also prefer moving aside non-equipped items of low rarity and light level.
* The is:engram search filter actually works.
* Fixed an error where DIM would not replace an equipped item with an instance of the same item hash. This would cause an error with loadouts and moving items. [448](https://github.com/DestinyItemManager/DIM/issues/448)
* Loadouts can now display more than one line of items, for you mega-loadout lovers.
* Items in the loadout editor are sorted according to your sort preference.

## 3.3.3 <span className="changelog-date">(2016-03-08)</span>

* Infusion calculator performance enhancements
* Larger lock icon
* Completed segments of Intelligence, Discipline, and Strength are now colored orange.

## 3.3.2 <span className="changelog-date">(2016-03-04)</span>

* If multiple items in the infusion calculator have the same light, but different XP completion percentage, favor suggesting the item with the least XP for infusion.
* Keyword search also searches perks on items.
* New search terms for is:engram, is:sword, is:artifact, is:ghost, is:consumable, is:material, etc.
* Items can be locked and unlocked by clicking the log icon next to their name.
* Display intellect/discipline/strength bars and cooldown for each character
* Loadouts have a "Save as New" button which will let you save your modified loadout as a new loadout without changing the loadout you started editing.
* Autocomplete for search filters.
* Comparing stats for armor now shows red and green better/worse bars correctly.
* Fixed showing magazine stat for weapons in the vault.
* Fixed infusion material cost for Ghosts and Artifacts (they cost motes of light).
* Fix a case where the item properties popup may be cut off above the top of the screen.
* Transfer/equip/dequip actions for edge cases will now succeed as expected without errors.
* Manifest file update.

## 3.3.1 <span className="changelog-date">(2016-02-19)</span>

* Updated the manifest file.

## 3.3 <span className="changelog-date">(2016-02-15)</span>

* Infusion auto calculator is much faster.
* Items in the infusion calculator don't grey out when a search is active anymore.
* Full cost of infusions is now shown, including exotic shards, weapon parts / armor materials, and glimmer.
* Show a better error message when trying to equip an item for the wrong class. Before it would say you weren't experienced enough.
* Add a button to the infusion calculator that moves the planned items to your character.
* Add a filter to the infusion calculator to limit the search to only rare (blue) items.
* The infusion auto calculator runs automatically, and now presents a list of different attack/defense values for you to choose from. Selecting one will show the best path to get to that light level.
* The infusion calculator greys out items that are already used or are too low light to use, rather than hiding them.
* The item move popup now has an entry for the infusion calculator, to make it easier to find.
* Hold Shift and click on items in the infusion calculator to prevent the calculator from using that item.
* If you have an exotic class item (with "The Life Exotic" perk) equipped, you can now equip another exotic without having the class item get automatically de-equipped. Previously, this worked only if you equipped the non-class-item exotic first.
* Armor, Artifacts, and Ghosts now show the difference in stats with your currently equipped item. Also, magazine/energy between swords and other heavy weapons compares correctly.
* The is:complete, is:incomplete, is:upgraded, is:xpincomplete, and is:xpcomplete search keywords all work again, and their meanings have been tweaked so they are all useful.
* The talent grid for an item are now shown in the item details, just like in the game, including XP per node.
* Subclasses show a talent grid as well!
* The item stats comparison will no longer be cleared if DIM reloads items while an item popup is open.
* Bounties and quests are now separated, and under their own "Progress" heading.
* Bounties, quests, and anything else that can have objectives (like test weapons and runes) now show their objectives and the progress towards them. As a result, completion percentages are also now accurate for those items.
* Descriptions are now shown for all items.
* Include hidden stats "Aim Assist" and "Equip Speed" for all weapons. You can still see all hidden stats by visiting DTR via the link at the top of item details.
* Weapon types are now included in their popup title.
* Removed Crimson Days theme. It will return.
* Fixed issue at starts up when DIM cannot resolve if the user is logged into Bungie.net.

## 3.2.3

* Updated Crimson Days Theme.
* Removed verge.js

## 3.2.2

* Updated Crimson Days Theme.

## 3.2.1 <span className="changelog-date">(2016-02-04)</span>

* Crimson Days theme.
* Weapons and armor now show all activated perks (including scopes, etc), in the same order they are shown in the game.
* Only display the "more info" detail icon if there's something to show.
* If you try to move an item into a full inventory, we'll reload to see if you've already made space in the game, rather than failing the move immediately.
* The Infusion dialog now has a "Maximize Attack/Defense" button that figures out how to get the highest stats with the fewest number of infusions.
* You can now create a loadout based on what you've got equipped by selecting "From Equipped" in the "Create Loadout" menu item.
* After applying a loadout, a new pseudo-loadout called "Before 'Your Loadout'" appears that will put back the items you had equipped.

## 3.2

* In the "Loadouts" dropdown is a new "Maximize Light" auto-loadout that does what it says, pulling items from all your characters and the vault in order to maximize your character's light.
* Lots of performance improvements! Loading DIM, refreshing, moving items, and searching should all be faster.
* DIM will now refresh immediately when you switch back to its tab, or come back from screensaver, etc. It won't automatically update when it's in the background anymore. It still periodically updates itself when it is the focused tab.
* New "is:year1" and "is:year2" search filters.
* Artifacts now have the right class type (hunter, titan, etc).
* The reload and settings icons are easier to hit (remember you can also hit "R" to reload.
* The move popup closes immediately when you select a move, rather than waiting for the move to start.
* New sort option of "rarity, then primary stat".<|MERGE_RESOLUTION|>--- conflicted
+++ resolved
@@ -1,10 +1,7 @@
 ## Next
 
-<<<<<<< HEAD
 * Assign and display mods to an armour slot they will fit with in LO
-=======
 ## 6.10.0 <span className="changelog-date">(2020-05-10)</span>
->>>>>>> 758b1a6e
 
 ## 6.9.0 <span className="changelog-date">(2020-05-03)</span>
 
