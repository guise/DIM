## Next

<<<<<<< HEAD
* Setting added for DIM to grab wish lists from external source (defaults to voltron.txt).
=======
## 5.63.0 <span className="changelog-date">(2019-12-29)</span>
>>>>>>> b8f3fe22

## 5.62.0 <span className="changelog-date">(2019-12-22)</span>

## 5.61.1 <span className="changelog-date">(2019-12-17)</span>

* Auto refresh is disabled while Bungie.net is under heavy load.

## 5.61.0 <span className="changelog-date">(2019-12-15)</span>

## 5.60.0 <span className="changelog-date">(2019-12-08)</span>

* Bulk tagging no longer erroneously removes notes from selected items.

## 5.59.0 <span className="changelog-date">(2019-12-01)</span>

* Add a link to Seals on the Progress page sidebar.
* Shift click mods in Loadout Optimizer will properly add them to locked mods.
* Fix a bug where auto-refresh could stop working if you drag an item while inventory is refreshing.
* Seasonal Rank now correctly continues past rank 100.
* `maxbasestatvalue` now filters by item slot instead of item type (think masks versus helmets).

## 5.58.0 <span className="changelog-date">(2019-11-24)</span>

* Wish list files now support block notes.
* Option to pretend all Armor 2.0 items are masterworked in the Loadout Optimizer.
* Selecting an Armor 2.0 mod in Loadout Optimizer will recalculate stats as if that mod were already socketed.
* Ignoring stats in Loadout Optimizer re-sorts the loadouts without including the ignored stats in the total.
* Loadout Optimizer is faster.

## 5.57.0 <span className="changelog-date">(2019-11-17)</span>

* Added support for trash list rolls in wish list files - see the documentation for more info.
* Added ability to assume armor 2.0 items are masterworked in the loadout builder.
* Mods now indicate where they can be obtained from.
* Removed the ornament icons setting, as it didn't do anything since Bungie overrides the icon for ornamented items themselves.
* Fix some tricky cases where you might not be able to pull items from Postmaster.
* Restore hover tooltip on mods on desktop. You can still click to see all possible mods.
* Loadout Optimizer allows you to select "Ignore" in the dropdown for each stat - this will not consider that stat in sorting builds.

## 5.56.0 <span className="changelog-date">(2019-11-10)</span>

* Fixed some bugs that had crept into DIM's logic for moving items aside in order to allow move commands to succeed. Now if your vault is full, DIM will move items to less-frequently-used characters and avoid moving items back onto your active character. The logic for what items to move has been tuned to keep things organized.
* Clicking on a mod will bring up a menu that shows all applicable mods for that slot. You can see what each mod will do to stats and how much it costs to apply.
* Perk/mod headers and cosmetic mods are now hidden in Compare and Loadout Optimizer.

## 5.55.1 <span className="changelog-date">(2019-11-04)</span>

* Fix wonky layout and inability to scroll on item popups, item picker, and infuse tool.

## 5.55.0 <span className="changelog-date">(2019-11-04)</span>

## 5.54.0 <span className="changelog-date">(2019-11-04)</span>

## 5.53.0 <span className="changelog-date">(2019-11-04)</span>

* New Archive tag, for those items you just can't bring yourself to dismantle.
* Character and Vault stats glued to the page header for now.
* Catalysts display updated to handle some API changes.
* Fewer surprises on page change: Search field now clears itself so you aren't searching Progress page for masterwork energy weapons.
* Compare popup now features more options for comparing by similar grouped weapons and armor.
* Smarter loadout builder takes your masterworks into account.
* Speaking of masterworks, masterwork stat contribution is now clearly highlighted in Item Popup.
* There's more: class items now show their masterwork and mod stat contributions.
* Armor 2.0 is now correctly considered a random roll. `is:randomroll`
* Grid layouts should display with fewer bugs in older versions of Microsoft Edge.
* `is:hasmod` shows items with a Year 2 mod attached. `is:modded` shows items with any Armor 2.0 mods selected.

## 5.52.1 <span className="changelog-date">(2019-10-28)</span>

## 5.52.0 <span className="changelog-date">(2019-10-27)</span>

* Wish lists support integrating with DTR's item database URLs.
* Stats can be disabled in the Loadout Optimizer.
* Added the ability to search for items that have notes. is:hasnotes
* Armor 2.0 is now correctly considered a random roll. is:randomroll
* New filters for checking stats without mods - basestat: maxbasestatvalue:
* New "any" stat, try basestat:any:>20 for things with mobility>20, or discipline>20, or recovery>20, etc
* New seasonal mod filters, for finding somewhere to put your Hive Armaments - modslot:opulent
* Wishlist features widely updated with clearer labels
* Total stat in the item popup now reflects Mod contribution
* Armor 2.0 stats now integrated into the character header
* Fixes for caching issues and update loops
* Bugfixes, like every week

## 5.51.0 <span className="changelog-date">(2019-10-20)</span>

* Added an option to disable using ornament icons. Even when enabled, ornaments will only show for items where the ornament is specific to that item - not universal ornaments.
* Stats affected by Armor 2.0 mods are highlighted in blue.
* Improvements to Loadout Optimizer that should help when you have too many stat options.
* Made the Loadout Optimizer ignore Armor 2.0 mods when calculating builds. This ensures finding optimal base sets.
* Show element and cost on Mods Collection.
* Fixed search autocomplete behavior.
* Reverse armor groupings when character sort is set to most recent (reversed).
* New search `wishlistnotes:` will find wish list items where the underlying wish list item had the given notes on them.
* New search filters `maxstatloadout`, which finds a set of items to equip for the maximum total value of a specific stat, and `maxstatvalue` which finds items with the best number for a specific stat. Includes all items with the best number.
* New `source:` filters for `vexoffensive` and `seasonpass`
* Improved the styling of popup sheets.
* DIM uses slightly prettier URLs now.

## 5.50.1 <span className="changelog-date">(2019-10-14)</span>

* Made it possible to filter to Tier 0 in Loadout Optimizer.
* Changed max power indicator to break out artifact power from "natural" power.

## 5.50.0 <span className="changelog-date">(2019-10-13)</span>

* It's beginning to feel a lot like Year Three.
* Loadout Optimizer updated for Shadowkeep.
* Max Power Level includes artifact PL.
* Add seasonal rank track to milestones
* Equipped ornaments now show up in your inventory tiles. Your items, your look.
* "dupe" search and item comparison now recognize the sameness of armor, even if one is armor2.0 and the other isn't. Keep in mind that some "dupes" may still require Upgrade Modules to infuse.
* "year" and "season" searches now recognize that armor2.0 versions of old armor, still come from old expansions.
* "is:onwrongclass" filter for armor being carried by a character who can't equip it.
* Ghosts with moon perks are now badged!
* Collections > Mods updated for year 3 style mods.
* Check your Bright Dust levels from the Vault header.
* Multi-interval triumphs now supported.
* Stat displays tuned up. Total stat included, stats rearranged.
* CSV exports include more stats.
* Clarifications for API errors.
* Item popup now features armor Energy capacity.
* Reviews filtered better.
* Emotes, Ghost Projections, Ornaments, and Mods that you own are badged in vendors.
* Added Ghost Projections to Collections.
* Hide objectives for secret triumphs.
* Added a privacy policy (from About DIM).
* Fixed engrams having a number under them.
* Subclass path and super are highlighted on subclass icons.

## 5.49.1 <span className="changelog-date">(2019-10-07)</span>

## 5.49.0 <span className="changelog-date">(2019-10-06)</span>

* Add a link to your current profile on D2Checklist to view milestones, pursuits, clan, etc.
* Fix PC loadouts not transferring over from Blizzard.
* Fix Armor 2.0 showing as masterworked.
* Fix stats for Armor 2.0.
* Fix well rested for Shadowkeep.
* Remove XP and level from character tiles.
* Add year 3 search terms.

## 5.48.2 <span className="changelog-date">(2019-10-02)</span>

## 5.48.1 <span className="changelog-date">(2019-10-01)</span>

* For ratings, platform selection has been updated for Shadowkeep - check the setting page to update your selection.
* Ratings should be more standard across player inventories.
* Happy wish list icon moved into the polaroid strip.

## 5.48.0 <span className="changelog-date">(2019-09-29)</span>

* Our stat calculations are ever so slightly more accurate.
* Collections page now includes equipped/owned Weapon and Armor mods.
* UI fixes for shifting page content, subclasses, and some labels & alert messages.
* Drag and drop on mobile no should longer spawn a context menu.
* Emblems now display their selected variations.
* Filter by season names (i.e. `season:opulence`) and masterwork type (`masterwork:handling`)

## 5.47.0 <span className="changelog-date">(2019-09-22)</span>

* New look and display options under TRIUMPHS: reveal "recommended hidden" triumphs, or hide triumphs you've completed
* BrayTech link on Progress now links to your current character.
* Prevent accounts from overlapping menu on phone landscape mode.
* Show the effects of mods on stat bars.
* Removed the stats comparison with the currently equipped weapon. Use the Compare tool to compare items.
* Dragging and dropping should be smoother.

## 5.46.0 <span className="changelog-date">(2019-09-15)</span>

* The notification for bulk tagging now has an Undo button, in case you didn't mean to tag everything matching a search.
* The postmaster will highlight red when you have only 4 spaces left!
* Firefox for Android is now supported.
* Fixes for stats that could show >100.
* Show all Sword stats!
* The "tag:none" search works again.
* The header won't scroll on very narrow screens.
* The action bar is pinned to the bottom of the screen on mobile.

## 5.45.0 <span className="changelog-date">(2019-09-08)</span>

* Milestones are more compact, like Pursuits (click them to see full details). They now show expiration times and clan engrams are broken out into individual items.
* The item popup for Pursuits will refresh automatically as you play, if you leave one open (this doesn't yet work for Milestones).
* Expiration times only light up red when they have less than an hour left.
* Added a new is:powerfulreward search that searches for powerful rewards.
* Fixed a bug moving certain items like emblems.
* Added a quick-jump sidebar to the settings page.
* Add win streak info to ranks on the Progress page.
* Include the effect of mods and perks on "hidden" stats like zoom, aim assistance, and recoil direction.
* Bonuses from perks and mods shown in their tooltips are now more accurate.
* Loadout Optimizer understands multiple kinds of perks/mods that can enhance an item.
* Recoil Direction's value has been moved next to the pie.
* Searches now ignore accented characters in item names.
* Unique stacked items now show the count, instead of just MAX, when they're full.

## 5.44.2 <span className="changelog-date">(2019-09-02)</span>

* Fix Home Screen app warning for iPad.

## 5.44.1 <span className="changelog-date">(2019-09-02)</span>

* Added upgrade warning for old iOS versions that don't support Home Screen apps.

## 5.44.0 <span className="changelog-date">(2019-09-01)</span>

* Allow loadouts to be equipped without dismissing farming mode.
* Restore info to D1 ghosts.
* Add hotkeys to navigate between major pages (hit "?" to see them all)
* Fix move popup not updating amount on stackables when switching items.
* Remove Solstice of Heroes armor from Progress page.
* Prevent accidentally being able to tag non-taggable items with hotkeys.

## 5.43.1 <span className="changelog-date">(2019-08-26)</span>

* Fix broken ammo icons.

## 5.43.0 <span className="changelog-date">(2019-08-25)</span>

## 5.42.2 <span className="changelog-date">(2019-08-22)</span>

* Fix D1 accounts disappearing when they were folded into a different platform for D2 cross save.

## 5.42.1 <span className="changelog-date">(2019-08-20)</span>

* Changes to support preserving tags/notes data for Blizzard users who migrate to Steam.
* Fix searching Collections.

## 5.42.0 <span className="changelog-date">(2019-08-18)</span>

* Power is yellow again.
* Remove ugly blur behind popups Windows. (It's still a nice blur on other platforms)

## 5.41.1 <span className="changelog-date">(2019-08-16)</span>

* Fix overflowing text on ghosts.
* Fix crash related to wish lists.

## 5.41.0 <span className="changelog-date">(2019-08-11)</span>

* Wish lists now support (optional) title and description.
* New header design. Your accounts are now in the menu.
* Ghosts have labels explaining where they are useful.
* Recoil direction stat is shown as a semicircular range of where shots may travel.
* Search boxes on item picker sheets now autofocus.
* Item counts will properly update when moving partial stacks of stacked items.
* Fix a case where the search autocompleter could hang around.

## 5.40.0 <span className="changelog-date">(2019-08-04)</span>

* Fixed auto-scrolling links in Safari.
* Added the ability to lock items from the Compare tool.
* Add Solstice of Heroes to the Progress page.
* Show Special Orders under the Postmaster.
* Add a splash screen for the iOS app. You may have to delete the icon and re-add it.

## 5.39.0 <span className="changelog-date">(2019-07-28)</span>

* Enabled PWA mode for "Add to Homescreen" in iOS Safari (Requires iOS 12.2 or later). If you already have it on your home screen, delete and re-add it.
* Show the amount of materials you have that Spider is selling for exchange on his vendor page.
* Updates to support Cross Save. The account menu now shows icons instead of text, and can support accounts that are linked to more than one platform.
* Fixed valor resets not showing correctly.

## 5.38.0 <span className="changelog-date">(2019-07-21)</span>

* Add source:calus to highlight weapons which give "Calus-themed armor and weapons" credit in activities.
* Moved search help to an in-screen popup instead of a separate page.
* Added rank resets for the current season to ranks display.
* You can now swipe between characters anywhere in the page on the Progress and Vendors pages.
* Properly invert stat filters when they are prefixed with -.

## 5.37.1 <span className="changelog-date">(2019-07-16)</span>

* Don't show the "not supported" banner for MS Edge.

## 5.37.0 <span className="changelog-date">(2019-07-14)</span>

* Updated progress page pursuits to match in-game styling.
* Updated our shop link to point to our new store with DIM logo clothing and mugs.
* The Weekly Clan Engrams milestone will hide when all rewards have been redeemed.
* Moved raids below quests.
* Pursuits in the progress page now show exact progress numbers if the pursuit only has a single progress bar.
* Show tracked Triumph.
* Mark a wider variety of Chrome-based browsers as supported.
* Added Seals and Badges to Triumphs/Collections.

## 5.36.2 <span className="changelog-date">(2019-07-11)</span>

* Fixed a crash viewing Bad Juju.
* Text search now also searches notes.
* Added new name: and description: searches.
* Subclasses no longer look masterworked.

## 5.36.1 <span className="changelog-date">(2019-07-09)</span>

* Fixed the app on Microsoft Edge.
* Fixed an issue where iOS could see the "Update DIM" message over and over without updating.

## 5.36.0 <span className="changelog-date">(2019-07-07)</span>

* Added raid info to the Progress page.
* Sort bounties and quests with expired at the end, tracked at the beginning.
* Use weapon icons in objective strings instead of text.
* Added perkname: search.
* Charge Time and Draw Time now compare correctly!
* Fixed: Classified items required some finesse.
* Updated is:modded to take into account for activity mods.
* Re-added is:curated as a filter for Bungie curated rolls.
* Bounty expiration timers are more compact.

## 5.35.0 <span className="changelog-date">(2019-06-30)</span>

* Removed is:curated as an alias for is:wishlist.

## 5.34.0 <span className="changelog-date">(2019-06-23)</span>

## 5.33.3 <span className="changelog-date">(2019-06-22)</span>

* Fixed failing to show progress bar for bounty steps.
* Removed inline Item Objectives from the Progress page.

## 5.33.2 <span className="changelog-date">(2019-06-21)</span>

* Fixed failing to show progress bar for bounty steps.

## 5.33.1 <span className="changelog-date">(2019-06-20)</span>

* Fixed issue with item cards and farming mode were under the St Jude overlay.

## 5.33.0 <span className="changelog-date">(2019-06-16)</span>

* The Progress page sports a new layout to help make sense of all the Pursuits we have to juggle. This is the first iteration of the new page - many improvements are still on their way!
* Fixed a bug where weapon mods were causing Banshee-44 wish list items to fail to highlight.
* Fixed a bug with expert mode wish lists and dealing with single digit item categories.
* CSV exports now include item sources. These match the DIM filter you can use to find the item.
* Include more items in the "filter to uncollected" search in Vendors.
* Added shader icons to the item details popup.

## 5.32.0 <span className="changelog-date">(2019-06-09)</span>

* Fixed a crash when expanding catalysts under the progress tab.

## 5.31.0 <span className="changelog-date">(2019-06-02)</span>

* Fix too-large item icons on mobile view in 3 column mode.
* Allow inventory to refresh in the Loadout Optimizer.
* Fix equipping loadouts directly from the Loadout Optimizer.
* Add icons to selected perks in Loadout Optimizer.

## 5.30.2 <span className="changelog-date">(2019-05-31)</span>

* Add St. Jude donation banner.

## 5.30.1 <span className="changelog-date">(2019-05-27)</span>

* Tweaked contrast on search bar.
* Added the ability to select multiple perks from the perk picker in Loadout Optimizer before closing the sheet. On desktop, the "Enter" key will accept your selection.

## 5.30.0 <span className="changelog-date">(2019-05-26)</span>

* Brand new Loadout Optimizer with tons of improvements and fixes.
* Redesigned search bar.
* Updated DIM logos.
* Added Escape hotkey to close open item details dialog.

## 5.29.0 <span className="changelog-date">(2019-05-19)</span>

* Items with notes now have a note icon on them.
* Fixed a bug where the hotkeys for tagging items broke if you clicked directly to another item.
* Removed a stray curly brace character from the item reviews on the item popup.

## 5.28.0 <span className="changelog-date">(2019-05-12)</span>

## 5.27.0 <span className="changelog-date">(2019-05-05)</span>

* Added a link to the About page to see the history of all actions made by DIM or other Destiny apps.
* The navigation menu better respects iPhone X screens.
* Stat values are now shown in the tooltip for perks. They might not be totally accurate...
* Added a hotkey (m) for toggling the menu.

## 5.26.0 <span className="changelog-date">(2019-04-28)</span>

* Restored missing collectibles.

## 5.25.0 <span className="changelog-date">(2019-04-21)</span>

* A redesigned Vendors page is easier to navigate, and includes a feature to show only those items you are missing from your collections. Searching on the vendors page also now searches the vendor names, and hides items that don't match the search.
* Loadout Optimizer on mobile lets you swipe between characters instead of wasting space showing all three at once.
* Xur has been removed from the Progress page.
* Reputation materials for a vendor's faction are now included in the Vendor page.
* Fixed a bug where DIM would cache a lot of data that wasn't needed.

## 5.24.0 <span className="changelog-date">(2019-04-14)</span>

* Progress page changes to utilize more screen real-estate.

## 5.23.2 <span className="changelog-date">(2019-04-09)</span>

* Fix Edge issues.

## 5.23.1 <span className="changelog-date">(2019-04-08)</span>

* Fixed some crashes.

## 5.23.0 <span className="changelog-date">(2019-04-07)</span>

* Loaded Wish Lists now persist between reloads, and will highlight new items as you get them. Use Wish Lists from expert players to find great items!
* Fix an issue where pulling consumables from the postmaster on characters other than the current one could lock up the browser.
* The compare tool's Archetypes feature will now use the intrinsic perk of the item rather than solely relying on the RPM.
* Item sort presets have been removed - you can choose your own sorting preferences by dragging and dropping sorting properties.
* Fixed reloading the page while on the Vendors tab.
* Fix search for blast radius (it was accidentally mapped to velocity).
* The Loadout Optimizer's perk search now updates when you change characters.
* Removed the option to pull from the postmaster into the vault when an item can't be pulled from postmaster at all.
* Removed the (broken) option to split a stack by hovering over the drop target.

## 5.22.0 <span className="changelog-date">(2019-04-01)</span>

* Fix item ratings.
* Fix missing loadouts on PC.

## 5.21.0 <span className="changelog-date">(2019-03-31)</span>

* You can now swipe between pages on the item popup.
* Fixed a bug where reviews failing to load would result in an infinite refresh spinner.
* Actually fixed the bug where Pull from Postmaster with full modulus reports would move all your other consumables to the vault.
* Ratings and reviews are now cached on your device for 24 hours, so they should load much faster after the first time.
* The ratings tab has a cleaned up design.
* All of the stat filters now show up in search autocomplete and the search help page.
* You can now move items from the postmaster directly to the vault or other characters.
* When adding all equipped items to a loadout, the class type for the loadout will be set to the class that can use the armor that's equipped.
* Fixed a rare bug where you could move an item while DIM was refreshing, and the item would pop back to its original location until the next refresh.
* Errors in the Loadout Optimizer now show on the page, instead of just freezing progress.
* Fixed the "Loadout Optimizer" button on the new Loadout editor.
* If you try to move an item in DIM that you've equipped in game but DIM doesn't know about, it'll now try to de-equip it to make it move, instead of throwing an error.


## 5.20.2 <span className="changelog-date">(2019-03-27)</span>

* Fixed Pull from Postmaster.

## 5.20.1 <span className="changelog-date">(2019-03-26)</span>

* Fixed: Pull from Postmaster better handling of unique stacks.
* The vendors page now highlights items that you have already unlocked in Collections.
* Don't try to move all your consumables to the vault if you add one to your loadout and check the "Move other items away" option.

## 5.20.0 <span className="changelog-date">(2019-03-24)</span>

* Items in the postmaster now count towards your max possible light.
* DIM now correctly calculates how much space you have free for items that can't have multiple stacks (like Modulus Reports). This makes pulling from postmaster more reliable.
* The loadout creator/editor has been redesigned to be easier to use. Select items directly from inside the loadout editor, with search. You can still click items in the inventory to add them as well.
* Loadouts can now use an option to move all the items that are not in the loadout to the vault when applying the loadout.
* Made it clearer when inventory and item popups are collapsed.
* The Loadout Optimizer is out of beta! Use it to automatically calculate loadouts that include certain perks or hit your targets for specific stats.

## 5.19.0 <span className="changelog-date">(2019-03-17)</span>

* Fixed: Export mobility value correctly in CSV export.

## 5.18.0 <span className="changelog-date">(2019-03-10)</span>

* Added: is:revelry search.
* Added: source:gambitprime search.
* Fixed engrams wrapping to a second row on mobile in 3-column mode.

## 5.17.0 <span className="changelog-date">(2019-03-03)</span>

* Add stat:handling as a synonym for stat:equipspeed, to match the name shown in displays.
* Remove Exotic Ornaments from Loadout Builder
* Fixed: 'NaN' could appear in Item Popup in certain situations.

## 5.16.0 <span className="changelog-date">(2019-02-24)</span>

## 5.15.0 <span className="changelog-date">(2019-02-17)</span>

* Remember the last direction the infusion fuel finder was left in.
* Remember the last option (equip or store) the "pull item" tool was left in.
* Updated notification style. You can still click the notification to dismiss it.
* Search filter will now show button to add matching filtered items to compare (if they're comparable)

## 5.14.0 <span className="changelog-date">(2019-02-10)</span>

## 5.13.0 <span className="changelog-date">(2019-02-03)</span>

* Fixed search queries that include the word "and".
* Updated inventory style to reduce the visual impact of category headers.
* Added is:reacquirable to show items that can potentially be pulled from your Collection
* Redesigned infusion fuel finder to work better on mobile, and support search filtering.

## 5.12.0 <span className="changelog-date">(2019-01-27)</span>

## 5.11.0 <span className="changelog-date">(2019-01-20)</span>

## 5.10.0 <span className="changelog-date">(2019-01-13)</span>

* Move Random Loadout into the Loadout menu and add a "Random Weapons Only" option.
* Restyle the alternate options in the loadout menu.
* Removed the quick consolidate buttons and engram counter from D1 farming mode.
* Remove the setting to "Show full item details in the item popup". DIM now just remembers the last state of the popup, and you can expand/collapse with the arrow in the top right corner of the popup.
* Fix showing which perks are highly rated by the community.
* Fix for getting stuck on the reviews tab when clicking on items that can't be reviewed.
* Fix highlighting of subclass perks.
* Add source:blackarmory & source:scourge.
* Fix CSV to always include the masterwork column.
* Add id: and hash: searches.
* Improve the performance of the notes field and fix a bug where sometimes a note from another item would show up.
* Fix some cases where the manifest wouldn't load.
* Fix crash when searching is:inloadout with no loadouts.

## 5.9.0 <span className="changelog-date">(2019-01-06)</span>

* Click the plus icon under an equipped item to search for and transfer items in that slot from anywhere in your inventory.
* Import a CSV file of items with tags and notes to bulk update the tags/notes for all of those items.
* CSV - Wrap ID in quotes such that its value is not rounded.

## 5.8.3 <span className="changelog-date">(2019-01-02)</span>

* More fixes to popup swiping on Android.
* Fix perk searching in non-latin languages.
* Added a key for the ratings symbols.

## 5.8.2 <span className="changelog-date">(2019-01-01)</span>

* Make it easier to swipe away the item popup on Android.

## 5.8.1 <span className="changelog-date">(2018-12-31)</span>

* Fix a bug where some Android phones couldn't see weapon details.
* Fix a bug where the wrong item's details would show up in the item popup.
* Show "Make Room for Postmaster" if there's anything in the postmaster, not just if there's pullable items.

## 5.8.0 <span className="changelog-date">(2018-12-30)</span>

* Add the option to sort inventory by tag in custom sort options.
* No longer showing community ratings for ornaments/catalysts.
* Fixed a long-standing bug where you couldn't transfer some stacks to a full inventory.
* Item popup is nicer on mobile.
* Wider item popups on desktop.
* Larger buttons for transfers.
* Wish lists allow you to create and import lists of items or perks that will be highlighted in your inventory.
* Dropped support for iOS 10.
* Prevent the vault from getting really narrow, at the expense of some scrolling.
* Armor in the vault is now organized by class, in the same order as your characters.
* Disabled pull-to-reload on Android.
* Improved treatment of expert mode wish list items.
* Fixed perk searches to keep the whole search term together, so "machine gun reserves" won't match "machine gun scavenger" anymore.

## 5.7.0 <span className="changelog-date">(2018-12-23)</span>

* Show kill trackers for items with in-progress masterwork catalysts.
* You can specify item categories to be specific about your expert wish list items.
* Hide ratings on items with fewer than 3 reviews.
* Fix some DIM functionality in the Edge browser.

## 5.6.0 <span className="changelog-date">(2018-12-17)</span>

* Updated Crucible and Gambit ranks to reflect new multi-stage ranks.
* DIM loads faster and uses less memory.
* Ratings are now displayed on item tiles as an icon indicating whether they are perfect rolls (star), good (arrow up), neutral (dash), or bad (arrow down). The exact rating is still available in the item popup.
* The mobile view now defaults to 4 items across (5 including equipped), which fits more on the screen at once. You can still choose other display options in Settings.
* Masterwork info is now included in the CSV exports.
* Added season info for Dawning items.
* Include non-selected perk options while searching perks.
* Load the new Simplified Chinese Destiny database when that language is selected.
* Show a warning when perks/mods are missing because of a Bungie.net deployment.

## 5.5.2 <span className="changelog-date">(2018-12-10)</span>

* Changed search behavior of perk:. It now tries to match the start of all words.
* Added "expert mode" for more complex wish list expressions.
* Allow selecting text on the progress page.
* Some redacted items now have a picture and some description, pulled from their collection record.

## 5.5.1 <span className="changelog-date">(2018-12-09)</span>

* Fixed display of stackables badges in D1.

## 5.5.0 <span className="changelog-date">(2018-12-09)</span>

* New items, when enabled, now show a red dot instead of an animated shine.
* Fixed center column emblem color on Safari.
* Loadout and compare popups now use a draggable "Sheet" UI.

## 5.4.0 <span className="changelog-date">(2018-12-02)</span>

* Moved is:yearX and is:seasonX searches to year:# and season:#.
* Fixed a bug where Inventory would not appear on mobile for non-current characters.
* On mobile, the search box is now full-width.
* Unopened engrams are shown in a small row similar to how they appear in-game, instead of looking like they are in the postmaster.
* Engrams no longer appear to be pullable from the postmaster.
* Shaders are now sorted by whats defined in the settings.
* Fixed the display of tag dropdowns.
* Support simplified Chinese (for DIM text only - Destiny items are still in Traditional).
* New loading animation.
* New look for the Vault tile.
* Light cap raised to 650 for Season of the Forge.

## 5.3.2 <span className="changelog-date">(2018-11-27)</span>

* Fix crash on Progress page caused by redacted Triumphs.
* Fix URL not updating while navigating.
* Fix display of faction levels.
* Fix The Drifter showing an error because of a redacted item.
* Fix a case where the Google Drive data file would not be created.
* Prevent moving partial stacks of Ghost Fragments, because that doesn't work.
* Fix display of vendor checkmark.
* Fix horizontal scrolling slop on the mobile header.

## 5.3.1 <span className="changelog-date">(2018-11-26)</span>

* Fix some settings that weren't quite working right.

## 5.3.0 <span className="changelog-date">(2018-11-25)</span>

* Remove the ability to set a specific vault width. Vault always takes all remaining space.
* Inventory columns are shaded to match the equipped emblem.
* DIM has been darkened to provide better contrast with the items.
* Fit and finish changes to the new tiles and inventory display.
* Add id and hash column to exported csv for ghosts, armor, and weapons.
* Add event and season column to exported csv for Destiny 2.
* D2 subclasses now show which path, grenade, etc. are chosen.

## 5.2.1 <span className="changelog-date">(2018-11-20)</span>

* Fix comparing masterworks

## 5.2.0 <span className="changelog-date">(2018-11-20)</span>

* New item tiles that show more information and don't hide the picture.
* Updated storage settings to show Google Drive usage and signed in user.
* New D1 Vendors page that resembles the D2 Vendors page.

## 5.1.0 <span className="changelog-date">(2018-11-18)</span>

* Fix display of exotic catalysts in the item popup.
* Restore kill tracker for all items.
* Loadouts now sort by type then name.
* Global loadouts are now indicated by a globe icon in the LoadoutPopup.
* Loadouts of the same type can no longer have a clashing name.
* Add count: filters to search for items you have a certain number (or more or less) of. i.e. count:>3 to find all your Edge Transits.
* Improve display of your Ranks.
* Show progress towards completing cache keys.
* Work around a memory leak bug in MS Edge.
* Update titles on item popups to display closer to what's in game.
* Added community curations (a way to look for god rolls).

## 4.77.0 <span className="changelog-date">(2018-11-11)</span>

* Completed bounties now sort to the bottom of the Pursuits.
* Return mods to the compare view.
* Item popup background now indicates rarity rather than burn type.
* Triumphs are now displayed on the Progress page.
* Infusion dialog now separates out duplicate items.
* The Progress page now shows progress towards reset.
* Added some sources to the search dialog.
* source:
* edz, titan, nessus, io, mercury, mars, tangled, dreaming
* crucible, trials, ironbanner
* zavala, ikora, gunsmith, gambit, eververse, shipwright
* nm, do, fwc
* leviathan, lastwish, sos, eow, prestige, raid
* prophecy, nightfall, adventure
* In Chrome you can now Install DIM from the hamburger menu and use it as a standalone app. Chrome will support macOS later.

## 4.76.0 <span className="changelog-date">(2018-11-04)</span>

## 4.75.0 <span className="changelog-date">(2018-10-28)</span>

* DIM now supports searching by season, event and year in Destiny 2.
* is:season1, is:season2, is:season3, is:season4
* is:dawning, is:crimsondays, is:solstice, is:fotl
* Performance improvements

## 4.74.1 <span className="changelog-date">(2018-10-21)</span>

* We no longer support searching D1 vendor items.
* Added support for showing ratings and reviews based on the item roll in Destiny 2.
* Fix for missing class names in the loadout builder in Firefox.
* Added item search to D2 vendors.
* Collections now include the in-game Collections.
* D2 Vendors and Progress page now have collapsible sections.
* Catalysts are sorted above Ornaments on the Collections page.
* Fix a bug that could accidentally erase loadouts. Don't forget you can restore your data from old Google Drive backups from the Settings page.
* is:hasmod now includes Backup Mag.
* is:ikelos now includes Sleeper Simulant.

## 4.74.0 <span className="changelog-date">(2018-10-14)</span>

* Added negative search. Prefix any search term with `-` and it will match the opposite.
* Added `perk:"* **"` search filter to match any keywords against perks on an item
* Added some missing `stat:`
* Lock and unlock items matching your current search from the same menu you use for tagging them.
* Updated icons across the app.

## 4.73.0 <span className="changelog-date">(2018-10-07)</span>

* Added `is:heroic` search filter for armor with heroic resistance.
* New option to manually sort your characters.
* No longer forgetting what perks we recommended.
* Fix mods/perks on items - there was a bug that affected both display and searches.
* Fix is:hasmod search to include some more mods.
* You can now drag items into the loadout drawer.
* D2 spreadsheet export (in settings) covers perks now.
* You can also export ghosts (with perks) for D1/D2.
* Filters can now be combined with "or" to match either filter. For example: "is:shotgun or is:handcannon".

## 4.72.0 <span className="changelog-date">(2018-09-30)</span>

* Add searches `is:transmat`, `is:armormod`, `is:weaponmod`, and `is:transmat`, and removed D1 `is:primaryweaponengram`, `is:specialweaponengram`, and `is:heavyweaponengram`.
* Show daily gambit challenge and daily heroic adventure in milestones.

## 4.71.0 <span className="changelog-date">(2018-09-23)</span>

* Removed a bunch of help popups.
* Added information about unique stacks.
* Added `is:maxpower` search to return highest light items.
* Added `is:modded` search to return items that have a mod applied.
* Bounties with expiration times are now shown, and are sorted in front in order of expiration time.
* Added masterwork tier range filter.
* Highlight the stat that is boosted by masterwork in item details.
* Masterwork mod hover now shows the type/name of masterwork.

## 4.70.2 <span className="changelog-date">(2018-09-17)</span>

* Fix some instances where DIM wouldn't load.
* Fix the About and Backers pages.
* Hide classified pursuits.

## 4.70.1 <span className="changelog-date">(2018-09-17)</span>

## 4.70.0 <span className="changelog-date">(2018-09-16)</span>

* Display armor resistance type on item icon and include in search filters.
* Giving more weight to ratings with reviews than ratings alone. Also, hiding lone ratings.
* Custom loadouts now display below our special auto loadouts.
* Added inverse string search for items and perks (prefix with minus sign)
* Postmaster is now on top of the screen (but disappears when empty).
* Individual inventory buckets are no longer collapsible, but disappear when empty.
* D1 vault counts are removed from their section headers.
* Fixed an issue where the display would be messed up when colorblind mode is on.
* Restored the keyboard shortcut cheat sheet (press ?).
* The max light loadout prefers legendaries over rares.
* Unclaimed engrams are shown up in the Postmaster section.
* Infusion transfer button is now visible on mobile devices.

## 4.69.1 <span className="changelog-date">(2018-09-10)</span>

* Max power value in 'Maximum Power' loadout is now calculated correctly.

## 4.69.0 <span className="changelog-date">(2018-09-09)</span>

* Max power updated to 600 for Forsaken owners.
* Fixed Year 1 weapons not having an elemental damage type.
* Many bugfixes post-Forsaken launch.
* Add Infamy rank to progress page.
* Bounties now show their rewards on the Progress and Vendors pages.
* The Progress page has been cleaned up to better reflect the state of the game since Forsaken.
* Pursuits are sorted such that bounties are displayed together.
* Add "is:randomroll" search for items that have random rolls.
* Added "is:bow" and "is:machinegun" searches.
* Remove "is:powermod" and "basepower:" searches.
* Masterworks now have a gold border. Previously items with a power mod had a gold border, but there are no more power mods.
* Added Bow stats "Draw Time" and "Inventory Size".
* Disabled vendorengrams.xyz integration until they are back online.
* Review modes - say hello to Gambit (and goodbye to Trials, at least for a little while).
* Ratings platform selection changes made easier.
* Added Etheric Spiral and Etheric Helix to the list of reputation items.

## 4.68.3 <span className="changelog-date">(2018-09-03)</span>

## 4.68.2 <span className="changelog-date">(2018-09-03)</span>

## 4.68.1 <span className="changelog-date">(2018-09-03)</span>

## 4.68.0 <span className="changelog-date">(2018-09-02)</span>

* Fixed: Destiny 2 - Sort by character age.
* Item popup shows the ammo type of D2 weapons.
* New is:primary, is:special, and is:heavy search terms for ammo types.
* Add is:tracerifle and is:linearfusionrifle searches.
* Added Korean as a language option.
* We have a new Shop selling enamel pins and T-shirts.
* Ratings system understands random rolls in D2.
* Search help added for searching by ## of ratings.

## 4.67.0 <span className="changelog-date">(2018-08-26)</span>

## 4.66.0 <span className="changelog-date">(2018-08-19)</span>

* DIM now refreshes your inventory automatically every 30 seconds, rather than every 5 minutes.
* Clicking "transfer items" in the Infusion tool will now always move them to the active character.
* The infusion tool will now include locked items as potential infusion targets even if the checkbox isn't checked (it still affects what can be a source item).
* If you are at maximum light, DIM now alerts you when vendors are selling maximum light gear and engrams, courtesy of VendorEngrams.xyz.

## 4.65.0 <span className="changelog-date">(2018-08-12)</span>

## 4.64.0 <span className="changelog-date">(2018-08-05)</span>

## 4.63.0 <span className="changelog-date">(2018-07-29)</span>

* Fixed a bug that could cause iOS Safari to hang.

## 4.62.0 <span className="changelog-date">(2018-07-22)</span>

* Xur has been removed from the header in D1. Find him in the Vendors page.

## 4.61.0 <span className="changelog-date">(2018-07-15)</span>

* Fix a bug that would leave behind stackable items when moving certain loadouts like "Gather Reputation Items".
* The is:haspower search works once again.
* The is:cosmetic search will now work for Destiny 2.
* Added is:prophecy search which will return all prophecy weapons from CoO.
* Added is:ikelos search which will return all ikelos weapons from Warmind.

## 4.60.0 <span className="changelog-date">(2018-07-08)</span>

* Farming mode won't try to move unmovable reputation tokens.
* Filters like stat:recovery:=0 now work (they couldn't match stat values of zero before).
* Checking with VendorEngrams.xyz to see if 380 drops may be right for you.

## 4.59.0 <span className="changelog-date">(2018-07-01)</span>

* New iOS app icons when you add to home screen.
* Ornaments now show additional reasons why you can't equip them.
* The is:inloadout search works once again.
* Fix a bug where the item popup could hang iOS Safari in landscape view.
* Add a link to lowlines' Destiny map for collecting ghost scannables, latent memories, and sleeper nodes.

## 4.58.0 <span className="changelog-date">(2018-06-24)</span>

* Factions now show seasonal rank instead of lifetime rank.
* Vendors show their faction rank next to their reward engrams.
* Factions in the progress page also link to their vendor.
* Quest keys in your Pursuits now show their quantity. They're still on the Progress page.

## 4.57.0 <span className="changelog-date">(2018-06-17)</span>

* Item sizing setting works in Edge.
* Lock and unlock won't get "stuck" anymore.

## 4.56.5 <span className="changelog-date">(2018-06-11)</span>

* Fix for item popups not working

## 4.56.0 <span className="changelog-date">(2018-06-10)</span>

* Add "is:hasshader" search filter to select all items with shaders applied.
* Fixed some bugs in older Safari versions.
* Errors on Progress, Collections, and Vendors pages won't take out the whole page anymore, just the section with the error.
* Fix bugs where a stray "0" would show up in odd places.
* Align Progress columns better for accounts with fewer than 3 characters.

## 4.55.0 <span className="changelog-date">(2018-06-03)</span>

* Displaying available rating data in spreadsheet export.
* Correctly display masterwork plug objectives - check the "Upgrade Masterwork" plug for catalyst updates.
* The Collections page now shows progress towards unlocking ornaments. Due to restrictions in the API, it can only show ornaments that go with items you already have.

## 4.54.0 <span className="changelog-date">(2018-05-27)</span>

* Fix the display of crucible rank points.
* Fix faction rank progress bars on D1.
* Compare view includes perks and mods for D2 items.

## 4.53.0 <span className="changelog-date">(2018-05-20)</span>

* Add previews for engrams and other preview-able items.
* Display Crucible ranks on the progress page.
* Add emotes back to the collections page.
* Remove masterwork objectives that never complete.
* Fix loading loadouts the first time you open a character menu.
* Fix exporting CSV inventories in Firefox.

## 4.52.0 <span className="changelog-date">(2018-05-13)</span>

* Collection exotics are no longer duplicated. They are also sorted by name.
* Updated max power to 380.
* Vendors and collections will no longer show items exclusive to platforms other than the current account's platform.
* Fix masterworks not showing as masterworks.
* Set the max base power depending on which DLC you own.

## 4.51.2 <span className="changelog-date">(2018-05-09)</span>

* Handle the Warmind API bug better, and provide helpful info on how to fix it.

## 4.51.1 <span className="changelog-date">(2018-05-08)</span>

* Fix progress page not displaying after the Warmind update.

## 4.51.0 <span className="changelog-date">(2018-05-06)</span>

* Fix a bug where having mods, shaders, or materials in the postmaster might make it impossible to move any mod/shader/material into or out of the vault.
* Add links to Ishtar Collective on items with lore.

## 4.50.0 <span className="changelog-date">(2018-04-30)</span>

* The settings page now shows how much of your local storage quota is being used by DIM (if your browser supports it).
* Add search filters based on character location on dim (is:inleftchar / inmiddlechar / inrightchar) and for vault (is:invault) and current/last logged character (incurrentchar), that is marked with a yellow triangle.
* Fixed a bug where the "Restore Old Versions" tool wouldn't actually let you see and restore old versions.

## 4.49.1 <span className="changelog-date">(2018-04-23)</span>

* Fix loadouts.

## 4.49.0 <span className="changelog-date">(2018-04-22)</span>

* The DIM changelog popup has moved to a "What's New" page along with Bungie.net alerts and our Twitter feed. We also moved the "Update DIM" popup to the "What's New" link.
* Fix moving mods and shaders from the postmaster.
* Remove "Take" button from stackables in the postmaster.
* The Collections page now has a link to DestinySets.com.

## 4.48.0 <span className="changelog-date">(2018-04-15)</span>

* You can specify game modes for reading and making ratings and reviews.
* Full General Vault, Mods, and Shaders buckets are highlighted in red.
* Adding DIM to your home screen on iOS was broken for iOS 11.3. It's fixed now!

## 4.47.0 <span className="changelog-date">(2018-04-09)</span>

## 4.46.0 <span className="changelog-date">(2018-04-02)</span>

* Added a page to browse and restore old revisions of Google Drive data.
* Emblems now show a preview of their nameplate in the item details popup.
* New Vendors page shows all the items you can buy from various vendors.
* New Collections page shows your exotics, emotes, and emblems kiosks.
* Engram previews from the faction display and vendors pages show what could be in an engram.
* Keyword search now includes item descriptions and socket perk names and descriptions.

## 4.45.0 <span className="changelog-date">(2018-03-26)</span>

* Searching mods and perks in D2 now searches non-selected perks as well.
* Perks are in the correct order again (instead of the selected one being first always).
* Non-purchasable vendor items are displayed better.
* Storage settings break out loadouts and tags/notes between D1 and D2 items.
* A new revisions page allows you to restore old versions of settings from Google Drive.
* Emblems show a preview of the nameplate graphic.
* Fix "is:dupelower" to only affect Weapons/Armor
* Add armor stats to the "stat:" filter (in D2 only)
* Add ":=" comparison to the text complete tooltip

## 4.44.0 <span className="changelog-date">(2018-03-19)</span>

* Fixed the "recommended perk" being wrong very often.
* Improved the display of perks, shaders, and mods on items. Improved the popup details for those items as well - this includes ornament unlock progress.
* Stackable items like mods and shaders have less chance of being left behind during search transfers.
* Put back "Make Room for Postmaster" in D1 - it was removed accidentally.
* Items matching a search are now more highlighted. Removed "Hide Unfiltered Items" setting.

## 4.43.0 <span className="changelog-date">(2018-03-12)</span>

* Fix some cases where moving stacks of items would fail.
* Fix "Gather Reputation Items" from not gathering everything.
* More items can be successfully dragged out of the postmaster.

## 4.42.0 <span className="changelog-date">(2018-03-05)</span>

* Compare tool shows ratings, and handles missing stats better.
* Fixed display of masterwork mod and ornaments.
* Remove Auras from inventory since they're part of Emblems now.
* Fancy new emblems show all their counters correctly.
* Improved moving mods, shaders, and consumables via search loadouts. They can now go to any character (not just the active one) and aren't limited to 9 items.
* Pausing over a drop zone to trigger the move-amount dialog works every time now, not just the first time.

## 4.41.1 <span className="changelog-date">(2018-02-19)</span>

* Fix dupelower logic.
* Fixed bugs preventing DIM from loading in some browsers.
* See previews of the items you'll get from faction packages and Xur from links on the Progress page.

## 4.41.0 <span className="changelog-date">(2018-02-19)</span>

* Mobile on portrait mode will be able to set the number of inventory columns (the icon size will be resized to accommodate).
* You can now check your emblem objectives.
* Armor mods show more info.
* Destiny 1 transfers are faster.
* DIM is better at equipping exotics when you already have exotic ghosts, sparrows, and ships equipped.
* Pulling an item from the postmaster updates the list of items quickly now.
* Navigation from "About" or "Backers" back to your inventory works.
* is:dupelower breaks ties more intelligently.

## 4.40.0 <span className="changelog-date">(2018-02-12)</span>

## 4.39.0 <span className="changelog-date">(2018-02-05)</span>

* Fixed random loadout feature taking you to a blank page.

## 4.38.0 <span className="changelog-date">(2018-01-31)</span>

* Fixed display of Clan XP milestone.
* DIM's logic to automatically move aside items to make room for what you're moving is smarter - it'll leave put things you just moved, and it'll prefer items you've tagged as favorites.
* In D2, "Make room for Postmaster" has been replaced with "Collect Postmaster" which pulls all postmaster items we can onto your character. You can still make room by clicking "Space".
* Fix pull from postmaster to clear exactly enough space, not too many, but also not too few.
* Accounts with no characters will no longer show up in the account dropdown.
* Item tagging via keyboard should be a little more international-friendly. Calling the help menu (via shift+/) is too.
* Fixed XP required for well-rested perk after the latest Destiny update.

## 4.37.0 <span className="changelog-date">(2018-01-29)</span>

* Masterwork differentiation between Vanguard / Crucible, highlight of stat being affected by MW.
* The "Well Rested" buff now appears as a Milestone on your Progress page.
* Nightfall modifiers are shown on the Progress page.
* Storage (Google Drive) settings have moved to the Settings page.
* You can configure a custom item sorting method from the Settings page.
* Improved display of the account selection dropdown.

## 4.36.1 <span className="changelog-date">(2018-01-22)</span>

* Attempt to fix error on app.
* Moving an item from the postmaster will now only clear enough space for that one item.

## 4.36.0 <span className="changelog-date">(2018-01-22)</span>

* Attempt to fix error on app.

## 4.35.0 <span className="changelog-date">(2018-01-22)</span>

* The Settings page has been redesigned.
* Your character stats now update live when you change armor.
* New settings to help distinguish colors for colorblind users.
* DIM should load faster.
* DIM won't try to transfer Faction tokens anymore.

## 4.34.0 <span className="changelog-date">(2018-01-15)</span>

* Sorting characters by age should be correct for D2 on PC.
* The infusion fuel finder now supports reverse lookups, so you can choose the best thing to infuse a particular item _into_.
* Labeled the Infusion Fuel Finder button.
* Trace Rifles are highlighted again on is:autorifle search.
* Factions that you can't turn in rewards to are now greyed out. We also show the vendor name, and the raw XP values have moved to a tooltip.
* The settings page has been cleaned up and moved to its own page.

## 4.33.1 <span className="changelog-date">(2018-01-09)</span>

* Fix DIM loading on iOS 11.2.2.

## 4.33.0 <span className="changelog-date">(2018-01-08)</span>

* A brand new Progress page for Destiny 2 displays your milestones, quests, and faction reputation all in one place. That information has been removed from the main inventory screen.
* We've changed around the effect for masterworks a bit more.

## 4.32.0 <span className="changelog-date">(2018-01-02)</span>

* Added hotkey for search and clear (Shift+F).
* Masterworks show up with an orange glow like in the game, and gold borders are back to meaning "has power mod".
* Mercury reputation items are now handled by farming mode and gather reputation items.
* Tweak max base power / max light calculations to be slightly more accurate.
* Display D2 subclass talent trees. We can't show which ones are selected/unlocked yet.
* Moving items on Android should work better.
* Rotating to and from landscape and portrait should be faster.
* Fix quest steps showing up in the "haspower" search.
* Do a better job of figuring out what's infusable.
* Added a reverse lookup to Infusion Fuel Finder.

## 4.31.0 <span className="changelog-date">(2017-12-25)</span>

* "is:complete" will find completed rare mod stacks in Destiny 2.

## 4.30.0 <span className="changelog-date">(2017-12-18)</span>

* NEW - Revamped rating algorithm for D2 items.
* Fixed a bug trying to maximize power level (and sometimes transfer items) in Destiny 2.
* When hovering over an icon, the name and type will be displayed
* Allowing more exotic item types to be simultaneously equipped in Destiny 2
* Initial support for masterworks weapons.
* Fixed reporting reviews in Destiny 2.
* Fixed item filtering in Destiny 2.

## 4.29.0 <span className="changelog-date">(2017-12-13)</span>

* Added Mercury reputation.
* Added Crimson Exotic Hand Canon.

## 4.28.0 <span className="changelog-date">(2017-12-11)</span>

* NEW - Move items from the postmaster in DIM!

## 4.27.1 <span className="changelog-date">(2017-12-05)</span>

* Key for perk hints in D2.
* Fixed bug loading items with Destiny 2 v1.1.0.

## 4.27.0 <span className="changelog-date">(2017-12-04)</span>

* Added setting to pick relevant platforms for reviews.
* Fix review area not collapsing in popup.
* Fix display of option selector on reviews tab when detailed reviews are disabled.

## 4.26.0 <span className="changelog-date">(2017-11-27)</span>

* Don't show community best rated perk tip if socket's plugged.
* is:haslevel/haspower (D1/D2) fix in cheatsheet.
* Fix mobile store pager width

## 4.25.1 <span className="changelog-date">(2017-11-22)</span>

* Added Net Neutrality popup.

## 4.25.0 <span className="changelog-date">(2017-11-20)</span>

## 4.24.1 <span className="changelog-date">(2017-11-13)</span>

## 4.24.0 <span className="changelog-date">(2017-11-13)</span>

* Bungie has reduced the throttling delay for moving items, so you may once again move items quickly.

## 4.23.0 <span className="changelog-date">(2017-11-06)</span>

## 4.22.0 <span className="changelog-date">(2017-10-30)</span>

* Add a 'bulk tag' button to the search filter.
* Add basepower: filter and is:goldborder filter.
* Fix filtering in D1.
* Add a button to clear the current search.
* Fix moving partial stacks of items.
* Fixed "transfer items" in the Infusion Fuel Finder.
* Giving hints about the community's favorite plugs on D2 items.

## 4.21.0 <span className="changelog-date">(2017-10-23)</span>

* Community reviews (for weapons and armor) are in for Destiny 2 inventory.
* Charting weapon reviews.
* Fixed the shadow under the sticky characters bar on Chrome.
* Add an option to farming mode that stashes reputation items in the vault.
* Add a new smart loadout to gather reputation items for redemption.
* Scroll the loadout drawer on mobile.
* Show character level progression under level 20 for D2.
* Stacks of three or more rare mods now have a yellow border

## 4.20.1 <span className="changelog-date">(2017-10-16)</span>

* Fixed an error when trying to space to move items.

## 4.20.0 <span className="changelog-date">(2017-10-16)</span>

* Sort consumables, mods, and shaders in a more useful way (generally grouping same type together, alphabetical for shaders).
* Show the hidden recoil direction stat.
* Link to DestinyDB in your language instead of always English.
* Updated documentation for search filters.
* Fixed logic that makes room for items when your vault is full for D2.

## 4.19.2 <span className="changelog-date">(2017-10-11)</span>

* Keyword searches now also search on mod subtitles, so `is:modifications helmet void` will bring only Helmet Mods for Void subclass.
* Add Iron Banner reputation.

## 4.19.1 <span className="changelog-date">(2017-10-10)</span>

* Fix landscape orientation not working on mobile.
* Fix D1 stats in loadout builder and loadout editor.

## 4.19.0 <span className="changelog-date">(2017-10-09)</span>

* Added `stack:` to search filters for easier maintenance of modifications.
* Add missing type filters for D2 (try `is:modifications`)!
* Bring back keyboard shortcuts for tagging (hit ? to see them all).
* The "Max Light" calculation is even more accurate now.
* Added `PowerMod` column to CSV export indicating whether or not a weapon or piece of armor has a power mod
* Support sorting by base power.
* Hide "split" and "take" button for D2 consumables.
* OK really really fix the vault count.
* Fix showing item popup for some D1 items.
* Changed how we do Google Drive log-in - it should be smoother on mobile.
* Completed objectives will now show as "complete".
* Bring back the yellow triangle for current character on mobile.
* Updated `is:dupelower` search filter for items to tie break by primary stat.

## 4.18.0 <span className="changelog-date">(2017-10-02)</span>

* Updated `is:dupelower` search filter for items with the same/no power level.
* Fix some issues with Google Drive that might lead to lost data.
* Really fix vault counts this time!

## 4.17.0 <span className="changelog-date">(2017-09-29)</span>

* Fix bug that prevented pinned apps in iOS from authenticating with Bungie.net.

## 4.16.2 <span className="changelog-date">(2017-09-29)</span>

* Added `is:dupelower` to search filters for easier trashing.
* Added missing factions to the reputation section for Faction Rally.
* Fix in infusion calculator to correctly consider +5 mod
* Fix for CSV export (e.g.: First In, Last Out in 2 columns)

## 4.16.1 <span className="changelog-date">(2017-09-26)</span>

* Bugfixes for iOS 10.0 - 10.2.

## 4.16.0 <span className="changelog-date">(2017-09-25)</span>

* Added item type sort to settings group items by type (e.g. all Sniper Rifles together).
* Reputation emblems are the same size as items now, however you have item size set.
* Shaders show up in an item's mods now.
* Transfering search loadouts is more reliable.
* Fixed a serious bug with storage that may have deleted your tags and notes. It's fixed now, but hopefully you had a backup...
* Highlight mods that increase an item's power with a gold border. New 'is:powermod' search keyword can find them all.
* Phone mode should trigger even on really big phones.
* More places can be pressed to show a tooltip.
* Fixed showing quality for D1 items.
* D2 subclasses are diamonds instead of squares.
* Max Base Power, Mobility, Resilience, and Recovery are now shown for each character.
* Legendary shards have the right icon now.
* Fix newly created loadouts showing no items.
* Inventory (mods, shaders, and consumables) in your vault now show up separated into the vault, and you can transfer them to and from the vault.
* Search keywords are now case-insensitive.
* You can now lock and unlock D2 items.
* Equipping an exotic emote won't unequip your exotic sparrow and vice versa.
* Item popups aren't weirdly tall on Firefox anymore.
* Armor stats now match the order in the game.
* Infusion calculator now always gives you the full value of your infusion.
* Show a warning that your max light may be wrong if you have classified items.
* CSV export for D2 weapons and armor is back.
* Add text search for mods and perks.
* Add "Random Loadout" to D2. You gotta find it though...

## 4.15.0 <span className="changelog-date">(2017-09-18)</span>

* D2 items with objectives now show them, and quests + milestones are displayed for your characters.
* Custom loadouts return for D2.
* D2 items now display their perks and mods.
* DIM won't log you out if you've been idle too long.
* Swipe left or right anywhere on the page in mobile mode to switch characters.
* If you have lots of inventory, it won't make the page scroll anymore.
* Power level will update when you change equipment again.
* Searches will stay searched when you reload info.
* Max light loadout won't try to use two exotics.
* Farming mode looks better on mobile.
* If you're viewing a non-current character in mobile, it won't mess up on reload anymore.
* You can tag and write notes on classified items to help remember which they are.
* The Infusion Fuel Finder is back for D2.
* The "Max Light" calculation is more accurate now.
* Mods now show more detail about what they do.

## 4.14.0 <span className="changelog-date">(2017-09-14)</span>

* Added back in Reputation for D2.
* Max Light Loadout, Make Room for Postmaster, Farming Mode, and Search Loadout are all re-enabled for D2.
* Classified items can be transferred!
* Fixed search filters for D2.
* Show hidden stats on D2 items.
* D2 inventory (mods, shaders, etc) now take the full width of the screen.

## 4.13.0 <span className="changelog-date">(2017-09-09)</span>

* DIM will remember whether you last used D2 or D1.
* Lots of DIM functionality is back for D2.
* We now highlight the perks from high community reviews that you don't have selected.

## 4.12.0 <span className="changelog-date">(2017-09-05)</span>

* Early Destiny 2 support! We have really basic support for your Destiny 2 characters. Select your D2 account from the dropdown on the right. This support was built before we even got to start playing, so expect some rough edges.
* There's a new phone-optimized display for your inventory. See one character at a time, with larger items. Swipe between characters by dragging the character header directly.
* Info popups aren't gigantic on mobile anymore.
* Fix a case where changes to preferences may not be saved.

## 4.11.0 <span className="changelog-date">(2017-09-02)</span>

* Fix a case where DIM wouldn't work because auth tokens had expired.

## 4.10.0 <span className="changelog-date">(2017-08-26)</span>

* You can flag reviews for being offensive or arguing or whatever. Be helpful but also be nice.
* Remove the browser compatibility warning for Opera and prerelease Chrome versions.

## 4.9.0 <span className="changelog-date">(2017-08-19)</span>

* No changes!

## 4.8.0 <span className="changelog-date">(2017-08-12)</span>

* No changes!

## 4.7.0 <span className="changelog-date">(2017-08-05)</span>

* Made loadout builder talent grids tiny again.
* If you autocomplete the entire filter name and hit enter, it will no longer hang the browser.
* Updated the About page and FAQ.
* Fixed a case where DIM would fail to load the latest version, or would load to a blank page unless force-reloaded.
* Added some helpful info for cases where DIM might fail to load or auth with Bungie.net.
* Added a warning when your browser is not supported by DIM.
* DIM no longer supports iOS 9.

## 4.6.0 <span className="changelog-date">(2017-07-29)</span>

* Fix a bug where the popup for Xur items was below Xur's own popup.
* Hiding community rating for items with only one (non-highlighted) review.
* The first item in the search autocompleter is once again selected automatically.
* If you don't have the vault width set to "auto", the inventory is once again centered.

## 4.5.0 <span className="changelog-date">(2017-07-22)</span>

* Added "reviewcount" filter to filter on the number of reviews on an item.
* Fix slight horizontal scroll on inventory view.
* On mobile, tapping outside of dialogs and dropdowns to dismiss them now works.
* The item detail popup now does a better job of fitting itself onto the screen - it may appear to the left or right of an item now!
* Press on a talent grid node to read its description. The same goes for the stats under your character.
* Subclasses now have the correct elemental type in their header color.
* Drag and drop should be much smoother now.
* You can select Destiny 2 accounts from the account dropdown now - but won't do much until Destiny 2 is released and we have a chance to update DIM to support it!

## 4.4.0 <span className="changelog-date">(2017-07-15)</span>

* New filters for ornaments - is:ornament, is:ornamentmissing, is:ornamentunlocked
* Fixed a bug where item data would not respect your language settings.
* Weapon reviews now show up immediately, and can be edited.
  - If you have been less than friendly, now would be a very good time to edit yourself and put a better foot forward.
* Sorting reviews to support edits and highlighted reviews.
* Logging out now brings you to Bungie's auth page, where you can choose to change account or not.
* Fixed "Clear New Items" not working.
* Adjusted the UI a bunch to make it work better on mobile. Just a start - there's still a long way to go.
* The announcement about DIM being a website won't show more than once per app session.
* Google Drive syncing is a bit smoother.
* Fixed a case where you couldn't create a new class-specific loadout.
* On Firefox, the new-item shines don't extend past the item anymore.
* Do a better job of refreshing your authentication credentials - before, we'd sometimes show errors for a few minutes after you'd used DIM for a while.
* The filters help page has been localalized.
* Separate the light: and level: filters. level now returns items matching required item level, light returns items matching the light level.

## 4.3.0 <span className="changelog-date">(2017-07-08)</span>

* DIM is now just a website - the extension now just sends you to our website. This gives us one, more cross-platform, place to focus on and enables features we couldn't do with just an extension. Don't forget to import your data from the storage page!
* Scrolling should be smoother overall.
* Vendor weapons now show reviews.
* Add a "sort by name" option for item sorting.
* In Google Chrome (and the next version of Firefox), your local DIM data won't be deleted by the browser in low storage situations if you visit DIM frequently.
* Ratings will no longer disappear from the item details popup the second time it is shown.
* Info popups should do a better job of hiding when you ask them to hide.

## 4.2.4 <span className="changelog-date">(2017-07-03)</span>

* Work around a Chrome bug that marked the extension as "corrupted".

## 4.2.3 <span className="changelog-date">(2017-07-03)</span>

* Fix log out button.
* Put back the accidentally removed hotkeys for setting tags on items.
* Fixed some visual goofs on Firefox.
* Fix a case where DIM would never finish loading.

## 4.2.2 <span className="changelog-date">(2017-07-02)</span>

* Fix DIM being invisible on Firefox
* Fix a case where DIM would never finish loading.
* Put back the accidentally removed hotkeys for setting tags on items.

## 4.2.1 <span className="changelog-date">(2017-07-01)</span>

* Actually turn on Google Drive in prod.

## 4.2.0 <span className="changelog-date">(2017-07-01)</span>

* Exclude all variants of 'Husk of the Pit' from 'Item Leveling' loadout.
* Add a new storage page (under the floppy disk icon) for managing your DIM data. Import and export to a file, and set up Google Drive storage to sync across machines (website only). You can import your data from the Chrome extension into the website from this page as well.
* The settings page has been cleaned up and reworded.
* Added missing Trials emblems and shaders to the is:trials search.
* DIM should look more like an app if you add it to your home screen on Android.
* DIM will show service alerts from Bungie.

## 4.1.2 <span className="changelog-date">(2017-06-25)</span>

* Add a "Log Out" button in settings.

## 4.1.1

* Fixed changelog popup too large to close.

## 4.1.0 <span className="changelog-date">(2017-06-24)</span>

* Fixed the logic for deciding which items can be tagged.
* Fix "Make room for postmaster".
* Record books have been moved out of the inventory into their own page. Get a better look at your records, collapse old books, and narrow records down to only those left to complete.
* Fix changing new-item shine, item quality display, and show elemental damage icon preferences. They should apply immediately now, without a reload.x
* Localization updates.
* Fixed objective text in the record book floating above stuff.
* Fixed displaying record objectives that are time-based as time instead of just a number of seconds.
* When pinned to the iOS home screen, DIM now looks more like a regular browser than an app. The upside is you can now actually authorize it when it's pinned!
* Loadouts with a complete set of equipped armor now include a stat bar that will tell you the stat tiers of the equipped loadout pieces.
* Loadouts with non-equipping items now won't _de-equip_ those items if they're already equipped. #1567
* The count of items in your loadout is now more accurate.
* DIM is now better at figuring out which platforms you have Destiny accounts on.
* DIM is faster!
* Added Age of Triumph filters is:aot and is:triumph
* Add gunsmith filter is:gunsmith
* Updated filters to remove common items for specific filters (e.g. is:wotm no longer shows exotic items from xur, engrams, and planetary materials)
* Loadout Builder's equip button now operates on the selected character, not your last-played character.
* Loadout Builder no longer has equip and create loadout buttons for loadouts that include vendor items.
* Loadout Builder is faster.
* DIM has a new logo!
* Elemental damage color has been moved to a triangle in the upper-left corner of your weapon.
* See community weapon ratings in DIM, and submit your own! Weapon ratings can be turned on in Settings, and will show up on your individual weapons as well as in the details popup. You can submit your own reviews - each review is specific to the weapon roll you're looking at, so you know whether you've got the god roll.

## 3.17.1

* Fixed a bug with the display of the amount selection controls in the move popup for stackable items.
* Localization updates
* Moved the "VCR" controls for stackable item amount selection to their own row.

## 3.17.0

* Fixed the perk selection in Loadout Builder. #1453
* Integrated Trials-centric weapon reviews (and the ability to rate your own gear (and make comments about your gear)). Done in conjunction with destinytracker.com.
* Fixed the logic for artifact bonuses to compute the right number. #1477
* Restore some missing images from our build system changes.
* Don't allow engrams to be tagged. #1478
* Add home screen icons (and Safari tab icons, and Windows tile icons) for the website.
* Fixed "is:locked" filters to be consistent for engrams. #1489
* The Beta website is now updated automatically for every PR.
* If you're not logged in to the website, we show the login screen.
* Better error messages for when you have the wrong platform selected, plus the error doesn't cover the platform selector.
* Improved website compatibility with Firefox, Safari, and Edge.
* Many style fixes for Safari.
* Drag and drop is now supported on touch devices. Press and hold an item to drag it. #1499
* Armsday packages can no longer be dragged. #1512
* Add tags and notes to items! This has been in Beta forever but now it's official. Hit ? to see the keyboard shortcuts, and use "tag:" searches to find your tagged gear.
* Remove Materials Exchange from the beta.
* Vendors now show where they are, and are sorted better. All the cryptarchs now appear. Engrams waiting to be decrypted aren't shown in the vendor screen.
* Experimental iOS 9 Mobile Safari compatibility. May be removed in the future.
* Style updates to clean up DIM's look and make sure more screen space is being used for items.
* Gained the ability for us to fill in classified items, even if Bungie hasn't unclassified them. You still can't transfer them though.
* The "Hide Unfiltered Items while Filtering" preference now applies to vendor gear too. #1528
* When moving stacks of items through the popup, there are now buttons to max out the amount, and add and remove up to even stacks of items.
* Xur should disappear on Sundays again.

## 3.16.1

* Significantly increased the storage limit for tags and notes. It's still possible to go over (especially with long notes) but it should happen far less frequently - and it should notify you when it happens.

## 3.16.0

* Removed farming option to keep greens since they're disassembled by default now.
* Added stat search, for example: "stat:rof:>= 22"
* Fixed formatting for search loadouts when the search terms contain angle brackets.
* A new "Make room for Postmaster items" auto layout will clear out enough space on your character to pick up all the stuff you've accumulated at the Postmaster.
* Vendor items now explain what you need to do to get them.
* Xur looks like the other vendors, and correctly displays both heavies now.
* Compare tool styling updates.
* Compare tool shows attack/defense.
* In the compare tool, stats that are the same across all items are white instead of blue.
* There's now a picture of each item in the compare tool.
* Clicking the title of an item in the compare tool will scroll to that item and "pop" it so you know which one it is.
* Armor and items that don't match the equipping character will once again transfer in loadouts. You can still put multiple subclasses of the same damage type in a loadout.
* Empty space around talent grids has been eliminated.
* Memory of Felwinter's stat bar no longer overflows its container.

## 3.15.0

* Permit the same damage type of subclass in loadouts (#1067)
* Update record books to properly display time instead of a large number. (#1051)
* Moving an item into a full vault but an empty bucket (such as full General but the vault contains no Consumables) now works.
* Stacks of items are properly accounted for. They'll now combine as things are moved to make space - previously even a stack of 1 consumable would count as taking up the whole slot and would prevent a move of 2 more of that consumable.
* We now catch errors trying to move aside items and retry with a different item. You should see fewer failed moves!
* "Thrashing" in farming mode is fixed. When farming mode can't proceed (because moving anything off the character would result in something else being moved back on, because you're out of space), we now show a friendly info message. This message is throttled to show up no more than once a minute.
* Fixed a bug where a full vault would prevent farming mode from moving things to other characters.
* The move aside logic strongly prefers putting things on characters other than the original item's owner. This makes it much easier to move a bunch of stuff off of a character without other things bouncing right back in.
* Prefer putting engrams in the vault and not taking them out when choosing items to move aside.
* Farming mode now makes room to pick up artifacts, materials, and consumables.
* When making space in the "General" category or in Materials/Consumables buckets, we'll choose to move aside an item that can be combined with another stack somewhere without increasing the total number of stacks. This trends towards consolidation and can help free up a full vault, as well as getting rid of stray stacks.
* We swapped in "special ammo synth" and "primary ammo synth" instead of "motes of light" and "strange coins" for the farming mode quick gather buttons. They seemed more useful in the heat of battle.
* When dequipping an item, we try harder to find a good item to equip in its place. We also prefer replacing exotics with other exotics, and correctly handle The Life Exotic perk.
* Lots of new translations and localized strings.
* Vendors update when you reach a new level in their associated faction, or when you change faction alignment.
* Fixed a too-small perk selection box in the loadout builder, and properly handle when vendors are selling Memory of Felwinter.

## 3.14.1 <span className="changelog-date">(2016-12-06)</span>

* Internationalization updates.
* Fix for Loadout Class Type bug.

## 3.14.0

* Compare Weapons and Armor side-by-side.
* Added `is:sublime` filter
* Added detailed information to the Trials of Osiris popup card.
* Added more detection for item years.
* The collapse button now no longer takes up the whole bucket height.
* Fixed marking which characters had access to vendor items.
* Fix tracking new items when the new-item shine is disabled.
* Added option to Farming Mode to not move weapons and armor to make space for engrams.
* About and Support pages are now translatable.
* Improved error handling and error messages.
* Vendors are collapsible.
* All vendor items (including duplicates with different rolls) will now show up.
* Added more translations.
* If you have more than one Memory of Felwinter, they are all excluded from loadout builder.
* Export correct quality rating for items in CSV.

## 3.13.0 <span className="changelog-date">(2016-10-31)</span>

* The vendors page is back. It'll show all available vendors. It's now a lot faster, and combines vendor inventory across your characters. Consumables and Bounties are now shown. Item stats and quality will hopefully show up on 11/8.
* Loadout builder has option to load from equipped items.
* Added option to farm green engrams or not.
* When moving consumable stacks, you can now choose to fill up one stack's worth.
* Don't sort bounties (the API does not currently provide the in-game order.)
* Fix max-light rounding.
* Fix a bug in the new filters for source.
* Fix incognito mode launching
* More i18n.
* Classified items in the vault are now counted and shown.
* DIM is faster!
* Memory of Felwinter is now excluded from loadout builder by default.

## 3.11.1 <span className="changelog-date">(2016-10-04)</span>

* Fixed an issue with farming mode where users without motes, 3oC, coins, or heavy could not use farming mode.
* Fixed an issue where classified items would not show up in the UI.

## 3.11.0 <span className="changelog-date">(2016-10-04)</span>

##### New

* Added Quick Move items to farming mode.
* Farming mode now also moves glimmer items to vault.
* Added `is:inloadout` filter
* New filters: is:light, is:hasLight, is:weapon, is:armor, is:cosmetic, is:equipment, is:equippable, is:postmaster, is:inpostmaster, is:equipped, is:transferable, is:movable.
* New filters for items based on where they come from: is:year3, is:fwc, is:do, is:nm, is:speaker, is:variks, is:shipwright, is:vanguard, is:osiris, is:xur, is:shaxx, is:cq, is:eris, is:vanilla, is:trials, is:ib, is:qw, is:cd, is:srl, is:vog, is:ce, is:ttk, is:kf, is:roi, is:wotm, is:poe, is:coe, is:af.
* Added debug mode (ctrl+alt+shift+d) to view an item in the move-popup dialog.
* Added max light value to max light button in dropdown.
* Major loadout builder performance enhancements.
* Support rare (blue) items in loadout builder.

##### Tweaks

* Consumables and materials are now sorted by category.
* All other items in the General Bucket are sorted by Rarity.
* Move ornaments in between materials and emblems.
* Link to wiki for stat quality in the move-popup box.
* Full item details are shown in the move popup by default (they can still be turned off in settings).

##### Bugfixes

* Prevent double click to move item if loadout dialog is open.
* [#889](https://github.com/DestinyItemManager/DIM/issues/889) Fixed stats for Iron Banner and Trials of Osiris items.
* Fix infusion finder preview item not changing as you choose different fuel items. Also filter out year 1 items.
* Fix some green boots that would show up with a gold border.
* A bunch of consumables that can't be moved by the API (Treasure Keys, Splicer Keys, Wormsinger Runes, etc) now show up as non-transferable in DIM.
* Husk of the Pit will no longer be equipped by the Item Leveling loadout.
* Fixed equipping loadouts onto the current character from Loadout Builder.
* The default shader no longer counts as a duplicate item.
* DIM no longer tries to equip exotic faction class items where your character isn't aligned with the right faction.
* Fixed more cases where your loadouts wouldn't be applied because you already had an exotic equipped.
* Elemental Icons moved to bottom left to not cover the expansion symbol.
* Loadout builder no longer shows duplicate sets.
* Fix equip loadout builder equip to current character.

## 3.10.6 <span className="changelog-date">(2016-09-23)</span>

* The DestinyTracker link in the item popup header now includes your perk rolls and selected perk. Share your roll easily!
* Fixed moving consumables in loadouts. Before, you would frequently get errors applying a loadout that included consumables. We also have a friendlier, more informative error message when you don't have enough of a consumable to fulfill your loadout.
* Fixed a bug where when moving stacks of items, the stack would disappear.
* The progress bar around the reputation diamonds is now more accurate.
* Enabled item quality.
* Item Quality is enabled by default for new installs.
* A new Record Books row in Progress has your Rise of Iron record book.
* Searches now work for all characters and the vault again.
* Can equip loadouts onto the current character from Loadout Builder.
* Added ability to feature toggle items between Beta + Release.

## 3.10.5

* Added Ornaments.

## 3.10.4

* We handle manifest download/cache errors better, by deleting the cached file and letting you retry.
* Date armor ratings end is on 9/20/2016 @ 2AM Pacific.
* Fixed issues with broken images by downloading from Bungie.net with https.
* Loadouts for multi-platform users will now save selected and equipped items for both platforms. Previously, when switching platforms, loadouts would remove items from the loadout for the opposite platform.

## 3.10.3

* Fixed a "move-canceled" message showing up sometimes when applying loadouts.
* Bugged items like Iron Shell no longer attempt to compute quality. They'll fix themselves when Bungie fixes them.
* Fixed "Aim assist" stat not showing up in CSV (and no stats showing up if your language wasn't English).
* We now catch manifest updates that don't update the manifest version - if you see broken images, try reloading DIM and it should pick up new info.
* Worked around a bug in the manifest data where Ornament nodes show up twice.
* DIM won't allow you to move rare Masks, because that'll destroy them.
* The "Random" auto loadout can now be un-done from the loadout menu.
* For non-variable items (emblems, shaders, ships, etc) in a loadout, DIM will use whichever copy is already on a character if it can, rather than moving a specific instance from another character.

## 3.10.2 <span className="changelog-date">(2016-09-10)</span>

* Fixed error building talent grid for Hawkmoon.
* Don't attempt to build record books when advisors are not loaded.
* Dragged items now include their border and light level again.
* New-item overlays have been restored (enable in settings).
* Re-enable record book progress.
* Better handle errors when record book info isn't available.
* Show an error message if the manifest doesn't load.
* Fix an error when equipping loadouts.
* DIM usage tips will only show up once per session now. You can bring back previously hidden tips with a button in the settings page.

## 3.10.0

* Add ability to create loadouts by selecting sets of perks.
* [#823](https://github.com/DestinyItemManager/DIM/issues/823) Added 'current' property to stores.
* The DIM extension is now much smaller.
* DIM can now display item information in all supported Destiny languages. Choose your language in the settings then reload DIM.
* We now automatically pick up Destiny data updates, so DIM should work after patches without needing an update.
* The Reputation section should match the in-game logos better now.
* Disable new item overlays due to a bug.

## 3.9.2

* [#812](https://github.com/DestinyItemManager/DIM/issues/812) Removed rare masks from the items table used by the random item loadout.

## 3.9.1

* [#801](https://github.com/DestinyItemManager/DIM/issues/801) Resolved error with vendor page character sorting.
* [#792](https://github.com/DestinyItemManager/DIM/pull/792) Warning if user clicks on perks to notify them that they can only be changed in game.
* [#795](https://github.com/DestinyItemManager/DIM/pull/795) Updated strange coin icon for Xur.

## 3.9.0

* New glimmer-based filters, is:glimmeritem, is:glimmerboost, is:glimmersupply
* Add option for new item and its popup to be hidden
* Add ability to exclude items from loadout builder.
* Expand/collapse sections in DIM.
* Double clicking an item will equip it on the current character. 2x click on equipped, dequips.
* Show current vendor items being sold.
* Move popup won't pop up under the header anymore.
* If you have an open loadout, and you click "Create loadout", it switches to the new loadout now instead of leaving the previous loadout open.
* DIM is once again faster.
* The loadout editor won't stay visible when you change platforms.
* Fixed a lot of bugs that would show all your items as new.
* New-ness of items persists across reloads and syncs across your Chrome profile.
* New button to clear all new items. Keyboard shortcut is "x".
* Help dialog for keyboard shortcuts. Triggered with "?".
* When you have two characters of the same class, applying a loadout with a subclass will work all the time now.
* Item class requirements are part of the header ("Hunter Helmet") instead of in the stats area.
* You can search for the opposite of "is:" filters with "not:" filters. For example, "is:helmet not:hunter quality:>90".
* Clicking away from the Xur dialog will close any open item popups.
* Fixed an issue where you could not equip a loadout that included an exotic item when you already had an exotic equipped that was not going to be replaced by the loadout.
* Better handling of items with "The Life Exotic" perk.
* New aliases for rarity filters (is:white, is:green, is:blue, is:purple, is:yellow).
* An alternate option for the "Gather Engrams" loadout can exclude gathering exotic engrams.
* Removed popup notification for new items.
* #798 Keyword searches will now scan perk descriptions.
* #799 Randomize equipped items for current character. Don't look at us if you have to play a match using Thorn.

## 3.8.3

* Fix move popup not closing when drag-moving an item.
* Added ability to and filters for track or untrack quests and bounties.
* Fix issue where some sets would be missing from the loadout builder.
* Fixed #660 where postmaster items would not appear in the Postmaster section of DIM, ie Sterling Treasure after the reset.
* Fixed #697 where loadouts will no longer remove the loadouts for the opposite platform.
* Fix an issue where loadouts will not show any items, or transfer any items.
* Add option to show new item overlay animation

## 3.8.2

* Update filter list to include quality/percentage filters
* Add year column to CSV export scripts
* When you have filtered items with a search, you can select a new search loadout option in the loadout menu to transfer matching items.
* The screen no longer jumps around when clicking on items, and the item details popup should always be visible.
* Dialogs should be sized better now.
* Fix character order in move popup buttons.
* Restored the ability to set a maximum vault size. "Auto" (full width) is still an option, and is the default.
* Armor quality is shown in Xur, loadouts, and the infusion dialog if advanced stats is turned on.
* "Take" stackables works again.

## 3.8.1

* Added steps to Moments of Triumph popup (and other record books.)
* Fixed wobbly refresh icon.
* Fixed single item stat percentages.
* Fixed armor export script.
* Possible fix for loadout builder.

## 3.8.0

* Loadout builder redesign and major performance enchancements.
* Items in the postmaster now have quality ratings, can use the infusion fuel finder, show up in the infusion fuel finder, compare against currently equipped items, etc. They behave just like a normal item except you can't move them and they're in a different spot.
* The vault width preference has been removed - the vault now always takes up all the remaining space on the screen.
* Section headers don't repeat themselves anymore.
* Drop zones for items are larger.
* Returning from the min-max tool no longer greets you with a blank, item-less screen.
* Fixed a bug where loadouts were not properly restricted to the platform they were created for.
* Xur's menu item will properly disappear when he leaves for the week.
* New items are marked with a "shiny" animation, and there are notifications when new items appear.
* The loadout menu may expand to fill the height of the window, but no more. The scrollbar looks nicer too.
* Items can now be made larger (or smaller) in settings. Pick the perfect size for your screen!
* The item info popup has a new header design. Let us know what you think!
* Changing settings is faster.
* You can now download your weapon and armor data as spreadsheets for the true data nerds among us.
* The settings dialog is less spacious.
* Engrams and items in the postmaster can now be locked (and unlocked).
* The buttons on the move item popup are now grouped together by character.
* When the "Hide Unfiltered Items while Filtering" option is on, things look a lot nicer than they did.
* DIM is generally just a little bit snappier, especially when scrolling.
* Clicking the icon to open DIM will now switch to an active DIM tab if it's already running.
* Bungie.net will open in a new tab as a convenience for expired cookies.
* Items in the Postmaster are sorted by the order you got them, so you know what'll get bumped when your postmaster is full.
* Clicking the loadout builder button again, or the DIM logo, will take you back to the main screen.
* You may now order your characters by the reverse of the most recent, so the most recent character is next to the vault.

## 3.7.4

* Removed the option to hide or show the primary stat of items - it's always shown now.
* Add mode selection full/fast for users willing to wait for all best sets.
* Loadout menus are now scrollable for users with over 8 custom loadouts on a single character.
* Changing the character sort order now applies live, rather than requiring a refresh.
* Use most recently logged in player to start with loadout builder.
* Search queries will exclude the token `" and "` as some users were including that when chaining multiple filters.
* Fix UI issue on move popup dialog that had some numbers expanding outside the dialog.
* Consolidate beta icons to the icons folder.

## 3.7.3

* Fix rounding error that prevented some loadout sets from showing up.
* Added filter for quality rating, ex - quality:>90 or percentage:<=94

## 3.7.2

* Always show locked section in loadout builder.
* Fix NaN issue in loadout builder.
* Fix issues with 'create loadout' button in loadout builder.
* For item leveling don't prefer unlevelled equipped items on other characters.
* Various Loadout builder bug fixes and performance updates.

## 3.7.1

* Various Loadout builder bug fixes and performance updates.

## 3.7.0

* Added new armor/loadout tier builder.
* Fix for all numbers appearing red in comparison view.
* Updated to latest stat estimation formula.
* Use directive for percentage width.

## 3.6.5

* Fix an issue where warlocks would see loadouts for all the other classes.

## 3.6.2 & 3.6.3 <span className="changelog-date">(2016-05-23)</span>

* Add warning if the lost items section of the postmaster has 20 items.
* Stat bars are more accurately sized.
* Add vendor progress
* Add prestige level with xp bar under characters to replace normal xp bar after level 40.
* It is no longer possible to choose column sizes that cause the vault to disappear.
* The Vault now has a character-style header, and can have loadouts applied to it. Full-ness of each vault is displayed below the vault header.
* New option to restore all the items that were in your inventory before applying a loadout, rather than just the equipped ones.
* You can now undo multiple loadouts, going backwards in time.

## 3.6.1

* Removed the "Only blues" option in the infusion fuel finder, because it wasn't necessary.
* Engram searches and the engram loadout features won't mistake Candy Engrams for real engrams.
* Items in the Postmaster include their type in the move popup, so they're easier to distinguish.
* Sometimes equipping loadouts would fail to equip one of your exotics. No more!
* Add an 'is:infusable' search filter.
* Add 'is:intellect', 'is:discipline', 'is:strength' search filters for armor.
* XP Progress on bar items

## 3.6.0 <span className="changelog-date">(2016-05-03)</span>

* Bring back the infusion dialog as an Infusion Fuel Finder. It doesn't do as much as it used to, but now it's optimized for quickly finding eligable infusion items.
* Fix a bug where hovering over a drop zone with a consumable/material stack and waiting for the message to turn green still wouldn't trigger the partial move dialog.
* Added a new "Item Leveling" auto-loadout. This loadout finds items for you to dump XP into. It strongly favors locked items, and won't replace an incomplete item that you have equipped. Otherwise, it goes after items that already have the most XP (closest to completion), preferring exotics and legendaries if they are locked, and rares and legendaries if they're not locked (because you get more materials out of disassembling them that way).
* There's a new setting that will show elemental damage icons on your weapons. Elemental damage icons are now always shown in the title of the item popup.
* Elder's Sigil won't go above 100% completion for the score portion anymore.
* Added roll quality percentage indicator. You can now see how your intellect/discipline/strength stacks up against the maximum stat roll for your armor.
* DIM is smarter about what items it chooses to move aside, or to equip in the place of a dequipped item.
* Added a new "Gather Engrams" loadout that will pull all engrams to your character.

## 3.5.4

* We won't try to equip an item that is too high-level for your character when dequipping items.
* Fix a regression where subclasses wouldn't show up in Loadouts. They're still there, they just show up now!
* Fixed another bug that could prevent item popups from showing up.
* The vault can now be up to 12 items wide.
* Sterling Treasure, Junk Items, and SLR Record Book added to DIM.
* Manifest file updated.

## 3.5.3

* Fixed a bug that would prevent the loading of DIM if Spark of Light was in the postmaster.
* Fixed a bug that prevented the Xur dialog from rendering.

## 3.5.2

* Fix a bug where item details popups would show above the header.
* Fix showing Sterling Treasures in Messages.
* Better error handling when Bungie.net is down.
* Fix a bug where having items in the postmaster would confuse moves of the same item elsewhere.
* Fix a bug where item comparisons no longer worked.
* Added support for the classified shader "Walkabout".

## 3.5.1

* The Infusion Calculator has been removed, now that infusions are much more straightforward.
* Pressing the "i" key on the keyboard will toggle showing item details in the item popup.
* Add a menu item for when Xur is in town. This brings up a panel with Xur's wares, how much everything costs, how many strange coins you have, and lets you show the item details popup plus compare against any version of exotics you might already have to see if there's a better roll.

## 3.5 <span className="changelog-date">(2016-04-11)</span>

* DIM will now go to great lengths to make sure your transfer will succeed, even if your target's inventory is full, or the vault is full. It does this by moving stuff aside to make space, automatically.
* Fixed a bug that would cause applying loadouts to fill up the vault and then fail.
* Fixed a bug where DIM would refuse to equip an exotic when dequipping something else, even if the exotic was OK to equip.
* When applying a loadout, DIM will now equip and dequip loadout items all at once, in order to speed up applying the loadout.
* The search box has a new style.
* Item moves and loadouts will now wait for each other, to prevent errors when they would collide. This means if you apply two loadouts, the second will wait for the first to complete before starting.
* Item details are now toggled by clicking the "i" icon on the item popup, rather than just by hovering over it.

## 3.4.1

* Bugfix to address an infinite loop while moving emotes.

## 3.4.0

* Moving and equipping items, especially many at a time (loadouts) is faster.
* When you save a loadout, it is now scoped to the platform it's created on, rather than applying across accounts. Loadouts created on one account used to show on both accounts, but wouldn't work on the wrong account.
* You can now move partial amounts of materials. There's a slider in the move popup, and holding "shift" or hovering over the drop area will pop up a dialog for draggers. You can choose to move more than one stack's worth of an item, up to the total amount on a character.
* New commands for materials to consolidate (move them all to this character) and distribute (divide evenly between all characters).
* Loadouts can now contain materials and consumables. Add or remove 5 at a time by holding shift while clicking. When the loadout is applied, we'll make sure your character has _at least_ that much of the consumable.
* Loadouts can now contain 10 weapons or armor of a single type, not just 9.
* When making space for a loadout, we'll prefer putting extra stuff in the vault rather than putting it on other characters. We'll also prefer moving aside non-equipped items of low rarity and light level.
* The is:engram search filter actually works.
* Fixed an error where DIM would not replace an equipped item with an instance of the same item hash. This would cause an error with loadouts and moving items. [448](https://github.com/DestinyItemManager/DIM/issues/448)
* Loadouts can now display more than one line of items, for you mega-loadout lovers.
* Items in the loadout editor are sorted according to your sort preference.

## 3.3.3 <span className="changelog-date">(2016-03-08)</span>

* Infusion calculator performance enhancements
* Larger lock icon
* Completed segments of Intelligence, Discipline, and Strength are now colored orange.

## 3.3.2 <span className="changelog-date">(2016-03-04)</span>

* If multiple items in the infusion calculator have the same light, but different XP completion percentage, favor suggesting the item with the least XP for infusion.
* Keyword search also searches perks on items.
* New search terms for is:engram, is:sword, is:artifact, is:ghost, is:consumable, is:material, etc.
* Items can be locked and unlocked by clicking the log icon next to their name.
* Display intellect/discipline/strength bars and cooldown for each character
* Loadouts have a "Save as New" button which will let you save your modified loadout as a new loadout without changing the loadout you started editing.
* Autocomplete for search filters.
* Comparing stats for armor now shows red and green better/worse bars correctly.
* Fixed showing magazine stat for weapons in the vault.
* Fixed infusion material cost for Ghosts and Artifacts (they cost motes of light).
* Fix a case where the item properties popup may be cut off above the top of the screen.
* Transfer/equip/dequip actions for edge cases will now succeed as expected without errors.
* Manifest file update.

## 3.3.1 <span className="changelog-date">(2016-02-19)</span>

* Updated the manifest file.

## 3.3 <span className="changelog-date">(2016-02-15)</span>

* Infusion auto calculator is much faster.
* Items in the infusion calculator don't grey out when a search is active anymore.
* Full cost of infusions is now shown, including exotic shards, weapon parts / armor materials, and glimmer.
* Show a better error message when trying to equip an item for the wrong class. Before it would say you weren't experienced enough.
* Add a button to the infusion calculator that moves the planned items to your character.
* Add a filter to the infusion calculator to limit the search to only rare (blue) items.
* The infusion auto calculator runs automatically, and now presents a list of different attack/defense values for you to choose from. Selecting one will show the best path to get to that light level.
* The infusion calculator greys out items that are already used or are too low light to use, rather than hiding them.
* The item move popup now has an entry for the infusion calculator, to make it easier to find.
* Hold Shift and click on items in the infusion calculator to prevent the calculator from using that item.
* If you have an exotic class item (with "The Life Exotic" perk) equipped, you can now equip another exotic without having the class item get automatically de-equipped. Previously, this worked only if you equipped the non-class-item exotic first.
* Armor, Artifacts, and Ghosts now show the difference in stats with your currently equipped item. Also, magazine/energy between swords and other heavy weapons compares correctly.
* The is:complete, is:incomplete, is:upgraded, is:xpincomplete, and is:xpcomplete search keywords all work again, and their meanings have been tweaked so they are all useful.
* The talent grid for an item are now shown in the item details, just like in the game, including XP per node.
* Subclasses show a talent grid as well!
* The item stats comparison will no longer be cleared if DIM reloads items while an item popup is open.
* Bounties and quests are now separated, and under their own "Progress" heading.
* Bounties, quests, and anything else that can have objectives (like test weapons and runes) now show their objectives and the progress towards them. As a result, completion percentages are also now accurate for those items.
* Descriptions are now shown for all items.
* Include hidden stats "Aim Assist" and "Equip Speed" for all weapons. You can still see all hidden stats by visiting DTR via the link at the top of item details.
* Weapon types are now included in their popup title.
* Removed Crimson Days theme. It will return.
* Fixed issue at starts up when DIM cannot resolve if the user is logged into Bungie.net.

## 3.2.3

* Updated Crimson Days Theme.
* Removed verge.js

## 3.2.2

* Updated Crimson Days Theme.

## 3.2.1 <span className="changelog-date">(2016-02-04)</span>

* Crimson Days theme.
* Weapons and armor now show all activated perks (including scopes, etc), in the same order they are shown in the game.
* Only display the "more info" detail icon if there's something to show.
* If you try to move an item into a full inventory, we'll reload to see if you've already made space in the game, rather than failing the move immediately.
* The Infusion dialog now has a "Maximize Attack/Defense" button that figures out how to get the highest stats with the fewest number of infusions.
* You can now create a loadout based on what you've got equipped by selecting "From Equipped" in the "Create Loadout" menu item.
* After applying a loadout, a new pseudo-loadout called "Before 'Your Loadout'" appears that will put back the items you had equipped.

## 3.2

* In the "Loadouts" dropdown is a new "Maximize Light" auto-loadout that does what it says, pulling items from all your characters and the vault in order to maximize your character's light.
* Lots of performance improvements! Loading DIM, refreshing, moving items, and searching should all be faster.
* DIM will now refresh immediately when you switch back to its tab, or come back from screensaver, etc. It won't automatically update when it's in the background anymore. It still periodically updates itself when it is the focused tab.
* New "is:year1" and "is:year2" search filters.
* Artifacts now have the right class type (hunter, titan, etc).
* The reload and settings icons are easier to hit (remember you can also hit "R" to reload.
* The move popup closes immediately when you select a move, rather than waiting for the move to start.
* New sort option of "rarity, then primary stat".<|MERGE_RESOLUTION|>--- conflicted
+++ resolved
@@ -1,10 +1,7 @@
 ## Next
 
-<<<<<<< HEAD
 * Setting added for DIM to grab wish lists from external source (defaults to voltron.txt).
-=======
 ## 5.63.0 <span className="changelog-date">(2019-12-29)</span>
->>>>>>> b8f3fe22
 
 ## 5.62.0 <span className="changelog-date">(2019-12-22)</span>
 
