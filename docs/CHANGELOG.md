# Next

* We no longer support searching D1 vendor items.

# 4.74.0 (2018-10-14)

* Added negative search. Prefix any search term with `-` and it will match the opposite.
* Added `perk:"* **"` seach filter to match any keywords against perks on an item
* Added some missing `stat:`
* Lock and unlock items matching your current search from the same menu you use for tagging them.
<<<<<<< HEAD
* Added support for showing ratings and reviews based on the item roll in Destiny 2.
=======
* Updated icons across the app.d
>>>>>>> 2b26996c

# 4.73.0 (2018-10-07)

* Added `is:heroic` search filter for armor with heroic resistance.
* New option to manually sort your characters.
* No longer forgetting what perks we recommended.
* Fix mods/perks on items - there was a bug that affected both display and searches.
* Fix is:hasmod search to include some more mods.
* You can now drag items into the loadout drawer.
* D2 spreadsheet export (in settings) covers perks now.
* You can also export ghosts (with perks) for D1/D2.
* Filters can now be combined with "or" to match either filter. For example: "is:shotgun or is:handcannon".

# 4.72.0 (2018-09-30)

* Add searches `is:transmat`, `is:armormod`, `is:weaponmod`, and `is:transmat`, and removed D1 `is:primaryweaponengram`, `is:specialweaponengram`, and `is:heavyweaponengram`.
* Show daily gambit challenge and daily heroic adventure in milestones.

# 4.71.0 (2018-09-23)

* Removed a bunch of help popups.
* Added information about unique stacks.
* Added `is:maxpower` search to return highest light items.
* Added `is:modded` search to return items that have a mod applied.
* Bounties with expiration times are now shown, and are sorted in front in order of expiration time.
* Added masterwork tier range filter.
* Highlight the stat that is boosted by masterwork in item details.
* Masterwork mod hover now shows the type/name of masterwork.

# 4.70.2 (2018-09-17)

* Fix some instances where DIM wouldn't load.
* Fix the About and Backers pages.
* Hide classified pursuits.

# 4.70.1 (2018-09-17)

# 4.70.0 (2018-09-16)

* Display armor resistance type on item icon and include in search filters.
* Giving more weight to ratings with reviews than ratings alone. Also, hiding lone ratings.
* Custom loadouts now display below our special auto loadouts.
* Added inverse string search for items and perks (prefix with minus sign)
* Postmaster is now on top of the screen (but disappears when empty).
* Individual inventory buckets are no longer collapsible, but disappear when empty.
* D1 vault counts are removed from their section headers.
* Fixed an issue where the display would be messed up when colorblind mode is on.
* Restored the keyboard shortcut cheat sheet (press ?).
* The max light loadout prefers legendaries over rares.
* Unclaimed engrams are shown up in the Postmaster section.
* Infusion transfer button is now visible on mobile devices.
* Item tiles have been redesigned for Forsaken.

# 4.69.1 (2018-09-10)

* Max power value in 'Maximum Power' loadout is now calculated correctly.

# 4.69.0 (2018-09-09)

* Max power updated to 600 for Forsaken owners.
* Fixed Year 1 weapons not having an elemental damage type.
* Many bugfixes post-Forsaken launch.
* Add Infamy rank to progress page.
* Bounties now show their rewards on the Progress and Vendors pages.
* The Progress page has been cleaned up to better reflect the state of the game since Forsaken.
* Pursuits are sorted such that bounties are displayed together.
* Add "is:randomroll" search for items that have random rolls.
* Added "is:bow" and "is:machinegun" searches.
* Remove "is:powermod" and "basepower:" searches.
* Masterworks now have a gold border. Previously items with a power mod had a gold border, but there are no more power mods.
* Added Bow stats "Draw Time" and "Inventory Size".
* Disabled vendorengrams.xyz integration until they are back online.
* Review modes - say hello to Gambit (and goodbye to Trials, at least for a little while).
* Ratings platform selection changes made easier.
* Added Etheric Spiral and Etheric Helix to the list of reputation items.

# 4.68.3 (2018-09-03)

# 4.68.2 (2018-09-03)

# 4.68.1 (2018-09-03)

# 4.68.0 (2018-09-02)

* Fixed: Destiny 2 - Sort by character age.
* Item popup shows the ammo type of D2 weapons.
* New is:primary, is:special, and is:heavy search terms for ammo types.
* Add is:tracerifle and is:linearfusionrifle searches.
* Added Korean as a language option.
* We have a new Shop selling enamel pins and T-shirts.
* Ratings system understands random rolls in D2.
* Search help added for searching by # of ratings.

# 4.67.0 (2018-08-26)

# 4.66.0 (2018-08-19)

* DIM now refreshes your inventory automatically every 30 seconds, rather than every 5 minutes.
* Clicking "transfer items" in the Infusion tool will now always move them to the active character.
* The infusion tool will now include locked items as potential infusion targets even if the checkbox isn't checked (it still affects what can be a source item).
* If you are at maximum light, DIM now alerts you when vendors are selling maximum light gear and engrams, courtesy of VendorEngrams.xyz.

# 4.65.0 (2018-08-12)

# 4.64.0 (2018-08-05)

# 4.63.0 (2018-07-29)

* Fixed a bug that could cause iOS Safari to hang.

# 4.62.0 (2018-07-22)

* Xur has been removed from the header in D1. Find him in the Vendors page.

# 4.61.0 (2018-07-15)

* Fix a bug that would leave behind stackable items when moving certain loadouts like "Gather Reputation Items".
* The is:haspower search works once again.
* The is:cosmetic search will now work for Destiny 2.
* Added is:prophecy search which will return all prophecy weapons from CoO.
* Added is:ikelos search which will return all ikelos weapons from Warmind.

# 4.60.0 (2018-07-08)

* Farming mode won't try to move unmoveable reputation tokens.
* Filters like stat:recovery:=0 now work (they couldn't match stat values of zero before).
* Checking with VendorEngrams.xyz to see if 380 drops may be right for you.

# 4.59.0 (2018-07-01)

* New iOS app icons when you add to home screen.
* Ornaments now show additional reasons why you can't equip them.
* The is:inloadout search works once again.
* Fix a bug where the item popup could hang iOS Safari in landscape view.
* Add a link to lowlines' Destiny map for collecting ghost scannables, latent memories, and sleeper nodes.

# 4.58.0 (2018-06-24)

* Factions now show seasonal rank instead of lifetime rank.
* Vendors show their faction rank next to their reward engrams.
* Factions in the progress page also link to their vendor.
* Quest keys in your Pursuits now show their quantity. They're still on the Progress page.

# 4.57.0 (2018-06-17)

* Item sizing setting works in Edge.
* Lock and unlock won't get "stuck" anymore.

# 4.56.5 (2018-06-11)

* Fix for item popups not working

# 4.56.0 (2018-06-10)

* Add "is:hasshader" search filter to select all items with shaders applied.
* Fixed some bugs in older Safari versions.
* Errors on Progress, Collections, and Vendors pages won't take out the whole page anymore, just the section with the error.
* Fix bugs where a stray "0" would show up in odd places.
* Align Progress columns better for accounts with fewer than 3 characters.

# 4.55.0 (2018-06-03)

* Displaying available rating data in spreadsheet export.
* Correctly display masterwork plug objectives - check the "Upgrade Masterwork" plug for catalyst updates.
* The Collections page now shows progress towards unlocking ornaments. Due to restrictions in the API, it can only show ornaments that go with items you already have.

# 4.54.0 (2018-05-27)

* Fix the display of crucible rank points.
* Fix faction rank progress bars on D1.
* Compare view includes perks and mods for D2 items.

# 4.53.0 (2018-05-20)

* Add previews for engrams and other preview-able items.
* Display Crucible ranks on the progress page.
* Add emotes back to the collections page.
* Remove masterwork objectives that never complete.
* Fix loading loadouts the first time you open a character menu.
* Fix exporting CSV inventories in Firefox.

# 4.52.0 (2018-05-13)

* Collection exotics are no longer duplicated. They are also sorted by name.
* Updated max power to 380.
* Vendors and collections will no longer show items exclusive to platforms other than the current account's platform.
* Fix masterworks not showing as masterworks.
* Set the max base power depending on which DLC you own.

# 4.51.2 (2018-05-09)

* Handle the Warmind API bug better, and provide helpful info on how to fix it.

# 4.51.1 (2018-05-08)

* Fix progress page not displaying after the Warmind update.

# 4.51.0 (2018-05-06)

* Fix a bug where having mods, shaders, or materials in the postmaster might make it impossible to move any mod/shader/material into or out of the vault.
* Add links to Ishtar Collective on items with lore.

# 4.50.0 (2018-04-30)

* The settings page now shows how much of your local storage quota is being used by DIM (if your browser supports it).
* Add search filters based on character location on dim (is:inleftchar / inmiddlechar / inrightchar) and for vault (is:invault) and current/last logged character (incurrentchar), that is marked with a yellow triangle.
* Fixed a bug where the "Restore Old Versions" tool wouldn't actually let you see and restore old versions.

# 4.49.1 (2018-04-23)

* Fix loadouts.

# 4.49.0 (2018-04-22)

* The DIM changelog popup has moved to a "What's New" page along with Bungie.net alerts and our Twitter feed. We also moved the "Update DIM" popup to the "What's New" link.
* Fix moving mods and shaders from the postmaster.
* Remove "Take" button from stackables in the postmaster.
* The Collections page now has a link to DestinySets.com.

# 4.48.0 (2018-04-15)

* You can specify game modes for reading and making ratings and reviews.
* Full General Vault, Mods, and Shaders buckets are highlighted in red.
* Adding DIM to your home screen on iOS was broken for iOS 11.3. It's fixed now!

# 4.47.0 (2018-04-09)

# 4.46.0 (2018-04-02)

* Added a page to browse and restore old revisions of Google Drive data.
* Emblems now show a preview of their nameplate in the item details popup.
* New Vendors page shows all the items you can buy from various vendors.
* New Collections page shows your exotics, emotes, and emblems kiosks.
* Engram previews from the faction display and vendors pages show what could be in an engram.
* Keyword search now includes item descriptions and socket perk names and descriptions.

# 4.45.0 (2018-03-26)

* Searching mods and perks in D2 now searches non-selected perks as well.
* Perks are in the correct order again (instead of the selected one being first always).
* Unpurchaseable vendor items are displayed better.
* Storage settings break out loadouts and tags/notes between D1 and D2 items.
* A new revisions page allows you to restore old versions of settings from Google Drive.
* Emblems show a preview of the nameplate graphic.
* Fix "is:dupelower" to only affect Weapons/Armor
* Add armor stats to the "stat:" filter (in D2 only)
* Add ":=" comparison to the text complete tooltip

# 4.44.0 (2018-03-19)

* Fixed the "recommended perk" being wrong very often.
* Improved the display of perks, shaders, and mods on items. Improved the popup details for those items as well - this includes ornament unlock progress.
* Stackable items like mods and shaders have less chance of being left behind during search transfers.
* Put back "Make Room for Postmaster" in D1 - it was removed accidentally.
* Items matching a search are now more highlighted. Removed "Hide Unfiltered Items" setting.

# 4.43.0 (2018-03-12)

* Fix some cases where moving stacks of items would fail.
* Fix "Gather Reputation Items" from not gathering everything.
* More items can be successfully dragged out of the postmaster.

# 4.42.0 (2018-03-05)

* Compare tool shows ratings, and handles missing stats better.
* Fixed display of masterwork mod and ornaments.
* Remove Auras from inventory since they're part of Emblems now.
* Fancy new emblems show all their counters correctly.
* Improved moving mods, shaders, and consumables via search loadouts. They can now go to any character (not just the active one) and aren't limited to 9 items.
* Pausing over a drop zone to trigger the move-amount dialog works every time now, not just the first time.

# 4.41.1 (2018-02-19)

* Fix dupelower logic.
* Fixed bugs preventing DIM from loading in some browsers.
* See previews of the items you'll get from faction packages and Xur from links on the Progress page.

# 4.41.0 (2018-02-19)

* Mobile on portrait mode will be able to set the number of inventory columns (the icon size will be resized to accomodate).
* You can now check your emblem objectives.
* Armor mods show more info.
* Destiny 1 transfers are faster.
* DIM is better at equipping exotics when you already have exotic ghosts, sparrows, and ships equipped.
* Pulling an item from the postmaster updates the list of items quickly now.
* Navigation from "About" or "Backers" back to your inventory works.
* is:dupelower breaks ties more intelligently.

# 4.40.0 (2018-02-12)

# 4.39.0 (2018-02-05)

* Fixed random loadout feature taking you to a blank page.

# 4.38.0 (2018-01-31)

* Fixed display of Clan XP milestone.
* DIM's logic to automatically move aside items to make room for what you're moving is smarter - it'll leave put things you just moved, and it'll prefer items you've tagged as favorites.
* In D2, "Make room for Postmaster" has been replaced with "Collect Postmaster" which pulls all postmaster items we can onto your character. You can still make room by clicking "Space".
* Fix pull from postmaster to clear exactly enough space, not too many, but also not too few.
* Accounts with no characters will no longer show up in the account dropdown.
* Item tagging via keyboard should be a little more international-friendly. Calling the help menu (via shift+/) is too.
* Fixed XP required for well-rested perk after the latest Destiny update.

# 4.37.0 (2018-01-29)

* Masterwork differentiation between Vanguard / Crucible, highlight of stat being affected by MW.
* The "Well Rested" buff now appears as a Milestone on your Progress page.
* Nightfall modifiers are shown on the Progress page.
* Storage (Google Drive) settings have moved to the Settings page.
* You can configure a custom item sorting method from the Settings page.
* Improved display of the account selection dropdown.

# 4.36.1 (2018-01-22)

* Attempt to fix error on app.
* Moving an item from the postmaster will now only clear enough space for that one item.

# 4.36.0 (2018-01-22)

* Attempt to fix error on app.

# 4.35.0 (2018-01-22)

* The Settings page has been redesigned.
* Your character stats now update live when you change armor.
* New settings to help distinguish colors for colorblind users.
* DIM should load faster.
* DIM won't try to transfer Faction tokens anymore.

# 4.34.0 (2018-01-15)

* Sorting characters by age should be correct for D2 on PC.
* The infusion fuel finder now supports reverse lookups, so you can choose the best thing to infuse a particular item _into_.
* Labeled the Infusion Fuel Finder button.
* Trace Rifles are highlighted again on is:autorifle search.
* Factions that you can't turn in rewards to are now greyed out. We also show the vendor name, and the raw XP values have moved to a tooltip.
* The settings page has been cleaned up and moved to its own page.

# 4.33.1 (2018-01-09)

* Fix DIM loading on iOS 11.2.2.

# 4.33.0 (2018-01-08)

* A brand new Progress page for Destiny 2 displays your milestones, quests, and faction reputation all in one place. That information has been removed from the main inventory screen.
* We've changed around the effect for masterworks a bit more.

# 4.32.0 (2018-01-02)

* Added hotkey for search and clear (Shift+F).
* Masterworks show up with an orange glow like in the game, and gold borders are back to meaning "has power mod".
* Mercury reputation items are now handled by farming mode and gather reputation items.
* Tweak max base power / max light calculations to be slightly more accurate.
* Display D2 subclass talent trees. We can't show which ones are selected/unlocked yet.
* Moving items on Android should work better.
* Rotating to and from landscape and portrait should be faster.
* Fix quest steps showing up in the "haspower" search.
* Do a better job of figuring out what's infusable.
* Added a reverse lookup to Infusion Fuel Finder.

# 4.31.0 (2017-12-25)

* "is:complete" will find completed rare mod stacks in Destiny 2.

# 4.30.0 (2017-12-18)

* NEW - Revamped rating algorithm for D2 items.
* Fixed a bug trying to maximize power level (and sometimes transfer items) in Destiny 2.
* When hovering over an icon, the name and type will be displayed
* Allowing more exotic item types to be simultaneously equipped in Destiny 2
* Initial support for masterworks weapons.
* Fixed reporting reviews in Destiny 2.
* Fixed item filtering in Destiny 2.

# 4.29.0 (2017-12-13)

* Added Mercury reputation.
* Added Crimson Exotic Hand Canon.

# 4.28.0 (2017-12-11)

* NEW - Move items from the postmaster in DIM!

# 4.27.1 (2017-12-05)

* Key for perk hints in D2.
* Fixed bug loading items with Destiny 2 v1.1.0.

# 4.27.0 (2017-12-04)

* Added setting to pick relevant platforms for reviews.
* Fix review area not collapsing in popup.
* Fix display of option selector on reviews tab when detailed reviews are disabled.

# 4.26.0 (2017-11-27)

* Don't show community best rated perk tip if socket's plugged.
* is:haslevel/haspower (D1/D2) fix in cheatsheet.
* Fix mobile store pager width

# 4.25.1 (2017-11-22)

* Added Net Neutrality popup.

# 4.25.0 (2017-11-20)

# 4.24.1 (2017-11-13)

# 4.24.0 (2017-11-13)

* Bungie has reduced the throttling delay for moving items, so you may once again move items quickly.

# 4.23.0 (2017-11-06)

# 4.22.0 (2017-10-30)

* Add a 'bulk tag' button to the search filter.
* Add basepower: filter and is:goldborder filter.
* Fix filtering in D1.
* Add a button to clear the current search.
* Fix moving partial stacks of items.
* Fixed "transfer items" in the Infusion Fuel Finder.
* Giving hints about the community's favorite plugs on D2 items.

# 4.21.0 (2017-10-23)

* Community reviews (for weapons and armor) are in for Destiny 2 inventory.
* Charting weapon reviews.
* Fixed the shadow under the sticky characters bar on Chrome.
* Add an option to farming mode that stashes reputation items in the vault.
* Add a new smart loadout to gather reputation items for redemption.
* Scroll the loadout drawer on mobile.
* Show character level progression under level 20 for D2.
* Stacks of three or more rare mods now have a yellow border

# 4.20.1 (2017-10-16)

* Fixed an error when trying to space to move items.

# 4.20.0 (2017-10-16)

* Sort consumables, mods, and shaders in a more useful way (generally grouping same type together, alphabetical for shaders).
* Show the hidden recoil direction stat.
* Link to DestinyDB in your language instead of always English.
* Updated documentation for search filters.
* Fixed logic that makes room for items when your vault is full for D2.

# 4.19.2 (2017-10-11)

* Keyword searchs now also search on mod subtitles, so `is:modifications helmet void` will bring only Helmet Mods for Void subclass.
* Add Iron Banner reputation.

# 4.19.1 (2017-10-10)

* Fix landscape orientation not working on mobile.
* Fix D1 stats in loadout builder and loadout editor.

# 4.19.0 (2017-10-09)

* Added `stack:` to search filters for easier maintenance of modifications.
* Add missing type filters for D2 (try `is:modifications`)!
* Bring back keyboard shortcuts for tagging (hit ? to see them all).
* The "Max Light" calculation is even more accurate now.
* Added `PowerMod` column to CSV export indicating whether or not a weapon or piece of armor has a power mod
* Support sorting by base power.
* Hide "split" and "take" button for D2 consumables.
* OK really really fix the vault count.
* Fix showing item popup for some D1 items.
* Changed how we do Google Drive log-in - it should be smoother on mobile.
* Completed objectives will now show as "complete".
* Bring back the yellow triangle for current character on mobile.
* Updated `is:dupelower` search filter for items to tie break by primary stat.

# 4.18.0 (2017-10-02)

* Updated `is:dupelower` search filter for items with the same/no power level.
* Fix some issues with Google Drive that might lead to lost data.
* Really fix vault counts this time!

# 4.17.0 (2017-09-29)

* Fix bug that prevented pinned apps in iOS from authenticating with Bungie.net.

# 4.16.2 (2017-09-29)

* Added `is:dupelower` to search filters for easier trashing.
* Added missing factions to the reputation section for Faction Rally.
* Fix in infusion calculator to correctly consider +5 mod
* Fix for CSV export (e.g.: First In, Last Out in 2 columns)

# 4.16.1 (2017-09-26)

* Bugfixes for iOS 10.0 - 10.2.

# 4.16.0 (2017-09-25)

* Added item type sort to settings group items by type (e.g. all Sniper Rifles together).
* Reputation emblems are the same size as items now, however you have item size set.
* Shaders show up in an item's mods now.
* Transfering search loadouts is more reliable.
* Fixed a serious bug with storage that may have deleted your tags and notes. It's fixed now, but hopefully you had a backup...
* Highlight mods that increase an item's power with a gold border. New 'is:powermod' search keyword can find them all.
* Phone mode should trigger even on really big phones.
* More places can be pressed to show a tooltip.
* Fixed showing quality for D1 items.
* D2 subclasses are diamonds instead of squares.
* Max Base Power, Mobility, Resilience, and Recovery are now shown for each character.
* Legendary shards have the right icon now.
* Fix newly created loadouts showing no items.
* Inventory (mods, shaders, and consumables) in your vault now show up separated into the vault, and you can transfer them to and from the vault.
* Search keywords are now case-insensitive.
* You can now lock and unlock D2 items.
* Equipping an exotic emote won't unequip your exotic sparrow and vice versa.
* Item popups aren't weirdly tall on Firefox anymore.
* Armor stats now match the order in the game.
* Infusion calculator now always gives you the full value of your infusion.
* Show a warning that your max light may be wrong if you have classified items.
* CSV export for D2 weapons and armor is back.
* Add text search for mods and perks.
* Add "Random Loadout" to D2. You gotta find it though...

# 4.15.0 (2017-09-18)

* D2 items with objectives now show them, and quests + milestones are displayed for your characters.
* Custom loadouts return for D2.
* D2 items now display their perks and mods.
* DIM won't log you out if you've been idle too long.
* Swipe left or right anywhere on the page in mobile mode to switch characters.
* If you have lots of inventory, it won't make the page scroll anymore.
* Power level will update when you change equipment again.
* Searches will stay searched when you reload info.
* Max light loadout won't try to use two exotics.
* Farming mode looks better on mobile.
* If you're viewing a non-current character in mobile, it won't mess up on reload anymore.
* You can tag and write notes on classified items to help remember which they are.
* The Infusion Fuel Finder is back for D2.
* The "Max Light" calculation is more accurate now.
* Mods now show more detail about what they do.

# 4.14.0 (2017-09-14)

* Added back in Repuation for D2.
* Max Light Loadout, Make Room for Postmaster, Farming Mode, and Search Loadout are all reenabled for D2.
* Classified items can be transferred!
* Fixed search filters for D2.
* Show hidden stats on D2 items.
* D2 inventory (mods, shaders, etc) now take the full width of the screen.

# 4.13.0 (2017-09-09)

* DIM will remember whether you last used D2 or D1.
* Lots of DIM functionality is back for D2.
* We now highlight the perks from high community reviews that you don't have selected.

# 4.12.0 (2017-09-05)

* Early Destiny 2 support! We have really basic support for your Destiny 2 characters. Select your D2 account from the dropdown on the right. This support was built before we even got to start playing, so expect some rough edges.
* There's a new phone-optimized display for your inventory. See one character at a time, with larger items. Swipe between characters by dragging the character header directly.
* Info popups aren't gigantic on mobile anymore.
* Fix a case where changes to preferences may not be saved.

# 4.11.0 (2017-09-02)

* Fix a case where DIM wouldn't work because auth tokens had expired.

# 4.10.0 (2017-08-26)

* You can flag reviews for being offensive or arguing or whatever. Be helpful but also be nice.
* Remove the browser compatibility warning for Opera and prerelease Chrome versions.

# 4.9.0 (2017-08-19)

* No changes!

# 4.8.0 (2017-08-12)

* No changes!

# 4.7.0 (2017-08-05)

* Made loadout builder talent grids tiny again.
* If you autocomplete the entire filter name and hit enter, it will no longer hang the browser.
* Updated the About page and FAQ.
* Fixed a case where DIM would fail to load the latest version, or would load to a blank page unless force-reloaded.
* Added some helpful info for cases where DIM might fail to load or auth with Bungie.net.
* Added a warning when your browser is not supported by DIM.
* DIM no longer supports iOS 9.

# 4.6.0 (2017-07-29)

* Fix a bug where the popup for Xur items was below Xur's own popup.
* Hiding community rating for items with only one (non-highlighted) review.
* The first item in the search autocompleter is once again selected automatically.
* If you don't have the vault width set to "auto", the inventory is once again centered.

# 4.5.0 (2017-07-22)

* Added "reviewcount" filter to filter on the number of reviews on an item.
* Fix slight horizontal scroll on inventory view.
* On mobile, tapping outside of dialogs and dropdowns to dismiss them now works.
* The item detail popup now does a better job of fitting itself onto the screen - it may appear to the left or right of an item now!
* Press on a talent grid node to read its description. The same goes for the stats under your character.
* Subclasses now have the correct elemental type in their header color.
* Drag and drop should be much smoother now.
* You can select Destiny 2 accounts from the account dropdown now - but won't do much until Destiny 2 is released and we have a chance to update DIM to support it!

# 4.4.0 (2017-07-15)

* New filters for ornaments - is:ornament, is:ornamentmissing, is:ornamentunlocked
* Fixed a bug where item data would not respect your language settings.
* Weapon reviews now show up immediately, and can be edited.
  - If you have been less than friendly, now would be a very good time to edit yourself and put a better foot forward.
* Sorting reviews to support edits and highlighted reviews.
* Logging out now brings you to Bungie's auth page, where you can choose to change account or not.
* Fixed "Clear New Items" not working.
* Adjusted the UI a bunch to make it work better on mobile. Just a start - there's still a long way to go.
* The announcement about DIM being a website won't show more than once per app session.
* Google Drive syncing is a bit smoother.
* Fixed a case where you couldn't create a new class-specific loadout.
* On Firefox, the new-item shines don't extend past the item anymore.
* Do a better job of refreshing your authentication credentials - before, we'd sometimes show errors for a few minutes after you'd used DIM for a while.
* The filters help page has been localalized.
* Separate the light: and level: filters. level now returns items matching required item level, light returns items matching the light level.

# 4.3.0 (2017-07-08)

* DIM is now just a website - the extension now just sends you to our website. This gives us one, more cross-platform, place to focus on and enables features we couldn't do with just an extension. Don't forget to import your data from the storage page!
* Scrolling should be smoother overall.
* Vendor weapons now show reviews.
* Add a "sort by name" option for item sorting.
* In Google Chrome (and the next version of Firefox), your local DIM data won't be deleted by the browser in low storage situations if you visit DIM frequently.
* Ratings will no longer disappear from the item details popup the second time it is shown.
* Info popups should do a better job of hiding when you ask them to hide.

# 4.2.4 (2017-07-03)

* Work around a Chrome bug that marked the extension as "corrupted".

# 4.2.3 (2017-07-03)

* Fix log out button.
* Put back the accidentally removed hotkeys for setting tags on items.
* Fixed some visual goofs on Firefox.
* Fix a case where DIM would never finish loading.

# 4.2.2 (2017-07-02)

* Fix DIM being invisible on Firefox
* Fix a case where DIM would never finish loading.
* Put back the accidentally removed hotkeys for setting tags on items.

# 4.2.1 (2017-07-01)

* Actually turn on Google Drive in prod.

# 4.2.0 (2017-07-01)

* Exclude all variants of 'Husk of the Pit' from 'Item Leveling' loadout.
* Add a new storage page (under the floppy disk icon) for managing your DIM data. Import and export to a file, and set up Google Drive storage to sync across machines (website only). You can import your data from the Chrome extension into the website from this page as well.
* The settings page has been cleaned up and reworded.
* Added missing Trials emblems and shaders to the is:trials search.
* DIM should look more like an app if you add it to your home screen on Android.
* DIM will show service alerts from Bungie.

# 4.1.2 (2017-06-25)

* Add a "Log Out" button in settings.

# 4.1.1

* Fixed changelog popup too large to close.

# 4.1.0 (2017-06-24)

* Fixed the logic for deciding which items can be tagged.
* Fix "Make room for postmaster".
* Record books have been moved out of the inventory into their own page. Get a better look at your records, collapse old books, and narrow records down to only those left to complete.
* Fix changing new-item shine, item quality display, and show elemental damage icon preferences. They should apply immediately now, without a reload.x
* Localization updates.
* Fixed objective text in the record book floating above stuff.
* Fixed displaying record objectives that are time-based as time instead of just a number of seconds.
* When pinned to the iOS home screen, DIM now looks more like a regular browser than an app. The upside is you can now actually authorize it when it's pinned!
* Loadouts with a complete set of equipped armor now include a stat bar that will tell you the stat tiers of the equipped loadout pieces.
* Loadouts with non-equipping items now won't _de-equip_ those items if they're already equipped. #1567
* The count of items in your loadout is now more accurate.
* DIM is now better at figuring out which platforms you have Destiny accounts on.
* DIM is faster!
* Added Age of Triumph filters is:aot and is:triumph
* Add gunsmith filter is:gunsmith
* Updated filters to remove common items for specific filters (e.g. is:wotm no longer shows exotic items from xur, engrams, and planetary materials)
* Loadout Builder's equip button now operates on the selected character, not your last-played character.
* Loadout Builder no longer has equip and create loadout buttons for loadouts that include vendor items.
* Loadout Builder is faster.
* DIM has a new logo!
* Elemental damage color has been moved to a triangle in the upper-left corner of your weapon.
* See community weapon ratings in DIM, and submit your own! Weapon ratings can be turned on in Settings, and will show up on your individual weapons as well as in the details popup. You can submit your own reviews - each review is specific to the weapon roll you're looking at, so you know whether you've got the god roll.

# 3.17.1

* Fixed a bug with the display of the amount selection controls in the move popup for stackable items.
* Localization updates
* Moved the "VCR" controls for stackable item amount selection to their own row.

# 3.17.0

* Fixed the perk selection in Loadout Builder. #1453
* Integrated Trials-centric weapon reviews (and the ability to rate your own gear (and make comments about your gear)). Done in conjunction with destinytracker.com.
* Fixed the logic for artifact bonuses to compute the right number. #1477
* Restore some missing images from our build system changes.
* Don't allow engrams to be tagged. #1478
* Add home screen icons (and Safari tab icons, and Windows tile icons) for the website.
* Fixed "is:locked" filters to be consistent for engrams. #1489
* The Beta website is now updated automatically for every PR.
* If you're not logged in to the website, we show the login screen.
* Better error messages for when you have the wrong platform selected, plus the error doesn't cover the platform selector.
* Improved website compatibility with Firefox, Safari, and Edge.
* Many style fixes for Safari.
* Drag and drop is now supported on touch devices. Press and hold an item to drag it. #1499
* Armsday packages can no longer be dragged. #1512
* Add tags and notes to items! This has been in Beta forever but now it's official. Hit ? to see the keyboard shortcuts, and use "tag:" searches to find your tagged gear.
* Remove Materials Exchange from the beta.
* Vendors now show where they are, and are sorted better. All the cryptarchs now appear. Engrams waiting to be decrypted aren't shown in the vendor screen.
* Experimental iOS 9 Mobile Safari compatibility. May be removed in the future.
* Style updates to clean up DIM's look and make sure more screen space is being used for items.
* Gained the ability for us to fill in classified items, even if Bungie hasn't unclassified them. You still can't transfer them though.
* The "Hide Unfiltered Items while Filtering" preference now applies to vendor gear too. #1528
* When moving stacks of items through the popup, there are now buttons to max out the amount, and add and remove up to even stacks of items.
* Xur should disappear on Sundays again.

# 3.16.1

* Significantly increased the storage limit for tags and notes. It's still possible to go over (especially with long notes) but it should happen far less frequently - and it should notify you when it happens.

# 3.16.0

* Removed farming option to keep greens since they're disassembled by default now.
* Added stat search, for example: "stat:rof:>= 22"
* Fixed formatting for search loadouts when the search terms contain angle brackets.
* A new "Make room for Postmaster items" auto layout will clear out enough space on your character to pick up all the stuff you've accumulated at the Postmaster.
* Vendor items now explain what you need to do to get them.
* Xur looks like the other vendors, and correctly displays both heavies now.
* Compare tool styling updates.
* Compare tool shows attack/defense.
* In the compare tool, stats that are the same across all items are white instead of blue.
* There's now a picture of each item in the compare tool.
* Clicking the title of an item in the compare tool will scroll to that item and "pop" it so you know which one it is.
* Armor and items that don't match the equipping character will once again transfer in loadouts. You can still put multiple subclasses of the same damage type in a loadout.
* Empty space around talent grids has been eliminated.
* Memory of Felwinter's stat bar no longer overflows its container.

# 3.15.0

* Permit the same damage type of subclass in loadouts (#1067)
* Update record books to properly display time instead of a large number. (#1051)
* Moving an item into a full vault but an empty bucket (such as full General but the vault contains no Consumables) now works.
* Stacks of items are properly accounted for. They'll now combine as things are moved to make space - previously even a stack of 1 consumable would count as taking up the whole slot and would prevent a move of 2 more of that consumable.
* We now catch errors trying to move aside items and retry with a different item. You should see fewer failed moves!
* "Thrashing" in farming mode is fixed. When farming mode can't proceed (because moving anything off the character would result in something else being moved back on, because you're out of space), we now show a friendly info message. This message is throttled to show up no more than once a minute.
* Fixed a bug where a full vault would prevent farming mode from moving things to other characters.
* The move aside logic strongly prefers putting things on characters other than the original item's owner. This makes it much easier to move a bunch of stuff off of a character without other things bouncing right back in.
* Prefer putting engrams in the vault and not taking them out when choosing items to move aside.
* Farming mode now makes room to pick up artifacts, materials, and consumables.
* When making space in the "General" category or in Materials/Consumables buckets, we'll choose to move aside an item that can be combined with another stack somewhere without increasing the total number of stacks. This trends towards consolidation and can help free up a full vault, as well as getting rid of stray stacks.
* We swapped in "special ammo synth" and "primary ammo synth" instead of "motes of light" and "strange coins" for the farming mode quick gather buttons. They seemed more useful in the heat of battle.
* When dequipping an item, we try harder to find a good item to equip in its place. We also prefer replacing exotics with other exotics, and correctly handle The Life Exotic perk.
* Lots of new translations and localized strings.
* Vendors update when you reach a new level in their associated faction, or when you change faction alignment.
* Fixed a too-small perk selection box in the loadout builder, and properly handle when vendors are selling Memory of Felwinter.

# 3.14.1 (2016-12-06)

* Internationaliztion updates.
* Fix for Loadout Class Type bug.

# 3.14.0

* Compare Weapons and Armor side-by-side.
* Added `is:sublime` filter
* Added detailed information to the Trials of Osiris popup card.
* Added more detection for item years.
* The collapse button now no longer takes up the whole bucket height.
* Fixed marking which characters had access to vendor items.
* Fix tracking new items when the new-item shine is disabled.
* Added option to Farming Mode to not move weapons and armor to make space for engrams.
* About and Support pages are now translatable.
* Improved error handling and error messages.
* Vendors are collapsible.
* All vendor items (including duplicates with different rolls) will now show up.
* Added more translations.
* If you have more than one Memory of Felwinter, they are all excluded from loadout builder.
* Export correct quality rating for items in CSV.

# 3.13.0 (2016-10-31)

* The vendors page is back. It'll show all available vendors. It's now a lot faster, and combines vendor inventory across your characters. Consumables and Bounties are now shown. Item stats and quality will hopefully show up on 11/8.
* Loadout builder has option to load from equipped items.
* Added option to farm green engrams or not.
* When moving consumable stacks, you can now choose to fill up one stack's worth.
* Don't sort bounties (the API does not currently provide the in-game order.)
* Fix max-light rounding.
* Fix a bug in the new filters for source.
* Fix incognito mode launching
* More i18n.
* Classified items in the vault are now counted and shown.
* DIM is faster!
* Memory of Felwinter is now excluded from loadout builder by default.

# 3.11.1 (2016-10-04)

* Fixed an issue with farming mode where users without motes, 3oC, coins, or heavy could not use farming mode.
* Fixed an issue where classified items would not show up in the UI.

# 3.11.0 (2016-10-04)

##### New

* Added Quick Move items to farming mode.
* Farming mode now also moves glimmer items to vault.
* Added `is:inloadout` filter
* New filters: is:light, is:hasLight, is:weapon, is:armor, is:cosmetic, is:equipment, is:equippable, is:postmaster, is:inpostmaster, is:equipped, is:transferable, is:movable.
* New filters for items based on where they come from: is:year3, is:fwc, is:do, is:nm, is:speaker, is:variks, is:shipwright, is:vanguard, is:osiris, is:xur, is:shaxx, is:cq, is:eris, is:vanilla, is:trials, is:ib, is:qw, is:cd, is:srl, is:vog, is:ce, is:ttk, is:kf, is:roi, is:wotm, is:poe, is:coe, is:af.
* Added debug mode (ctrl+alt+shift+d) to view an item in the move-popup dialog.
* Added max light value to max light button in dropdown.
* Major loadout builder performance enhancements.
* Support rare (blue) items in loadout builder.

##### Tweaks

* Consumables and materials are now sorted by category.
* All other items in the General Bucket are sorted by Rarity.
* Move ornaments inbetween materials and emblems.
* Link to wiki for stat quality in the move-popup box.
* Full item details are shown in the move popup by default (they can still be turned off in settings).

##### Bugfixes

* Prevent double click to move item if loadout dialog is open.
* [#889](https://github.com/DestinyItemManager/DIM/issues/889) Fixed stats for Iron Banner and Trials of Osiris items.
* Fix infusion finder preview item not changing as you choose different fuel items. Also filter out year 1 items.
* Fix some green boots that would show up with a gold border.
* A bunch of consumables that can't be moved by the API (Treasure Keys, Splicer Keys, Wormsinger Runes, etc) now show up as non-transferable in DIM.
* Husk of the Pit will no longer be equipped by the Item Leveling loadout.
* Fixed equipping loadouts onto the current character from Loadout Builder.
* The default shader no longer counts as a duplicate item.
* DIM no longer tries to equip exotic faction class items where your character isn't aligned with the right faction.
* Fixed more cases where your loadouts wouldn't be applied because you already had an exotic equipped.
* Elemental Icons moved to bottom left to not cover the expansion symbol.
* Loadout builder no longer shows duplicate sets.
* Fix equip loadout builder equip to current character.

# 3.10.6 (2016-09-23)

* The DestinyTracker link in the item popup header now includes your perk rolls and selected perk. Share your roll easily!
* Fixed moving consumables in loadouts. Before, you would frequently get errors applying a loadout that included consumables. We also have a friendlier, more informative error message when you don't have enough of a consumable to fulfill your loadout.
* Fixed a bug where when moving stacks of items, the stack would disappear.
* The progress bar around the reputation diamonds is now more accurate.
* Enabled item quality.
* Item Quality is enabled by default for new installs.
* A new Record Books row in Progress has your Rise of Iron record book.
* Searches now work for all characters and the vault again.
* Can equip loadouts onto the current character from Loadout Builder.
* Added ability to feature toggle items between Beta + Release.

# 3.10.5

* Added Ornaments.

# 3.10.4

* We handle manifest download/cache errors better, by deleting the cached file and letting you retry.
* Date armor ratings end is on 9/20/2016 @ 2AM Pacific.
* Fixed issues with broken images by downloading from Bungie.net with https.
* Loadouts for multi-platform users will now save selected and equipped items for both platforms. Previously, when switching platforms, loadouts would remove items from the loadout for the opposite platform.

# 3.10.3

* Fixed a "move-canceled" message showing up sometimes when applying loadouts.
* Bugged items like Iron Shell no longer attempt to compute quality. They'll fix themselves when Bungie fixes them.
* Fixed "Aim assist" stat not showing up in CSV (and no stats showing up if your language wasn't English).
* We now catch manifest updates that don't update the manifest version - if you see broken images, try reloading DIM and it should pick up new info.
* Worked around a bug in the manifest data where Ornamenent nodes show up twice.
* DIM won't allow you to move rare Masks, because that'll destroy them.
* The "Random" auto loadout can now be un-done from the loadout menu.
* For non-variable items (emblems, shaders, ships, etc) in a loadout, DIM will use whichever copy is already on a character if it can, rather than moving a specific instance from another character.

# 3.10.2 (2016-09-10)

* Fixed error building talent grid for Hawkmoon.
* Don't attempt to build record books when advisors are not loaded.
* Dragged items now include their border and light level again.
* New-item overlays have been restored (enable in settings).
* Reenable record book progress.
* Better handle errors when record book info isn't available.
* Show an error message if the manifest doesn't load.
* Fix an error when equipping loadouts.
* DIM usage tips will only show up once per session now. You can bring back previously hidden tips with a button in the settings page.

# 3.10.0

* Add ability to create loadouts by selecting sets of perks.
* [#823](https://github.com/DestinyItemManager/DIM/issues/823) Added 'current' property to stores.
* The DIM extension is now much smaller.
* DIM can now display item information in all supported Destiny languages. Choose your language in the settings then reload DIM.
* We now automatically pick up Destiny data updates, so DIM should work after patches without needing an update.
* The Reputation section should match the in-game logos better now.
* Disable new item overlays due to a bug.

# 3.9.2

* [#812](https://github.com/DestinyItemManager/DIM/issues/812) Removed rare masks from the items table used by the random item loadout.

# 3.9.1

* [#801](https://github.com/DestinyItemManager/DIM/issues/801) Resolved error with vendor page character sorting.
* [#792](https://github.com/DestinyItemManager/DIM/pull/792) Warning if user clicks on perks to notify them that they can only be changed in game.
* [#795](https://github.com/DestinyItemManager/DIM/pull/795) Updated strange coin icon for Xur.

# 3.9.0

* New glimmer-based filters, is:glimmeritem, is:glimmerboost, is:glimmersupply
* Add option for new item and its popup to be hidden
* Add ability to exclude items from loadout builder.
* Expand/collapse sections in DIM.
* Double clicking an item will equip it on the current character. 2x click on equipped, dequips.
* Show current vendor items being sold.
* Move popup won't pop up under the header anymore.
* If you have an open loadout, and you click "Create loadout", it switches to the new loadout now instead of leaving the previous loadout open.
* DIM is once again faster.
* The loadout editor won't stay visible when you change platforms.
* Fixed a lot of bugs that would show all your items as new.
* New-ness of items persists across reloads and syncs across your Chrome profile.
* New button to clear all new items. Keyboard shortcut is "x".
* Help dialog for keyboard shortcuts. Triggered with "?".
* When you have two characters of the same class, applying a loadout with a subclass will work all the time now.
* Item class requirements are part of the header ("Hunter Helmet") instead of in the stats area.
* You can search for the opposite of "is:" filters with "not:" filters. For example, "is:helmet not:hunter quality:>90".
* Clicking away from the Xur dialog will close any open item popups.
* Fixed an issue where you could not equip a loadout that included an exotic item when you already had an exotic equipped that was not going to be replaced by the loadout.
* Better handling of items with "The Life Exotic" perk.
* New aliases for rarity filters (is:white, is:green, is:blue, is:purple, is:yellow).
* An alternate option for the "Gather Engrams" loadout can exclude gathering exotic engrams.
* Removed popup notification for new items.
* #798 Keyword searches will now scan perk descriptions.
* #799 Randomize equipped items for current character. Don't look at us if you have to play a match using Thorn.

# 3.8.3

* Fix move popup not closing when drag-moving an item.
* Added ability to and filters for track or untracking quests and bounties.
* Fix issue where some sets would be missing from the loadout builder.
* Fixed #660 where postmaster items would not appear in the Postmaster section of DIM, ie Sterling Treasure after the reset.
* Fixed #697 where loadouts will no longer remove the loadouts for the opposite platform.
* Fix an issue where loadouts will not show any items, or transfer any items.
* Add option to show new item overlay animation

# 3.8.2

* Update filter list to include quality/percentage filters
* Add year column to CSV export scripts
* When you have filtered items with a search, you can select a new search loadout option in the loadout menu to transfer matching items.
* The screen no longer jumps around when clicking on items, and the item details popup should always be visible.
* Dialogs should be sized better now.
* Fix character order in move popup buttons.
* Restored the ability to set a maximum vault size. "Auto" (full width) is still an option, and is the default.
* Armor quality is shown in Xur, loadouts, and the infusion dialog if advanced stats is turned on.
* "Take" stackables works again.

# 3.8.1

* Added steps to Moments of Triumph popup (and other record books.)
* Fixed wobbly refresh icon.
* Fixed single item stat percentages.
* Fixed armor export script.
* Possible fix for loadout builder.

# 3.8.0

* Loadout builder redesign and major performance enchancements.
* Items in the postmaster now have quality ratings, can use the infusion fuel finder, show up in the infusion fuel finder, compare against currently equipped items, etc. They behave just like a normal item except you can't move them and they're in a different spot.
* The vault width preference has been removed - the vault now always takes up all the remaining space on the screen.
* Section headers don't repeat themselves anymore.
* Drop zones for items are larger.
* Returning from the min-max tool no longer greets you with a blank, item-less screen.
* Fixed a bug where loadouts were not properly restricted to the platform they were created for.
* Xur's menu item will properly disappear when he leaves for the week.
* New items are marked with a "shiny" animation, and there are notifications when new items appear.
* The loadout menu may expand to fill the height of the window, but no more. The scrollbar looks nicer too.
* Items can now be made larger (or smaller) in settings. Pick the perfect size for your screen!
* The item info popup has a new header design. Let us know what you think!
* Changing settings is faster.
* You can now download your weapon and armor data as spreadsheets for the true data nerds among us.
* The settings dialog is less spacious.
* Engrams and items in the postmaster can now be locked (and unlocked).
* The buttons on the move item popup are now grouped together by character.
* When the "Hide Unfiltered Items while Filtering" option is on, things look a lot nicer than they did.
* DIM is generally just a little bit snappier, especially when scrolling.
* Clicking the icon to open DIM will now switch to an active DIM tab if it's already running.
* Bungie.net will open in a new tab as a convenience for expired cookies.
* Items in the Postmaster are sorted by the order you got them, so you know what'll get bumped when your postmaster is full.
* Clicking the loadout builder button again, or the DIM logo, will take you back to the main screen.
* You may now order your characters by the reverse of the most recent, so the most recent character is next to the vault.

# 3.7.4

* Removed the option to hide or show the primary stat of items - it's always shown now.
* Add mode selection full/fast for users willing to wait for all best sets.
* Loadout menus are now scrollable for users with over 8 custom loadouts on a single character.
* Changing the character sort order now applies live, rather than requiring a refresh.
* Use most recently logged in player to start with loadout builder.
* Search queries will exclude the token `" and "` as some users were including that when chaining multiple filters.
* Fix UI issue on move popup dialog that had some numbers expanding outside the dialog.
* Consolidate beta icons to the icons folder.

# 3.7.3

* Fix rounding error that prevented some loadout sets from showing up.
* Added filter for quality rating, ex - quality:>90 or percentage:<=94

# 3.7.2

* Always show locked section in loadout builder.
* Fix NaN issue in loadout builder.
* Fix issues with 'create loadout' button in loadout builder.
* For item lvling dont prefer unlvled equiped items on other characters.
* Various Loadout builder bug fixes and performance updates.

# 3.7.1

* Various Loadout builder bug fixes and performance updates.

# 3.7.0

* Added new armor/loadout tier builder.
* Fix for all numbers appearing red in comparison view.
* Updated to latest stat estimation forumla.
* Use directive for percentage width.

# 3.6.5

* Fix an issue where warlocks would see loadouts for all the other classes.

# 3.6.2 & 3.6.3 (2016-05-23)

* Add warning if the lost items section of the postmaster has 20 items.
* Stat bars are more accurately sized.
* Add vendor progress
* Add prestige level with xp bar under characters to replace normal xp bar after level 40.
* It is no longer possible to choose column sizes that cause the vault to disappear.
* The Vault now has a character-style header, and can have loadouts applied to it. Full-ness of each vault is displayed below the vault header.
* New option to restore all the items that were in your inventory before applying a loadout, rather than just the equipped ones.
* You can now undo multiple loadouts, going backwards in time.

# 3.6.1

* Removed the "Only blues" option in the infusion fuel finder, because it wasn't necessary.
* Engram searches and the engram loadout features won't mistake Candy Engrams for real engrams.
* Items in the Postmaster include their type in the move popup, so they're easier to distinguish.
* Sometimes equipping loadouts would fail to equip one of your exotics. No more!
* Add an 'is:infusable' search filter.
* Add 'is:intellect', 'is:discipline', 'is:strength' search filters for armor.
* XP Progress on bar items

# 3.6.0 (2016-05-03)

* Bring back the infusion dialog as an Infusion Fuel Finder. It doesn't do as much as it used to, but now it's optimized for quickly finding eligable infusion items.
* Fix a bug where hovering over a drop zone with a consumable/material stack and waiting for the message to turn green still wouldn't trigger the partial move dialog.
* Added a new "Item Leveling" auto-loadout. This loadout finds items for you to dump XP into. It strongly favors locked items, and won't replace an incomplete item that you have equipped. Otherwise, it goes after items that already have the most XP (closest to completion), preferring exotics and legendaries if they are locked, and rares and legendaries if they're not locked (because you get more materials out of disassembling them that way).
* There's a new setting that will show elemental damage icons on your weapons. Elemental damage icons are now always shown in the title of the item popup.
* Elder's Sigil won't go above 100% completion for the score portion anymore.
* Added roll quality percentage indicator. You can now see how your intellect/discipline/strength stacks up against the maximum stat roll for your armor.
* DIM is smarter about what items it chooses to move aside, or to equip in the place of a dequipped item.
* Added a new "Gather Engrams" loadout that will pull all engrams to your character.

# 3.5.4

* We won't try to equip an item that is too high-level for your character when dequipping items.
* Fix a regression where subclasses wouldn't show up in Loadouts. They're still there, they just show up now!
* Fixed another bug that could prevent item popups from showing up.
* The vault can now be up to 12 items wide.
* Sterling Treasure, Junk Items, and SLR Record Book added to DIM.
* Manifest file updated.

# 3.5.3

* Fixed a bug that would prevent the loading of DIM if Spark of Light was in the postmaster.
* Fixed a bug that prevented the Xur dialog from rendering.

# 3.5.2

* Fix a bug where item details popups would show above the header.
* Fix showing Sterling Treasures in Messages.
* Better error handling when Bungie.net is down.
* Fix a bug where having items in the postmaster would confuse moves of the same item elsewhere.
* Fix a bug where item comparisons no longer worked.
* Added support for the classified shader "Walkabout".

# 3.5.1

* The Infusion Calculator has been removed, now that infusions are much more straightforward.
* Pressing the "i" key on the keyboard will toggle showing item details in the item popup.
* Add a menu item for when Xur is in town. This brings up a panel with Xur's wares, how much everything costs, how many strange coins you have, and lets you show the item details popup plus compare against any version of exotics you might already have to see if there's a better roll.

# 3.5 (2016-04-11)

* DIM will now go to great lengths to make sure your transfer will succeed, even if your target's inventory is full, or the vault is full. It does this by moving stuff aside to make space, automatically.
* Fixed a bug that would cause applying loadouts to fill up the vault and then fail.
* Fixed a bug where DIM would refuse to equip an exotic when dequipping something else, even if the exotic was OK to equip.
* When applying a loadout, DIM will now equip and dequip loadout items all at once, in order to speed up applying the loadout.
* The search box has a new style.
* Item moves and loadouts will now wait for each other, to prevent errors when they would collide. This means if you apply two loadouts, the second will wait for the first to complete before starting.
* Item details are now toggled by clicking the "i" icon on the item popup, rather than just by hovering over it.

# 3.4.1

* Bugfix to address an infinite loop while moving emotes.

# 3.4.0

* Moving and equipping items, especially many at a time (loadouts) is faster.
* When you save a loadout, it is now scoped to the platform it's created on, rather than applying across accounts. Loadouts created on one account used to show on both accounts, but wouldn't work on the wrong account.
* You can now move partial amounts of materials. There's a slider in the move popup, and holding "shift" or hovering over the drop area will pop up a dialog for draggers. You can choose to move more than one stack's worth of an item, up to the total amount on a character.
* New commands for materials to consolidate (move them all to this character) and distribute (divide evenly between all characters).
* Loadouts can now contain materials and consumables. Add or remove 5 at a time by holding shift while clicking. When the loadout is applied, we'll make sure your character has _at least_ that much of the consumable.
* Loadouts can now contain 10 weapons or armor of a single type, not just 9.
* When making space for a loadout, we'll prefer putting extra stuff in the vault rather than putting it on other characters. We'll also prefer moving aside non-equipped items of low rarity and light level.
* The is:engram search filter actually works.
* Fixed an error where DIM would not replace an equipped item with an instance of the same item hash. This would cause an error with loadouts and moving items. [448](https://github.com/DestinyItemManager/DIM/issues/448)
* Loadouts can now display more than one line of items, for you mega-loadout lovers.
* Items in the loadout editor are sorted according to your sort preference.

# 3.3.3 (2016-03-08)

* Infusion calculator performance enhancements
* Larger lock icon
* Completed segments of Intelligence, Discipline, and Strength are now colored orange.

# 3.3.2 (2016-03-04)

* If multiple items in the infusion calculator have the same light, but different XP completion percentage, favor suggesting the item with the least XP for infusion.
* Keyword search also searches perks on items.
* New search terms for is:engram, is:sword, is:artifact, is:ghost, is:consumable, is:material, etc.
* Items can be locked and unlocked by clicking the log icon next to their name.
* Display intellect/discipline/strength bars and cooldown for each character
* Loadouts have a "Save as New" button which will let you save your modified loadout as a new loadout without changing the loadout you started editing.
* Autocomplete for search filters.
* Comparing stats for armor now shows red and green better/worse bars correctly.
* Fixed showing magazine stat for weapons in the vault.
* Fixed infusion material cost for Ghosts and Artifacts (they cost motes of light).
* Fix a case where the item properties popup may be cut off above the top of the screen.
* Transfer/equip/dequip actions for edge cases will now succeed as expected without errors.
* Manifest file update.

# 3.3.1 (2016-02-19)

* Updated the manifest file.

# 3.3 (2016-02-15)

* Infusion auto calculator is much faster.
* Items in the infusion calculator don't grey out when a search is active anymore.
* Full cost of infusions is now shown, including exotic shards, weapon parts / armor materials, and glimmer.
* Show a better error message when trying to equip an item for the wrong class. Before it would say you weren't experienced enough.
* Add a button to the infusion calculator that moves the planned items to your character.
* Add a filter to the infusion calculator to limit the search to only rare (blue) items.
* The infusion auto calculator runs automatically, and now presents a list of different attack/defense values for you to choose from. Selecting one will show the best path to get to that light level.
* The infusion calculator greys out items that are already used or are too low light to use, rather than hiding them.
* The item move popup now has an entry for the infusion calculator, to make it easier to find.
* Hold Shift and click on items in the infusion calculator to prevent the calculator from using that item.
* If you have an exotic class item (with "The Life Exotic" perk) equipped, you can now equip another exotic without having the class item get automatically de-equipped. Previously, this worked only if you equipped the non-class-item exotic first.
* Armor, Artifacts, and Ghosts now show the difference in stats with your currently equipped item. Also, magazine/energy between swords and other heavy weapons compares correctly.
* The is:complete, is:incomplete, is:upgraded, is:xpincomplete, and is:xpcomplete search keywords all work again, and their meanings have been tweaked so they are all useful.
* The talent grid for an item are now shown in the item details, just like in the game, including XP per node.
* Subclasses show a talent grid as well!
* The item stats comparison will no longer be cleared if DIM reloads items while an item popup is open.
* Bounties and quests are now separated, and under their own "Progress" heading.
* Bounties, quests, and anything else that can have objectives (like test weapons and runes) now show their objectives and the progress towards them. As a result, completion percentages are also now accurate for those items.
* Descriptions are now shown for all items.
* Include hidden stats "Aim Assist" and "Equip Speed" for all weapons. You can still see all hidden stats by visiting DTR via the link at the top of item details.
* Weapon types are now included in their popup title.
* Removed Crimson Days theme. It will return.
* Fixed issue at starts up when DIM cannot resolve if the user is logged into Bungie.net.

# 3.2.3

* Updated Crimson Days Theme.
* Removed verge.js

# 3.2.2

* Updated Crimson Days Theme.

# 3.2.1 (2016-02-04)

* Crimson Days theme.
* Weapons and armor now show all activated perks (including scopes, etc), in the same order they are shown in the game.
* Only display the "more info" detail icon if there's something to show.
* If you try to move an item into a full inventory, we'll reload to see if you've already made space in the game, rather than failing the move immediately.
* The Infusion dialog now has a "Maximize Attack/Defense" button that figures out how to get the highest stats with the fewest number of infusions.
* You can now create a loadout based on what you've got equipped by selecting "From Equipped" in the "Create Loadout" menu item.
* After applying a loadout, a new pseudo-loadout called "Before 'Your Loadout'" appears that will put back the items you had equipped.

# 3.2

* In the "Loadouts" dropdown is a new "Maximize Light" auto-loadout that does what it says, pulling items from all your characters and the vault in order to maximize your character's light.
* Lots of performance improvements! Loading DIM, refreshing, moving items, and searching should all be faster.
* DIM will now refresh immediately when you switch back to its tab, or come back from screensaver, etc. It won't automatically update when it's in the background anymore. It still periodically updates itself when it is the focused tab.
* New "is:year1" and "is:year2" search filters.
* Artifacts now have the right class type (hunter, titan, etc).
* The reload and settings icons are easier to hit (remember you can also hit "R" to reload.
* The move popup closes immediately when you select a move, rather than waiting for the move to start.
* New sort option of "rarity, then primary stat".<|MERGE_RESOLUTION|>--- conflicted
+++ resolved
@@ -1,6 +1,7 @@
 # Next
 
 * We no longer support searching D1 vendor items.
+* Added support for showing ratings and reviews based on the item roll in Destiny 2.
 
 # 4.74.0 (2018-10-14)
 
@@ -8,11 +9,7 @@
 * Added `perk:"* **"` seach filter to match any keywords against perks on an item
 * Added some missing `stat:`
 * Lock and unlock items matching your current search from the same menu you use for tagging them.
-<<<<<<< HEAD
-* Added support for showing ratings and reviews based on the item roll in Destiny 2.
-=======
-* Updated icons across the app.d
->>>>>>> 2b26996c
+* Updated icons across the app.
 
 # 4.73.0 (2018-10-07)
 
