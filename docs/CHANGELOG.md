--- conflicted
+++ resolved
@@ -1,14 +1,11 @@
 ## Next
 
 * Fix applying D1 loadouts.
-<<<<<<< HEAD
 * `inloadout:` filter now matches partial loadout names -- use `inloadout:"pvp"` for items in loadouts where "pvp" is in the loadout's name.
-=======
 * Fashion is now applied to items in a loadout.
 * You can now change the Aeon sect mod through the item popup.
 * You can now edit your equipped Emotes from DIM. You can't add them to loadouts... yet.
 * There's a good chance craftable items will display correctly in DIM. No promises though.
->>>>>>> a9a4870a
 
 ## 7.5.1 <span class="changelog-date">(2022-02-14)</span>
 
