--- conflicted
+++ resolved
@@ -1,10 +1,7 @@
 ## Next
 
-<<<<<<< HEAD
 * Added an `exactname` filter to match items by their exact name, such that `exactname:truth` won't find Truthteller.
-=======
-* Updated Game2Give 2023 Metadata
->>>>>>> 1c856073
+* Updated Game2Give 2023 banner.
 
 ## 8.3.0 <span class="changelog-date">(2024-01-14)</span>
 
