--- conflicted
+++ resolved
@@ -1,12 +1,8 @@
 ## Next
 
-<<<<<<< HEAD
 * Enhanced intrinsics on crafted weapons are now treated as a masterwork internally. As a result, you can use e.g. `is:crafted -masterwork:any` to find crafted weapons without an enhanced intrinsic. The golden border additionally requires two enhanced traits, just like in-game.
-=======
-* Resonant Element search filters such as `deepsight:ruinous` have been removed as these currencies
-are now deprecated.
+* Resonant Element search filters such as `deepsight:ruinous` have been removed as these currenciesare now deprecated.
 * Selected Super ability is now displayed on Solar subclass icons.
->>>>>>> 0ca0897e
 
 ## 7.18.1 <span class="changelog-date">(2022-05-24)</span>
 
