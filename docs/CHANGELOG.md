## Next

## 7.57.0 <span class="changelog-date">(2023-02-19)</span>

* Add `is:retiredperk` search that highlights items that have a perk which can no longer drop for that item.
* You can now click a Loadout name in Organizer's Loadouts column to quickly bring up this loadout for editing.
* When hovering over subclass Aspects in Loadouts and Loadout Optimizer, the tooltip will now show the number of Fragment slots granted.
* You can now bring up the Armory page for a weapon directly from the search bar by typing a weapon name there and clicking the corresponding entry.
<<<<<<< HEAD
* The `inloadout` filter now finds hashtags in Loadout notes.
=======
* Improved the logic for choosing what item to equip when de-equipping an item. DIM will now generally avoid equipping exotics as replacements, and will pay attention to the type of item and your tags.
>>>>>>> 94d17153

## 7.56.0 <span class="changelog-date">(2023-02-12)</span>

* Fixed the Compare tool for items with quotation marks in their name.

## 7.55.0 <span class="changelog-date">(2023-02-05)</span>

## 7.54.0 <span class="changelog-date">(2023-01-29)</span>

## 7.53.0 <span class="changelog-date">(2023-01-22)</span>

* On the Records and Armory pages, perks only shown on the collections/"curated" roll will now correctly be marked as unavailable on randomly rolled versions.
* Added a `crafteddupe` search filter. This allows you to find duplicate weapons where at least one of the duplicates is crafted.
* Added shaped date to the organizer, and a shaped overlay to more easily pick out shaped weapons.
* DIM will remember where you were linked to when you log in - you no longer have to log in then open that loadout link again.
* Bounties and seasonal challenges now show their base XP value (before any bonuses). This is community sourced data which may not remain accurate with subsequent game updates.

## 7.52.0 <span class="changelog-date">(2023-01-15)</span>

* Loadout hashtags are now auto-completed in the Loadout name and notes fields. Type `#` to suggest tags used in other Loadouts.
* Destiny symbols are now available in Loadout names and notes, and item notes. Type `:` for symbol suggestions or use the symbols picker in the text fields.
* The "Sync item lock state with tag" setting now excludes crafted weapons, as DIM would otherwise re-lock crafted weapons during reshaping.
* In accordance with all standard armor mods being unlocked in-game, DIM now also considers these mods unlocked.

## 7.51.0 <span class="changelog-date">(2023-01-08)</span>

* If you add hashtags to your loadouts' names or notes, DIM will show buttons for quickly filtering down to loadouts that include that hashtag.
* Fixed a bug where the "Show Older Items" button in the Item Feed would not permanently show all old items.
* The Armor and Weapons CSV export in Organizer and Settings now includes a Loadouts column.
* Fixed universal ornament unlock detection.
* Opening the Armory view from a Vendor focusing item now shows the correct weapon with all available perks, not a dummy item.

## 7.50.3 <span class="changelog-date">(2023-01-04)</span>

## 7.50.2 <span class="changelog-date">(2023-01-04)</span>

## 7.50.1 <span class="changelog-date">(2023-01-03)</span>

* Removed the "2x" tag on Crucible rank.

## 7.50.0 <span class="changelog-date">(2023-01-01)</span>

* DIM now loads a saved copy of your inventory even when it is offline or Bungie.net is down. The saved copy is whatever information Bungie.net last successfully provided on that device.
  * The refresh button now has a tooltip showing how recently DIM was able to load your inventory from Bungie.net. This can help identify when DIM's view is out of date, relative to the in-game state.
* If DIM Sync is down, the Export Backup button will save a copy of your local data instead of just failing.
* DIM can now automatically sync an item's log state to its tag - favorite, keep, and archive tags auto lock the item, and junk or infuse tags unlock the item. This option needs to be enabled in settings, and when it's on the item tile will no longer show the lock icon for tagged items.
* Crafted items will no longer lose their tags/notes or be missing from loadouts after being reshaped. This only affects items that are newly tagged or added to loadouts - crafted weapons that were already tagged or in loadouts will not be preserved when reshaping them.
* Worked around an issue where class item mods from the fourth artifact column would be missing for some players.

### Beta Only

* If you add hashtags to your loadouts' names or notes, DIM will show buttons for quickly filtering down to loadouts that include that hashtag.

## 7.49.0 <span class="changelog-date">(2022-12-25)</span>

* The filter help menu item is now keyboard accessible.
* Fixed a bug where opening a loadout link could result in the loadout reopening later.
* DIM should be better at ignoring when Bungie.net sends back outdated inventory data.

## 7.48.0 <span class="changelog-date">(2022-12-18)</span>

* Using the "Import Loadout" button on the Loadouts page, you can now paste loadout share links (like `dim.gg` links or links generated by other community sites) to open these loadouts directly in DIM.
  * This should make it easier to open shared loadouts where you're using DIM instead of opening those loadouts in a new browser tab every time.
* Added a "Clear Feed" button to the Item Feed.

## 7.47.0 <span class="changelog-date">(2022-12-11)</span>

## 7.46.1 <span class="changelog-date">(2022-12-07)</span>

* Fix an error preventing Collections from being displayed.

## 7.46.0 <span class="changelog-date">(2022-12-04)</span>

## 7.45.0 <span class="changelog-date">(2022-11-27)</span>

## 7.44.1 <span class="changelog-date">(2022-11-22)</span>

* A Rising Tide community event: Updates for new declassified items, and support for new dynamic values in the titles of Items and Vendor Categories.

## 7.44.0 <span class="changelog-date">(2022-11-20)</span>

* When using the Compare tool with weapons, enabling the "Assume Masterworked" toggle will show weapon stats as if their masterwork was upgraded to T10.

## 7.43.0 <span class="changelog-date">(2022-11-13)</span>

* Gilding Triumphs for Seals are now denoted with a background, darker colors, and label text.
* Loadout Optimizer now has Undo/Redo buttons covering all configuration options.
* When Loadout Optimizer can't find any builds, it will now recommend configuration changes that could allow it to find builds.

## 7.42.3 <span class="changelog-date">(2022-11-10)</span>

* Telesto has been reprimanded.

## 7.42.2 <span class="changelog-date">(2022-11-09)</span>

## 7.42.1 <span class="changelog-date">(2022-11-09)</span>

* Fixed an issue where DIM Sync data (loadouts, tags, etc) could appear missing for 10 minutes after loading DIM.

## 7.42.0 <span class="changelog-date">(2022-11-06)</span>

* Applying a Loadout with subclass configuration should now avoid pointless reordering of Aspects and Fragments in their slots.
* When selecting a subclass in Loadout Optimizer, it will now start configured with your currently equipped super and abilities (but not aspects or fragments).
* Fixed Compare drawer closing when clicking the button to compare all of a certain weapon type.
* The Materials menu now includes Transmog currencies (Synthweave Bolts/Straps/Plates).

## 7.41.0 <span class="changelog-date">(2022-10-30)</span>

* On first visit, DIM will prompt you to select a platform instead of automatically selecting the most recently played one. Also, DIM will no longer fall back to your D1 account when Bungie.net is down.
* Invalid search queries are now detected more reliably and DIM will not show search results if the query is invalid.
* Loadout Optimizer will now remember stat priorities and enabled stats per Guardian class.

## 7.40.0 <span class="changelog-date">(2022-10-23)</span>

* Catalyst progress shows up in the item popup for exotic weapons that still need their catalyst finished.
* Firefox users should notice fewer cases where their data is out of sync with the game.
* DIM will warn you if you have DIM Sync off and try to save Loadouts or Tags that could be lost without DIM Sync.

## 7.39.1 <span class="changelog-date">(2022-10-18)</span>

* You can now undo and redo changes to loadouts while editing them.
* Fix for an error displaying new vendor inventories when definitions are still old.
* Fix the Progress page's event section to properly detect the new Festival of the Lost event card.
* Removed a now-unnecessary workaround for incorrect subclass ability colors.

## 7.39.0 <span class="changelog-date">(2022-10-16)</span>

* Added `is:armorintrinsic` to find Artifice Armor, armor with seasonal perks, etc.
* Compare suggestion buttons now offer comparison to similar armor intrinsics.
* Added perks to Light.gg links. See your weapon's popularity rating without having to reselect its perks.
* Vendor items now show pattern unlock progress.
* Removed the "streak" boxes from Trials rank.
* Added browser info on the About page

## 7.38.0 <span class="changelog-date">(2022-10-09)</span>

### Beta Only

* Added an experimental Loadout Optimizer setting that automatically adds +10 and +5 stat mods to hit specified stat minimums.

## 7.37.0 <span class="changelog-date">(2022-10-02)</span>

* Add `foundry` search term. Try `foundry:hakke` for all your items brought to you by Hakke.

## 7.36.0 <span class="changelog-date">(2022-09-25)</span>

## 7.35.0 <span class="changelog-date">(2022-09-18)</span>

* Fixed an issue where emblems that were not transferrable across characters were being shown in the loadout drawer.
* DIM now identifies more intrinsic breakers, added `breaker:any`

## 7.34.0 <span class="changelog-date">(2022-09-11)</span>

* Season of Plunder Star Chart upgrades are now shown in the right order on the Vendors page.

## 7.33.0 <span class="changelog-date">(2022-09-04)</span>

* Progress page now correctly classifies the Star Chart weekly challenge as a powerful reward source instead of a pinnacle.
* Visual adjustments to power level tooltips.
* Loadout Optimizer is now aware of King's Fall mods.
* Deprecated mods no longer appear in the Seasonal Artifact preview.
* Made an experimental change to how we sequence Bungie.net API calls that may make their performance more consistent.

## 7.32.0 <span class="changelog-date">(2022-08-28)</span>

* If the DIM API is down and you have pending updates, DIM will load correctly instead of spinning forever. We also do a better job of keeping changes you make while the API is down.
* If the DIM API is not returning some info (e.g. searches), we'll fall back to your locally cached data instead of wiping it out.
* Updating/overwriting a Loadout using Loadout Optimizer's "Compare Loadout" button will now correctly remove the placeholders for armor equipped in the Loadout that no longer exists.
* The item sort for Weapon Damage Type and Armor Element Type are now separate.
* Epic Games accounts should display properly in the menu.
* The loadout name editor will no longer offer system autocomplete.
* Fixed the subclass colors for arc subclass mods.

## 7.31.1 <span class="changelog-date">(2022-08-23)</span>

## 7.31.0 <span class="changelog-date">(2022-08-21)</span>

* Fixed Loadouts trying to clear Solstice sockets and Strip Sockets trying to remove Festival of the Lost helmet ornaments.
* Tooltips have been adjusted further. They now have more spacing around content, rounded corners and improved contrast.

## 7.30.0 <span class="changelog-date">(2022-08-14)</span>

* Tooltips have been redesigned:
  * They now use a darker color scheme that fits in better with the rest of DIM.
  * Perk and mod tooltips for enhanced weapon traits and Exotic catalysts have unique styles to help them stand out.
  * The energy cost of armor mods is displayed within tooltips.
* Fixed an issue where the energy meter on Ghosts was not displaying the amount of energy that had been used by inserted mods.
* Solar class ability and jump icons have had their colors adjusted to match other solar abilities (we couldn't handle it anymore).

## 7.29.1 <span class="changelog-date">(2022-08-07)</span>

* Fix a bug where you couldn't edit a search query from the middle.

## 7.29.0 <span class="changelog-date">(2022-08-07)</span>

* Fixed Armory perk grid showing arbitrary wish list thumbs, and fixed Collections offering wish list notes for unrelated weapons.
* Collections items will now be recognized as craftable. Try the search filter `is:craftable -is:patternunlocked` on the Records page to list craftable weapons you still need to unlock the pattern for, and click the weapons to see your pattern progress.
* When prioritizing where to place other Arc armor mods, DIM Loadout Mod assignment will now try to activate the secondary perks of all types of Arc Charged With Light mods.
* Fixed the "Remove other mods" toggle in Loadouts resetting when saving the Loadout as "Any Class".
* Fixed missing element icons in the Triage pane.
* Added a "Strip Sockets" search action to remove shaders, ornaments, weapon, armor, and artifact mods. This is available from the advanced actions dropdown to the right of the search field. Search for targeted items first, then choose what to remove.
* Eliminated an unnecessary 10 second pause when loading DIM if the DIM Sync service is down.
* Fixed search filter string disappearing when rotating or majorly resizing the DIM window.
* Integration for the [DIM Stream Deck extension](https://dim-stream-deck.netlify.app/) is now available outside DIM Beta.
* Fixed an issue with saving/syncing the Farming Mode slot count setting.
* Fixed a crash and improved the accuracy of the Loadout Optimizer's mod assignment behavior.

### Beta Only

* Added warnings about potential data loss when you save tags, notes, and loadouts but have DIM Sync off.
* Added an info bar when DIM Sync is not able to talk to the server.

## 7.28.0 <span class="changelog-date">(2022-07-31)</span>

* Hid Solstice armor rerolling sockets from Loadout Optimizer too.

## 7.27.0 <span class="changelog-date">(2022-07-24)</span>

## 7.26.1 <span class="changelog-date">(2022-07-23)</span>

* Added Solstice event challenges to the Progress page.

## 7.26.0 <span class="changelog-date">(2022-07-17)</span>

* Worked around a Bungie.net API bug where Vanguard reset count was reported under Strange Favor (Dares of Eternity) instead.
* DIM now has direct support for the [DIM Stream Deck extension](https://dim-stream-deck.netlify.app/). If you have a Stream Deck you can install this plugin and then enable the connection from DIM's settings to control DIM from your Stream Deck. Please note that the plugin is neither written by nor supported by the DIM team.

## 7.25.0 <span class="changelog-date">(2022-07-10)</span>

## 7.24.0 <span class="changelog-date">(2022-07-03)</span>

* Weapon perks now include community-sourced weapon and armor perk descriptions courtesy of [Clarity](https://d2clarity.page.link/websiteDIM) and [Pip1n's Destiny Data Compendium](https://docs.google.com/spreadsheets/d/1WaxvbLx7UoSZaBqdFr1u32F2uWVLo-CJunJB4nlGUE4/htmlview?pru=AAABe9E7ngw*TxEsfbPsk5ukmr0FbZfK8w#). These can be disabled in settings.
* DIM will now auto refresh while you're playing the game. You'll see a green dot when DIM notices you're online - if you're online and it doesn't notice, try refreshing manually by clicking the refresh icon or hitting the R key.
* If you have a title equipped on your character, it will replace your character's race in the character headers.
* Fixed a crash when trying to assign deprecated Combat Style mods.
* The "Move other items away" loadout toggle no longer clears ghosts, ships, or sparrows.
* Added filter for enhanced perks.

### Beta Only

* We have enabled experimental direct support for the [DIM Stream Deck extension](https://dim-stream-deck.netlify.app/). If you have a Stream Deck you can install this plugin and then enable the connection from DIM's settings to control DIM from your Stream Deck. Please note that the plugin is neither written by nor supported by the DIM team. **If you had installed the old Stream Deck Chrome extension, you need to uninstall it, or DIM will act weird (popups closing, etc).**

## 7.23.2 <span class="changelog-date">(2022-06-29)</span>

* Fixed an issue where fashion mods would not display in loadouts.
* Fixed the element icon displaying below the energy number in Compare.
* Somewhat worked around an issue with Bungie.net where on refresh you would see an older version of your inventory.
* Fixed the crafted weapon level progress bar going missing with some Operating System languages.
* Perk and mod tooltips should contain fewer duplicate lines of text.
* Exotic catalyst requirements are now hidden on tooltips if the catalyst is complete.
* Fixed an issue where stat modifications from Exotic catalysts were being displayed when the catalyst was incomplete.

### Beta Only

* Community-sourced perk descriptions have been made more visually distinct.

## 7.23.1 <span class="changelog-date">(2022-06-27)</span>

* Fix missing icons in the subclass and mod menus.

## 7.23.0 <span class="changelog-date">(2022-06-26)</span>

* The links on the top of the page will now show for narrower screens. All links are always available in the menu.
* Improved performance of switching characters and opening item picker or search results on iOS. Something had gotten slower with Safari in one of the recent iOS updates, so we had to do a lot of work to get back to a responsive UI.
* Fixed the tooltip in the mod assignment page not showing the correct energy usage.

## 7.22.0 <span class="changelog-date">(2022-06-19)</span>

* Fixed a rare edge case where Loadout Optimizer would miss certain valid elemental mod assignments with locked armor energy types.
* When moving multiple items, DIM will transfer them in a more consistent order e.g. Kinetic weapons are moved before Heavy weapons, helmets before chest armor etc.
* Fixed Organizer redundantly showing enhanced weapon intrinsics in multiple columns.
* Vendor items once again show wish list thumbsup icons.
* Weapon attunement and leveling progress now shows a single digit of additional precision.

## 7.21.0 <span class="changelog-date">(2022-06-12)</span>

* The [DIM User Guide](https://github.com/DestinyItemManager/DIM/wiki) has moved back to GitHub from Fandom, so you can read about DIM without intrusive ads.
* When making automatic moves, DIM will always avoid filling in your last open Consumables slot. An item can still be manually moved into your character's pockets as the 50th consumable.
* Loadout Optimizer will now suggest class items with an elemental affinity matching the mods even when allowing changes to elemental affinity.
* Fixed an issue where the item popup could appear partly offscreen.
* Items sorted by tag will re-sort themselves immediately after their tag changes.
* DIM now loads full inventory information on load and doesn't require an inventory refresh for certain info including crafting status.

### Beta Only

* Weapon perks now include community-sourced weapon and armor perk descriptions courtesy of [Clarity](https://d2clarity.page.link/websiteDIM) and [Pip1n's Destiny Data Compendium](https://docs.google.com/spreadsheets/d/1WaxvbLx7UoSZaBqdFr1u32F2uWVLo-CJunJB4nlGUE4/htmlview?pru=AAABe9E7ngw*TxEsfbPsk5ukmr0FbZfK8w#). These can be disabled in settings.

## 7.20.1 <span class="changelog-date">(2022-06-06)</span>

* Fixed some items showing the wrong popup.

## 7.20.0 <span class="changelog-date">(2022-06-05)</span>

* The top level comment of a saved search filter is now displayed separately from the filter query.
* Support for new loot: `source:duality` and `source:haunted`.
* Little clearer warning when you have hidden a major section of your inventory.
* Moved the currencies (glimmer, legendary shards, etc) from the "Armor" tab to the "Inventory" tab on mobile, and also included them in the material counts sheet (accessible from Vault header dropdown).

## 7.19.0 <span class="changelog-date">(2022-05-29)</span>

* Enhanced intrinsics on crafted weapons are now treated as a masterwork internally. As a result, you can use e.g. `is:crafted -masterwork:any` to find crafted weapons without an enhanced intrinsic. The golden border additionally requires two enhanced traits, just like in-game.
* Resonant Element search filters such as `deepsight:ruinous` have been removed as these currencies are now deprecated.
* Selected Super ability is now displayed on Solar subclass icons.
* Features around managing crafting patterns:
  * Items that have a pattern to unlock will show the progress to that pattern in the item popup - even on items that do not have deepsight resonance.
  * Items that can be attuned to make progress in unlocking a pattern have a little triangle on the bottom right of their tile to set them apart.
  * Search filter `deepsight:pattern` finds those items.
  * The search `is:patternunlocked` finds items where the pattern for that item has already been unlocked (whether or not that item is crafted).
  * Don't forget that `is:craftable` highlights any items that can be crafted.
* Fixed Triage tab's similar items search for slug Shotguns.

## 7.18.1 <span class="changelog-date">(2022-05-24)</span>

* Added seasonal info for Season of the Haunted and fixed some bugs with new items.
* Loadouts with a Solar subclass will automatically be upgraded to Solar 3.0.
* Show Airborne Effectiveness stat on weapons.

## 7.18.0 <span class="changelog-date">(2022-05-22)</span>

* In Loadout Optimizer, the option to lock Masterworked armor to its current element has been replaced with an option to lock the element on armor equipped in other DIM Loadouts.
  * The Witch Queen had reduced the cost of changing the element on a fully masterworked armor piece to 10,000-20,000 Glimmer and one Upgrade Module, making it cheaper than changing the element on a not fully masterworked armor piece.
  * Selecting this option means Loadout Optimizer will suggest changes to armor elements as needed but avoid breaking other Loadouts where mod assignments rely on particular elements.
  * Clicking the "Optimize Armor" button in a Loadout to open Loadout Optimizer excludes this Loadout from consideration because you're actually looking to make changes to this Loadout.
* Loadouts list opened from Vault emblem now won't erroneously warn that Loadouts with subclasses or emblems are missing items.

## 7.17.0 <span class="changelog-date">(2022-05-15)</span>

* Fixed Organizer not showing some legendary armor intrinsic perks.
* Fixed a glitch in Loadout Optimizer where legendary armor intrinsic perks could be clicked to lock that piece as an exotic.
* Fixed double zeroes on armor in Compare.
* Fixed bad stat coloring in Compare when stats are more than 100 points apart (this only really affected power level).
* Popups and tooltips are a bit snappier.
* The close button in the Armory view (click an item's title) no longer overlaps the scrollbar.
* Inventory size stat no longer shows on any item - it used to show on Bows only.

## 7.16.1 <span class="changelog-date">(2022-05-09)</span>

* Fix "lower is better" stats not being masterworked gold in the item popup.

## 7.16.0 <span class="changelog-date">(2022-05-08)</span>

* Stat bonuses granted to crafted weapons by an enhanced intrinsic are now distinguished in the stat bars similarly to masterwork effects.
* Make sure DIM displays the scoring thresholds on the Shoot To Score quest.
* The recoil direction stat has been tweaked to show a much wider spread as the recoil stat value decreases.

## 7.15.0 <span class="changelog-date">(2022-05-01)</span>

## 7.14.1 <span class="changelog-date">(2022-04-26)</span>

* Reverted Deepsight workaround, so weapon attunement displays correctly.

### Beta Only

* Enabled the Triage tab of the item popup. Find some information here to help decide if an item is worth keeping. Let us know what helps and what could help more!

## 7.14.0 <span class="changelog-date">(2022-04-24)</span>

* Work around an issue where Bungie.net is not highlighting completed Deepsight weapons.

## 7.13.0 <span class="changelog-date">(2022-04-17)</span>

* If an armor piece doesn't have enough mod slots to fit the requested mods (e.g. three resist mods but no artifice chest piece), DIM will notice this earlier and show them as unassigned in the Show Mod Placement menu.
* Added text labels to "icon-only" columns (lock icon, power icon, etc.) in dropdowns on the Organizer page. Only show label in dropdowns, columns show icon only.
* Echo of Persistence Void Fragment now indicates that it has a stat penalty depending on the Guardian class.
* We no longer auto-refresh inventory if you "overfill" a bucket, as refreshing too quickly was returning out-of-date info from Bungie.net and making items appear to "revert" to an earlier location. Make sure to refresh manually if DIM is getting out of sync with the game state.
* Using the Mod Picker to edit loadout mods should now correctly show all picked mods.
* Selecting a different weapon masterwork tier for previewing should now correctly preview the final value of the changed stat in the masterwork picker.
* Fixed a case where the "Gift of the Lighthouse" item might be in your inventory but not show up in DIM. Allowed some items with missing names to appear in your inventory.

## 7.12.0 <span class="changelog-date">(2022-04-10)</span>

* If a wish list contains only non-enhanced perks, DIM will mark a roll as matching if it has the Enhanced versions of those perks.
* Fixed a rare edge case where Loadout Optimizer would not consider legendary armor if you own an exotic with strictly better stats.
* Glaive symbol now shows up in bounties, challenges, etc.
* `is:extraperk` filter finds weapons with additional toggleable perks, from pinnacle activities and Umbral Focusing.
* Fixed perk grouping for some perk-only wish lists.
* Armory wish list view now shows perks, magazines, barrels, etc. in a similar order to the in-game view.
* Re-added the D2Gunsmith link to the weapons armory page.
* `memento:any`, `memento:nightfall` etc. filters find crafted weapons with a memento inserted.

## 7.11.0 <span class="changelog-date">(2022-04-03)</span>

* The Item Popup's header now opens the Armory view when clicked, and has some cursor/link styling as a reminder.
* Deprecated Black Armory Radiance slots are now hidden, to make space for other weapon data.
* Material Counts tooltip now fits onscreen better on desktop. On mobile, it's available under the banner dropdown of the Vault inventory page.
* Wishlist combinations now collapse themselves into manageable groups in the Armory view.
* Enhanced Elemental Capacitor no longer adds all its stat bonuses to weapons on which it's selected.
* Fynch rank is now showing the correct number on the Vendors page.
* Fixed loadouts with Void 3.0 subclasses accidentally including empty fragment or aspect sockets.
* Fixed loadouts failing to remove mods from some armor or inadvertently changing the Aeon sect mod.
* Invalid search terms no longer cause the entire search to match every item.
* Searches do better with quoted strings, and allow for escaping quotes in strings (e.g. `"My \"Cool\" Loadout"`)
* Item moves are better about allowing a move if you really have space on a character, even if DIM hasn't refreshed its view of inventory. That said, DIM will always work best when its view of your inventory is up to date, so continue to refresh data after deleting items in game. DIM will now refresh automatically if we "overfill" a bucket because clearly we're out of date in that circumstance.
* Mod Picker will now properly register Shadowkeep Nightmare Mods as activity mods.
* Selected Super ability is now displayed on Void and Stasis subclass icons.
* Mod position selector avoids invalid sockets a little better.

## 7.10.0 <span class="changelog-date">(2022-03-27)</span>

* Dragging horizontally on items in Compare will scroll the list - even on iOS.
* Mobile users can now access Material Counts under the banner dropdown of the Vault inventory page.
* In the Armory and Collection views, craftable weapons now show their required Weapon Level in their tooltip.
* DIM should no longer get visually mangled by Android's auto-dark-mode.
* Fixed an incorrect item count in non-English inventory searches.
* Try a little harder to re-fetch item definitions data, if Bungie.net sends back an invalid response.
* Searches that can't be saved (because they're too long, or invalid) won't show a save ⭐️ button.
* Search filters can contain comments. Only the top level comment gets saved. e.g. `/* My Cool Search */ is:handcannon perkname:firefly`.
* Loadouts
  * The loadout search field has been moved to the top of the loadout menu, which should prevent iOS from going crazy. Filtering loadouts hides the other buttons as well.
  * Sharing a loadout now shows an explanation of what's being shared.
  * Fixed the loadout drawer not opening when "+ Create Loadout" is selected from the vault.
  * Fixed "Fill from Equipped" going a little overboard on what it tried to add to the loadout, and spamming notifications.

## 7.9.0 <span class="changelog-date">(2022-03-20)</span>

* When loading your inventory, DIM now alerts you if your items might be misplaced, affecting your drops' Power Level.
* New inventory sorting options. Check [Settings](/settings) to view and rearrange your sort strategy.
  * Reverse the order of any individual sorting method.
  * Sort items by whether they are crafted, and whether they have Deepsight Attunement available.
* Fix organizer stats header alignment
* Added Vow of the Disciple raid mods to Loadout Optimizer and search filters.
* Deepsight weapons' attunement progress is now shown on the item popup. Tap and hold, or hover the progress bar to see extractable Resonant Elements.
* Fixed some weird spacing in the item popup perk list when a gun could but doesn't have an origin perk.
* The Progress page properly distinguishes between +1 and +2 pinnacles.

## 7.8.3 <span class="changelog-date">(2022-03-15)</span>

* Fixed loadout search filter to include notes

## 7.8.2 <span class="changelog-date">(2022-03-14)</span>

## 7.8.1 <span class="changelog-date">(2022-03-14)</span>

## 7.8.1 <span class="changelog-date">(2022-03-14)</span>

* Fixed D1 loadout editor not appearing.
* Fixed loadout editor not disappearing after saving/deleting.

## 7.8.1 <span class="changelog-date">(2022-03-13)</span>

* Assume armor masterwork and lock armor energy options will now be saved correctly when saving a loadout from the Loadout Optimizer and loaded correctly when Optimizing Armor.
* Obsolete consumable mods hidden in the Vault are now detected. They should show up on the Inventory page, and DIM should count vault space more accurately.
* Prevent iOS from popping up the keyboard automatically so often.
* Prevent crafting socket from showing up in the Armory.
* Clearer, prettier Enhanced Perk icons.
* Raid crafting materials are now included in the currency counter. Tap and hold, or hover, the consumables count in the vault header to check them.
* Many fixes for how classified items show up, and how they count toward the power level of each Guardian class. Can't see these fixes now, but maybe next time there's a new Raid.
* New search support for `source:vow` (Vow of the Disciple) and `source:grasp` (Grasp of Avarice) and `season:16`.

## 7.8.0 <span class="changelog-date">(2022-03-06)</span>

### Changes

* The "Pull From Postmaster" button no longer requires a second tap to confirm. For those who dislike this button, it may be removed entirely via a setting in the Settings page.
* Removed D2Gunsmith link from the item details popup while they work on revamping the site for all the new changes.
* Removed the `level:` filter for D2 accounts, as Guardians no longer have a Level and items no longer require one.
* Season of the Risen War Table Upgrades are now in the right order and show their acquired status.
* Loadout Optimizer Mod picker will now correctly update when switching between mod slots without closing Mod Picker.
* Loadout Optimizer now correctly takes Echo of Persistence's class-specific stat reductions into account when generating sets.
* The "Kinetic Slot" icon in Compare sheet now looks different from the "Kinetic Damage" icon.
* Added `catalyst:` filter which accepts the following parameters `missing`, `complete`, and `incomplete`.

### Features

* `is:wishlistunknown` highlights items that have no rolls in the currently loaded wishlist.
* When you have 10 or more loadouts, a search box will appear in the Inventory page loadout dropdown, allowing you to search names just like on the Loadouts page.
* The Item Feed is available on both desktop and mobile. It shows your gear in the order it dropped, and gives you quick controls to tag incoming loot. Click on the item tile to get the full item popup.
  * Item Feed also got better at identifying relevant weapon perks.
  * Tagging an item from the Item Feed also marks it as not-new.
  * Items can be dragged out of the feed into inventory locations (or into the loadout editor).
* We have brand new Loadout Editor! Check it out from the character menu or the Loadouts page.
  * The layout mirrors the Loadout page's new design which has clear areas for different types of items. Each section also has a menu of additional actions like re-syncing from your currently equipped items, or clearing out a whole section.
  * As part of this change, we're removing support for "multi-class" loadouts. Loadouts will either be tied to one class, or can be toggled to "Any Class". "Any Class" loadouts cannot contain Subclass, Armor, or Fashion. If you edit an existing "Any Class" loadout and save it, those items will be removed unless you turn off "Any Class".
  * Double-click items to toggle between equipped and unequipped instead of single clicking. We'll be continuing to improve how you choose items and specify whether they're equipped in the future.
  * A new setting allows you to clear out all other mods from your armor when applying a loadout. This works even if you've chosen no mods in your loadout, so you can make a "Reset mods" loadout.
  * With this new design we have space to add even more loadout editing tools over the next few seasons.
  * The loadout editor stays open if you navigate to the Inventory or Loadouts screen while it's already open.
  * The new Loadout Editor is not available for D1.

### Witch Queen updates

* Crafted and Deepsight weapons are now more in line with how they look in-game.
* Old loadouts containing void subclasses will upgrade automatically to the new Void 3.0 version, instead of telling you the loadout is missing an item.
* Enhanced perks are now visually distinct in the Item Popup.
* The Organizer page now includes a selector for Glaives.
* Glaives now show their Shield Duration stat.
* New search filters:
  * `deepsight:complete` and `deepsight:incomplete` to check the status of weapons' Deepsight attunement.
  * `deepsight:ruinous`, `deepsight:adroit`, `deepsight:mutable` and `deepsight:energetic` to identify Deepsight Resonance weapons that can provide specific Resonant Elements.
  * `is:craftable` for any weapons which could be crafted at the Relic.
  * `weaponlevel:` to filter by a crafted weapon's level.
  * `is:glaive` ... finds Glaives!

## 7.7.0 <span class="changelog-date">(2022-02-28)</span>

* Increased the strings we search through when filtering by mods/perks.
* Crafted weapons' levels and level progress are now shown on the item popup.
* Added `is:crafted` and `is:deepsight` filters.
* Crafting materials are now included in the currency counter. Tap and hold, or hover, the consumables count in the vault header to check them.
* Fixed a bug where "Use Equipped" would not update fashion in existing loadout.

## 7.6.0 <span class="changelog-date">(2022-02-21)</span>

* Fix applying D1 loadouts.
* `inloadout:` filter now matches partial loadout names -- use `inloadout:"pvp"` for items in loadouts where "pvp" is in the loadout's name.
* If your loadout includes ornaments, items are shown as if they had the loadout applied in the loadout page and loadout editor.
* You can now change the Aeon sect mod through the item popup.
* You can now edit your equipped Emotes from DIM. You can't add them to loadouts... yet.
* Fix issue where Loadout Optimizer armor upgrade settings were not being migrated from existing loadouts.
* Clan Banners are no longer shown in DIM.
* Weapon compare sheet now includes a button to compare with other legendary weapons of the same category, excluding exotics.
* Armor in collections now displays its collections stat roll.
* Fix issues with button text wrapping in some languages.
* Fix potential element blurriness in Edge browser.
* Fix for Loadout Optimizer suggesting armor with insufficient energy.
* Fix a clash between `power:1234` and `is:power` filters.
* Loadout Optimizer is now a little more thorough in preventing an item from being both pinned and excluded.

### Witch Queen updates

* There's a good chance crafted items will display correctly in DIM. No promises though.
* Prepare Records page for a new section featuring craftable items.

### Beta Only

* Loadout Editor
  * Fix issue where subclasses were counted as general items when dropping into a loadout or filling general from equipped.
  * Allow removal of a single mod through the editor display.

## 7.5.1 <span class="changelog-date">(2022-02-14)</span>

### Beta Only

* We're testing a brand new Loadout Editor. Check it out from the character menu or the Loadouts page.
  * The layout mirrors the Loadout page's new design which has clear areas for different types of items. Each section also has a menu of additional actions like re-syncing from your currently equipped items, or clearing out a whole section.
  * As part of this change, we're removing support for "multi-class" loadouts. Loadouts will either be tied to one class, or can be toggled to "Any Class". "Any Class" loadouts cannot contain Subclass, Armor, or Fashion. If you edit an existing "Any Class" loadout and save it, those items will be removed unless you turn off "Any Class".
  * Double-click items to toggle between equipped and unequipped instead of single clicking. We'll be continuing to improve how you choose items and specify whether they're equipped in the future.
  * A new setting allows you to clear out all other mods from your armor when applying a loadout. This works even if you've chosen no mods in your loadout, so you can make a "Reset mods" loadout.
  * With this new design we have space to add even more loadout editing tools over the next few seasons.
  * The loadout editor stays open if you navigate to the Inventory or Loadouts screen while it's already open.
  * The new Loadout Editor is not available for D1.

## 7.5.0 <span class="changelog-date">(2022-02-13)</span>

* Collect Postmaster now requires an additional click to confirm.
* Transferring ships via search query should now reliably transfer all selected items.
* Filters Help now groups stat comparison operators for a more compact page.
* Milestones are grouped by how much power bonus their rewards can provide.
* On the Loadouts page, you can now drag existing items on the page, into the current Loadout Editor, just like you can on the Inventory page. Use it to grab a couple of your favorite pieces from another loadout!
* Loadout armor stat tiers now include the total tier.
* Changed the Loadout Optimizer's Armor Upgrade options for Assume Masterwork and Lock Element options. All armor will now have an assumed minimum energy capacity of 7. The new settings have the following options,
  * Assumed Masterwork
    * None - Armor will use their current stats.
    * Legendary - Only legendary armor will have assumed masterwork stats and energy capacity
    * All - Legendary and exotic armor will have masterwork stats and energy capacity
  * Lock Element
    * None - No armor will have its element locked
    * Masterworked - Only armor that is already masterworked will have their element locked
    * All - All armor will have element locked

## 7.4.0 <span class="changelog-date">(2022-02-06)</span>

* Masterwork picker now only shows higher tiers of the current masterwork and full masterworks compatible with the weapon type.
* Sharing a build from the Loadouts page or Loadout Optimizer now uses our dim.gg links which are easier to share and show a preview.
* If you prefer reduced motion (in your operating system preferences), sheets like the compare and loadout dialogs now appear and disappear instantly.
* Clearer feedback when uploading a wishlist file.
* Expanded Organizer categories to account for Fusions and LFRs in unusual weapon slots.
* Visual fixes for Organizer categories and Vendor page toggles.

## 7.3.0 <span class="changelog-date">(2022-01-30)</span>

* Organizer drill-down buttons now show a more accurate armor count.
* Delete Loadout button now looks more warning-ish, and asks for confirmation without using a popup.
* DIM will now try to recover from a state where the browser has a corrupted storage database.
* DIM will now try to avoid overwriting shaders you don't own and thus couldn't apply back.
* Removing subclass from loadout will now enable "Add Equipped" button.
* "Add Equipped" button will no longer cause multiple items in the same slot to be listed as equipped.
* Widened and reorganized the Loadouts menu.
  * Pull from Postmaster (and its lesser known cousin, Make room for Postmaster) are removed in favor of the button next to your Postmaster items.
  * Randomize loadout is now at the end of the list of loadouts.

## 7.2.0 <span class="changelog-date">(2022-01-23)</span>

* Weapons CSV download now includes a Zoom stat column.
* Shaders, ornaments, and mods can now be searched in their choosers.
* Trials passages now show the number of rounds won and the progress of completion is now tied to the number of wins.

## 7.1.0 <span class="changelog-date">(2022-01-16)</span>

* Applying a loadout *without* fashion will no longer remove shaders and ornaments from your armor.
* The shader picker now filters invalid shaders more consistently and won't call shaders "mods".
* Fixed Records page sometimes duplicating Triumphs or Seals section while missing Collections.
* When provided multiple wish lists, Settings page now shows info about all loaded wish lists, not just the first one.
* Compare Drawer should no longer refuse valid requests to add an item to comparison.

## v6 CHANGELOG

* v6 CHANGELOG available [here](https://github.com/DestinyItemManager/DIM/blob/master/docs/OLD_CHANGELOG/OLD_CHANGELOG_6.X.X.md)<|MERGE_RESOLUTION|>--- conflicted
+++ resolved
@@ -1,4 +1,6 @@
 ## Next
+
+* The `inloadout` filter now finds hashtags in Loadout notes.
 
 ## 7.57.0 <span class="changelog-date">(2023-02-19)</span>
 
@@ -6,11 +8,7 @@
 * You can now click a Loadout name in Organizer's Loadouts column to quickly bring up this loadout for editing.
 * When hovering over subclass Aspects in Loadouts and Loadout Optimizer, the tooltip will now show the number of Fragment slots granted.
 * You can now bring up the Armory page for a weapon directly from the search bar by typing a weapon name there and clicking the corresponding entry.
-<<<<<<< HEAD
-* The `inloadout` filter now finds hashtags in Loadout notes.
-=======
 * Improved the logic for choosing what item to equip when de-equipping an item. DIM will now generally avoid equipping exotics as replacements, and will pay attention to the type of item and your tags.
->>>>>>> 94d17153
 
 ## 7.56.0 <span class="changelog-date">(2023-02-12)</span>
 
