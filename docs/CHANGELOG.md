--- conflicted
+++ resolved
@@ -3,6 +3,10 @@
 * Loadout Optimizer remembers stats you've Ignored between sessions.
 * Opening a saved loadout in Loadout Optimizer restores all the mods and other settings from when it was originally created.
 * Share your Loadout Optimizer build - the new share button copies a link to all your build settings. Share great mod combos with other DIM users!
+* Clicking on an item's picture in the Compare tool now opens the full item popup.
+* Added a "pull" button (down-arrow) to each item in the Compare tool that will pull the item to your current character.
+* Collapsed the Tag menu into an icon in Compare to allow more items to fit on screen.
+* Shortened the names of stats in Compare to allow more items to fit on screen.
 
 ## 6.81.0 <span class="changelog-date">(2021-09-05)</span>
 
@@ -10,15 +14,8 @@
 * Elemental Capacitor stats are no longer added to weapons with the perk enabled.
 * In the Loadout Optimizer, searching items now works in conjunction with locking exotics and items.
 * Added `is:currentclass` filter, which selects items currently equippable on the logged in guardian.
-<<<<<<< HEAD
-* Clicking on an item's picture in the Compare tool now opens the full item popup.
-* Added a "pull" button (down-arrow) to each item in the Compare tool that will pull the item to your current character.
-* Collapsed the Tag menu into an icon in Compare to allow more items to fit on screen.
-* Shortened the names of stats in Compare to allow more items to fit on screen.
-=======
 * Fixed armor swaps away from Stasis in Loadout Optimizer.
 * Added a warning indicator to previously created loadouts that are now missing items.
->>>>>>> db8ca674
 
 ## 6.80.0 <span class="changelog-date">(2021-08-29)</span>
 
