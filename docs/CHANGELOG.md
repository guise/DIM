--- conflicted
+++ resolved
@@ -1,10 +1,8 @@
 ## Next
 
-<<<<<<< HEAD
 * Removed community reviews and ratings functionality. It may return in the future, but it was broken since Shadowkeep.
-=======
+
 ## 5.69.0 <span className="changelog-date">(2020-02-09)</span>
->>>>>>> 8d265777
 
 ## 5.68.0 <span className="changelog-date">(2020-02-02)</span>
 
