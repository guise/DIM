--- conflicted
+++ resolved
@@ -1,11 +1,8 @@
 ## Next
 
-<<<<<<< HEAD
 * Loadout Optimizer no longer saves stat min/max settings as the default for the next time you use it. Opening an existing loadout in the Optimizer will still reload the min/max settings for that loadout.
 * We won't automatically refresh your inventory when you're on the Loadout Optimizer screen anymore - click the refresh button or hit R to recalculate sets with your latest items.
-=======
 * The "Perks, Mods & Shaders" column in Organizer no longer shows the Kill Tracker socket.
->>>>>>> 7b6cd87f
 
 ## 6.84.0 <span class="changelog-date">(2021-09-26)</span>
 
