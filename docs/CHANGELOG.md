## Next

* Fixed Armory perk grid showing arbitrary wish list thumbs, and fixed Collections offering wish list notes for unrelated weapons.
* Collections items will now be recognized as craftable. Try the search filter `is:craftable -is:patternunlocked` on the Records page to list craftable weapons you still need to unlock the pattern for, and click the weapons to see your pattern progress.
* When prioritizing where to place other Arc armor mods, DIM Loadout Mod assignment will now try to activate the secondary perks of **all** Arc Charged With Light mods.
* Fixed the "Remove other mods" toggle in Loadouts resetting when saving the Loadout as "Any Class".
<<<<<<< HEAD
* Added a "Strip Sockets" search action to remove shaders, ornaments, weapon, armor, and artifact mods. Search for targeted items first, then choose what to remove.
=======
* Eliminated an unnecessary 10 second pause when loading DIM if the DIM Sync service is down.

### Beta Only

* Added warnings about potential data loss when you save tags, notes, and loadouts but have DIM Sync off.
>>>>>>> 6e3b0abb

## 7.28.0 <span class="changelog-date">(2022-07-31)</span>

* Hid Solstice armor rerolling sockets from Loadout Optimizer too.

## 7.27.0 <span class="changelog-date">(2022-07-24)</span>

## 7.26.1 <span class="changelog-date">(2022-07-23)</span>

* Added Solstice event challenges to the Progress page.

## 7.26.0 <span class="changelog-date">(2022-07-17)</span>

* Worked around a Bungie.net API bug where Vanguard reset count was reported under Strange Favor (Dares of Eternity) instead.
* DIM now has direct support for the [DIM Stream Deck extension](https://dim-stream-deck.netlify.app/). If you have a Stream Deck you can install this plugin and then enable the connection from DIM's settings to control DIM from your Stream Deck. Please note that the plugin is neither written by nor supported by the DIM team.

## 7.25.0 <span class="changelog-date">(2022-07-10)</span>

## 7.24.0 <span class="changelog-date">(2022-07-03)</span>

* Weapon perks now include community-sourced weapon and armor perk descriptions courtesy of [Clarity](https://d2clarity.page.link/websiteDIM) and [Pip1n's Destiny Data Compendium](https://docs.google.com/spreadsheets/d/1WaxvbLx7UoSZaBqdFr1u32F2uWVLo-CJunJB4nlGUE4/htmlview?pru=AAABe9E7ngw*TxEsfbPsk5ukmr0FbZfK8w#). These can be disabled in settings.
* DIM will now auto refresh while you're playing the game. You'll see a green dot when DIM notices you're online - if you're online and it doesn't notice, try refreshing manually by clicking the refresh icon or hitting the R key.
* If you have a title equipped on your character, it will replace your character's race in the character headers.
* Fixed a crash when trying to assign deprecated Combat Style mods.
* The "Move other items away" loadout toggle no longer clears ghosts, ships, or sparrows.
* Added filter for enhanced perks.

### Beta Only

* We have enabled experimental direct support for the [DIM Stream Deck extension](https://dim-stream-deck.netlify.app/). If you have a Stream Deck you can install this plugin and then enable the connection from DIM's settings to control DIM from your Stream Deck. Please note that the plugin is neither written by nor supported by the DIM team. **If you had installed the old Stream Deck Chrome extension, you need to uninstall it, or DIM will act weird (popups closing, etc).**

## 7.23.2 <span class="changelog-date">(2022-06-29)</span>

* Fixed an issue where fashion mods would not display in loadouts.
* Fixed the element icon displaying below the energy number in Compare.
* Somewhat worked around an issue with Bungie.net where on refresh you would see an older version of your inventory.
* Fixed the crafted weapon level progress bar going missing with some Operating System languages.
* Perk and mod tooltips should contain fewer duplicate lines of text.
* Exotic catalyst requirements are now hidden on tooltips if the catalyst is complete.
* Fixed an issue where stat modifications from Exotic catalysts were being displayed when the catalyst was incomplete.

### Beta Only

* Community-sourced perk descriptions have been made more visually distinct.

## 7.23.1 <span class="changelog-date">(2022-06-27)</span>

* Fix missing icons in the subclass and mod menus.

## 7.23.0 <span class="changelog-date">(2022-06-26)</span>

* The links on the top of the page will now show for narrower screens. All links are always available in the menu.
* Improved performance of switching characters and opening item picker or search results on iOS. Something had gotten slower with Safari in one of the recent iOS updates, so we had to do a lot of work to get back to a responsive UI.
* Fixed the tooltip in the mod assignment page not showing the correct energy usage.

## 7.22.0 <span class="changelog-date">(2022-06-19)</span>

* Fixed a rare edge case where Loadout Optimizer would miss certain valid elemental mod assignments with locked armor energy types.
* When moving multiple items, DIM will transfer them in a more consistent order e.g. Kinetic weapons are moved before Heavy weapons, helmets before chest armor etc.
* Fixed Organizer redundantly showing enhanced weapon intrinsics in multiple columns.
* Vendor items once again show wish list thumbsup icons.
* Weapon attunement and leveling progress now shows a single digit of additional precision.

## 7.21.0 <span class="changelog-date">(2022-06-12)</span>

* The [DIM User Guide](https://github.com/DestinyItemManager/DIM/wiki) has moved back to GitHub from Fandom, so you can read about DIM without intrusive ads.
* When making automatic moves, DIM will always avoid filling in your last open Consumables slot. An item can still be manually moved into your character's pockets as the 50th consumable.
* Loadout Optimizer will now suggest class items with an elemental affinity matching the mods even when allowing changes to elemental affinity.
* Fixed an issue where the item popup could appear partly offscreen.
* Items sorted by tag will re-sort themselves immediately after their tag changes.
* DIM now loads full inventory information on load and doesn't require an inventory refresh for certain info including crafting status.

### Beta Only

* Weapon perks now include community-sourced weapon and armor perk descriptions courtesy of [Clarity](https://d2clarity.page.link/websiteDIM) and [Pip1n's Destiny Data Compendium](https://docs.google.com/spreadsheets/d/1WaxvbLx7UoSZaBqdFr1u32F2uWVLo-CJunJB4nlGUE4/htmlview?pru=AAABe9E7ngw*TxEsfbPsk5ukmr0FbZfK8w#). These can be disabled in settings.

## 7.20.1 <span class="changelog-date">(2022-06-06)</span>

* Fixed some items showing the wrong popup.

## 7.20.0 <span class="changelog-date">(2022-06-05)</span>

* The top level comment of a saved search filter is now displayed separately from the filter query.
* Support for new loot: `source:duality` and `source:haunted`.
* Little clearer warning when you have hidden a major section of your inventory.
* Moved the currencies (glimmer, legendary shards, etc) from the "Armor" tab to the "Inventory" tab on mobile, and also included them in the material counts sheet (accessible from Vault header dropdown).

## 7.19.0 <span class="changelog-date">(2022-05-29)</span>

* Enhanced intrinsics on crafted weapons are now treated as a masterwork internally. As a result, you can use e.g. `is:crafted -masterwork:any` to find crafted weapons without an enhanced intrinsic. The golden border additionally requires two enhanced traits, just like in-game.
* Resonant Element search filters such as `deepsight:ruinous` have been removed as these currencies are now deprecated.
* Selected Super ability is now displayed on Solar subclass icons.
* Features around managing crafting patterns:
  * Items that have a pattern to unlock will show the progress to that pattern in the item popup - even on items that do not have deepsight resonance.
  * Items that can be attuned to make progress in unlocking a pattern have a little triangle on the bottom right of their tile to set them apart.
  * Search filter `deepsight:pattern` finds those items.
  * The search `is:patternunlocked` finds items where the pattern for that item has already been unlocked (whether or not that item is crafted).
  * Don't forget that `is:craftable` highlights any items that can be crafted.
* Fixed Triage tab's similar items search for slug Shotguns.

## 7.18.1 <span class="changelog-date">(2022-05-24)</span>

* Added seasonal info for Season of the Haunted and fixed some bugs with new items.
* Loadouts with a Solar subclass will automatically be upgraded to Solar 3.0.
* Show Airborne Effectiveness stat on weapons.

## 7.18.0 <span class="changelog-date">(2022-05-22)</span>

* In Loadout Optimizer, the option to lock Masterworked armor to its current element has been replaced with an option to lock the element on armor equipped in other DIM Loadouts.
  * The Witch Queen had reduced the cost of changing the element on a fully masterworked armor piece to 10,000-20,000 Glimmer and one Upgrade Module, making it cheaper than changing the element on a not fully masterworked armor piece.
  * Selecting this option means Loadout Optimizer will suggest changes to armor elements as needed but avoid breaking other Loadouts where mod assignments rely on particular elements.
  * Clicking the "Optimize Armor" button in a Loadout to open Loadout Optimizer excludes this Loadout from consideration because you're actually looking to make changes to this Loadout.
* Loadouts list opened from Vault emblem now won't erroneously warn that Loadouts with subclasses or emblems are missing items.

## 7.17.0 <span class="changelog-date">(2022-05-15)</span>

* Fixed Organizer not showing some legendary armor intrinsic perks.
* Fixed a glitch in Loadout Optimizer where legendary armor intrinsic perks could be clicked to lock that piece as an exotic.
* Fixed double zeroes on armor in Compare.
* Fixed bad stat coloring in Compare when stats are more than 100 points apart (this only really affected power level).
* Popups and tooltips are a bit snappier.
* The close button in the Armory view (click an item's title) no longer overlaps the scrollbar.
* Inventory size stat no longer shows on any item - it used to show on Bows only.

## 7.16.1 <span class="changelog-date">(2022-05-09)</span>

* Fix "lower is better" stats not being masterworked gold in the item popup.

## 7.16.0 <span class="changelog-date">(2022-05-08)</span>

* Stat bonuses granted to crafted weapons by an enhanced intrinsic are now distinguished in the stat bars similarly to masterwork effects.
* Make sure DIM displays the scoring thresholds on the Shoot To Score quest.
* The recoil direction stat has been tweaked to show a much wider spread as the recoil stat value decreases.

## 7.15.0 <span class="changelog-date">(2022-05-01)</span>

## 7.14.1 <span class="changelog-date">(2022-04-26)</span>

* Reverted Deepsight workaround, so weapon attunement displays correctly.

### Beta Only

* Enabled the Triage tab of the item popup. Find some information here to help decide if an item is worth keeping. Let us know what helps and what could help more!

## 7.14.0 <span class="changelog-date">(2022-04-24)</span>

* Work around an issue where Bungie.net is not highlighting completed Deepsight weapons.

## 7.13.0 <span class="changelog-date">(2022-04-17)</span>

* If an armor piece doesn't have enough mod slots to fit the requested mods (e.g. three resist mods but no artifice chest piece), DIM will notice this earlier and show them as unassigned in the Show Mod Placement menu.
* Added text labels to "icon-only" columns (lock icon, power icon, etc.) in dropdowns on the Organizer page. Only show label in dropdowns, columns show icon only.
* Echo of Persistence Void Fragment now indicates that it has a stat penalty depending on the Guardian class.
* We no longer auto-refresh inventory if you "overfill" a bucket, as refreshing too quickly was returning out-of-date info from Bungie.net and making items appear to "revert" to an earlier location. Make sure to refresh manually if DIM is getting out of sync with the game state.
* Using the Mod Picker to edit loadout mods should now correctly show all picked mods.
* Selecting a different weapon masterwork tier for previewing should now correctly preview the final value of the changed stat in the masterwork picker.
* Fixed a case where the "Gift of the Lighthouse" item might be in your inventory but not show up in DIM. Allowed some items with missing names to appear in your inventory.

## 7.12.0 <span class="changelog-date">(2022-04-10)</span>

* If a wish list contains only non-enhanced perks, DIM will mark a roll as matching if it has the Enhanced versions of those perks.
* Fixed a rare edge case where Loadout Optimizer would not consider legendary armor if you own an exotic with strictly better stats.
* Glaive symbol now shows up in bounties, challenges, etc.
* `is:extraperk` filter finds weapons with additional toggleable perks, from pinnacle activities and Umbral Focusing.
* Fixed perk grouping for some perk-only wish lists.
* Armory wish list view now shows perks, magazines, barrels, etc. in a similar order to the in-game view.
* Re-added the D2Gunsmith link to the weapons armory page.
* `memento:any`, `memento:nightfall` etc. filters find crafted weapons with a memento inserted.

## 7.11.0 <span class="changelog-date">(2022-04-03)</span>

* The Item Popup's header now opens the Armory view when clicked, and has some cursor/link styling as a reminder.
* Deprecated Black Armory Radiance slots are now hidden, to make space for other weapon data.
* Material Counts tooltip now fits onscreen better on desktop. On mobile, it's available under the banner dropdown of the Vault inventory page.
* Wishlist combinations now collapse themselves into manageable groups in the Armory view.
* Enhanced Elemental Capacitor no longer adds all its stat bonuses to weapons on which it's selected.
* Fynch rank is now showing the correct number on the Vendors page.
* Fixed loadouts with Void 3.0 subclasses accidentally including empty fragment or aspect sockets.
* Fixed loadouts failing to remove mods from some armor or inadvertently changing the Aeon sect mod.
* Invalid search terms no longer cause the entire search to match every item.
* Searches do better with quoted strings, and allow for escaping quotes in strings (e.g. `"My \"Cool\" Loadout"`)
* Item moves are better about allowing a move if you really have space on a character, even if DIM hasn't refreshed its view of inventory. That said, DIM will always work best when its view of your inventory is up to date, so continue to refresh data after deleting items in game. DIM will now refresh automatically if we "overfill" a bucket because clearly we're out of date in that circumstance.
* Mod Picker will now properly register Shadowkeep Nightmare Mods as activity mods.
* Selected Super ability is now displayed on Void and Stasis subclass icons.
* Mod position selector avoids invalid sockets a little better.

## 7.10.0 <span class="changelog-date">(2022-03-27)</span>

* Dragging horizontally on items in Compare will scroll the list - even on iOS.
* Mobile users can now access Material Counts under the banner dropdown of the Vault inventory page.
* In the Armory and Collection views, craftable weapons now show their required Weapon Level in their tooltip.
* DIM should no longer get visually mangled by Android's auto-dark-mode.
* Fixed an incorrect item count in non-English inventory searches.
* Try a little harder to re-fetch item definitions data, if Bungie.net sends back an invalid response.
* Searches that can't be saved (because they're too long, or invalid) won't show a save ⭐️ button.
* Search filters can contain comments. Only the top level comment gets saved. e.g. `/* My Cool Search */ is:handcannon perkname:firefly`.
* Loadouts
  * The loadout search field has been moved to the top of the loadout menu, which should prevent iOS from going crazy. Filtering loadouts hides the other buttons as well.
  * Sharing a loadout now shows an explanation of what's being shared.
  * Fixed the loadout drawer not opening when "+ Create Loadout" is selected from the vault.
  * Fixed "Fill from Equipped" going a little overboard on what it tried to add to the loadout, and spamming notifications.

## 7.9.0 <span class="changelog-date">(2022-03-20)</span>

* When loading your inventory, DIM now alerts you if your items might be misplaced, affecting your drops' Power Level.
* New inventory sorting options. Check [Settings](/settings) to view and rearrange your sort strategy.
  * Reverse the order of any individual sorting method.
  * Sort items by whether they are crafted, and whether they have Deepsight Attunement available.
* Fix organizer stats header alignment
* Added Vow of the Disciple raid mods to Loadout Optimizer and search filters.
* Deepsight weapons' attunement progress is now shown on the item popup. Tap and hold, or hover the progress bar to see extractable Resonant Elements.
* Fixed some weird spacing in the item popup perk list when a gun could but doesn't have an origin perk.
* The Progress page properly distinguishes between +1 and +2 pinnacles.

## 7.8.3 <span class="changelog-date">(2022-03-15)</span>

* Fixed loadout search filter to include notes

## 7.8.2 <span class="changelog-date">(2022-03-14)</span>

## 7.8.1 <span class="changelog-date">(2022-03-14)</span>

## 7.8.1 <span class="changelog-date">(2022-03-14)</span>

* Fixed D1 loadout editor not appearing.
* Fixed loadout editor not disappearing after saving/deleting.

## 7.8.1 <span class="changelog-date">(2022-03-13)</span>

* Assume armor masterwork and lock armor energy options will now be saved correctly when saving a loadout from the Loadout Optimizer and loaded correctly when Optimizing Armor.
* Obsolete consumable mods hidden in the Vault are now detected. They should show up on the Inventory page, and DIM should count vault space more accurately.
* Prevent iOS from popping up the keyboard automatically so often.
* Prevent crafting socket from showing up in the Armory.
* Clearer, prettier Enhanced Perk icons.
* Raid crafting materials are now included in the currency counter. Tap and hold, or hover, the consumables count in the vault header to check them.
* Many fixes for how classified items show up, and how they count toward the power level of each Guardian class. Can't see these fixes now, but maybe next time there's a new Raid.
* New search support for `source:vow` (Vow of the Disciple) and `source:grasp` (Grasp of Avarice) and `season:16`.

## 7.8.0 <span class="changelog-date">(2022-03-06)</span>

### Changes

* The "Pull From Postmaster" button no longer requires a second tap to confirm. For those who dislike this button, it may be removed entirely via a setting in the Settings page.
* Removed D2Gunsmith link from the item details popup while they work on revamping the site for all the new changes.
* Removed the `level:` filter for D2 accounts, as Guardians no longer have a Level and items no longer require one.
* Season of the Risen War Table Upgrades are now in the right order and show their acquired status.
* Loadout Optimizer Mod picker will now correctly update when switching between mod slots without closing Mod Picker.
* Loadout Optimizer now correctly takes Echo of Persistence's class-specific stat reductions into account when generating sets.
* The "Kinetic Slot" icon in Compare sheet now looks different from the "Kinetic Damage" icon.
* Added `catalyst:` filter which accepts the following parameters `missing`, `complete`, and `incomplete`.

### Features

* `is:wishlistunknown` highlights items that have no rolls in the currently loaded wishlist.
* When you have 10 or more loadouts, a search box will appear in the Inventory page loadout dropdown, allowing you to search names just like on the Loadouts page.
* The Item Feed is available on both desktop and mobile. It shows your gear in the order it dropped, and gives you quick controls to tag incoming loot. Click on the item tile to get the full item popup.
  * Item Feed also got better at identifying relevant weapon perks.
  * Tagging an item from the Item Feed also marks it as not-new.
  * Items can be dragged out of the feed into inventory locations (or into the loadout editor).
* We have brand new Loadout Editor! Check it out from the character menu or the Loadouts page.
  * The layout mirrors the Loadout page's new design which has clear areas for different types of items. Each section also has a menu of additional actions like re-syncing from your currently equipped items, or clearing out a whole section.
  * As part of this change, we're removing support for "multi-class" loadouts. Loadouts will either be tied to one class, or can be toggled to "Any Class". "Any Class" loadouts cannot contain Subclass, Armor, or Fashion. If you edit an existing "Any Class" loadout and save it, those items will be removed unless you turn off "Any Class".
  * Double-click items to toggle between equipped and unequipped instead of single clicking. We'll be continuing to improve how you choose items and specify whether they're equipped in the future.
  * A new setting allows you to clear out all other mods from your armor when applying a loadout. This works even if you've chosen no mods in your loadout, so you can make a "Reset mods" loadout.
  * With this new design we have space to add even more loadout editing tools over the next few seasons.
  * The loadout editor stays open if you navigate to the Inventory or Loadouts screen while it's already open.
  * The new Loadout Editor is not available for D1.

### Witch Queen updates

* Crafted and Deepsight weapons are now more in line with how they look in-game.
* Old loadouts containing void subclasses will upgrade automatically to the new Void 3.0 version, instead of telling you the loadout is missing an item.
* Enhanced perks are now visually distinct in the Item Popup.
* The Organizer page now includes a selector for Glaives.
* Glaives now show their Shield Duration stat.
* New search filters:
  * `deepsight:complete` and `deepsight:incomplete` to check the status of weapons' Deepsight attunement.
  * `deepsight:ruinous`, `deepsight:adroit`, `deepsight:mutable` and `deepsight:energetic` to identify Deepsight Resonance weapons that can provide specific Resonant Elements.
  * `is:craftable` for any weapons which could be crafted at the Relic.
  * `weaponlevel:` to filter by a crafted weapon's level.
  * `is:glaive` ... finds Glaives!

## 7.7.0 <span class="changelog-date">(2022-02-28)</span>

* Increased the strings we search through when filtering by mods/perks.
* Crafted weapons' levels and level progress are now shown on the item popup.
* Added `is:crafted` and `is:deepsight` filters.
* Crafting materials are now included in the currency counter. Tap and hold, or hover, the consumables count in the vault header to check them.
* Fixed a bug where "Use Equipped" would not update fashion in existing loadout.

## 7.6.0 <span class="changelog-date">(2022-02-21)</span>

* Fix applying D1 loadouts.
* `inloadout:` filter now matches partial loadout names -- use `inloadout:"pvp"` for items in loadouts where "pvp" is in the loadout's name.
* If your loadout includes ornaments, items are shown as if they had the loadout applied in the loadout page and loadout editor.
* You can now change the Aeon sect mod through the item popup.
* You can now edit your equipped Emotes from DIM. You can't add them to loadouts... yet.
* Fix issue where Loadout Optimizer armor upgrade settings were not being migrated from existing loadouts.
* Clan Banners are no longer shown in DIM.
* Weapon compare sheet now includes a button to compare with other legendary weapons of the same category, excluding exotics.
* Armor in collections now displays its collections stat roll.
* Fix issues with button text wrapping in some languages.
* Fix potential element blurriness in Edge browser.
* Fix for Loadout Optimizer suggesting armor with insufficient energy.
* Fix a clash between `power:1234` and `is:power` filters.
* Loadout Optimizer is now a little more thorough in preventing an item from being both pinned and excluded.

### Witch Queen updates

* There's a good chance crafted items will display correctly in DIM. No promises though.
* Prepare Records page for a new section featuring craftable items.

### Beta Only

* Loadout Editor
  * Fix issue where subclasses were counted as general items when dropping into a loadout or filling general from equipped.
  * Allow removal of a single mod through the editor display.

## 7.5.1 <span class="changelog-date">(2022-02-14)</span>

### Beta Only

* We're testing a brand new Loadout Editor. Check it out from the character menu or the Loadouts page.
  * The layout mirrors the Loadout page's new design which has clear areas for different types of items. Each section also has a menu of additional actions like re-syncing from your currently equipped items, or clearing out a whole section.
  * As part of this change, we're removing support for "multi-class" loadouts. Loadouts will either be tied to one class, or can be toggled to "Any Class". "Any Class" loadouts cannot contain Subclass, Armor, or Fashion. If you edit an existing "Any Class" loadout and save it, those items will be removed unless you turn off "Any Class".
  * Double-click items to toggle between equipped and unequipped instead of single clicking. We'll be continuing to improve how you choose items and specify whether they're equipped in the future.
  * A new setting allows you to clear out all other mods from your armor when applying a loadout. This works even if you've chosen no mods in your loadout, so you can make a "Reset mods" loadout.
  * With this new design we have space to add even more loadout editing tools over the next few seasons.
  * The loadout editor stays open if you navigate to the Inventory or Loadouts screen while it's already open.
  * The new Loadout Editor is not available for D1.

## 7.5.0 <span class="changelog-date">(2022-02-13)</span>

* Collect Postmaster now requires an additional click to confirm.
* Transferring ships via search query should now reliably transfer all selected items.
* Filters Help now groups stat comparison operators for a more compact page.
* Milestones are grouped by how much power bonus their rewards can provide.
* On the Loadouts page, you can now drag existing items on the page, into the current Loadout Editor, just like you can on the Inventory page. Use it to grab a couple of your favorite pieces from another loadout!
* Loadout armor stat tiers now include the total tier.
* Changed the Loadout Optimizer's Armor Upgrade options for Assume Masterwork and Lock Element options. All armor will now have an assumed minimum energy capacity of 7. The new settings have the following options,
  * Assumed Masterwork
    * None - Armor will use their current stats.
    * Legendary - Only legendary armor will have assumed masterwork stats and energy capacity
    * All - Legendary and exotic armor will have masterwork stats and energy capacity
  * Lock Element
    * None - No armor will have its element locked
    * Masterworked - Only armor that is already masterworked will have their element locked
    * All - All armor will have element locked

## 7.4.0 <span class="changelog-date">(2022-02-06)</span>

* Masterwork picker now only shows higher tiers of the current masterwork and full masterworks compatible with the weapon type.
* Sharing a build from the Loadouts page or Loadout Optimizer now uses our dim.gg links which are easier to share and show a preview.
* If you prefer reduced motion (in your operating system preferences), sheets like the compare and loadout dialogs now appear and disappear instantly.
* Clearer feedback when uploading a wishlist file.
* Expanded Organizer categories to account for Fusions and LFRs in unusual weapon slots.
* Visual fixes for Organizer categories and Vendor page toggles.

## 7.3.0 <span class="changelog-date">(2022-01-30)</span>

* Organizer drill-down buttons now show a more accurate armor count.
* Delete Loadout button now looks more warning-ish, and asks for confirmation without using a popup.
* DIM will now try to recover from a state where the browser has a corrupted storage database.
* DIM will now try to avoid overwriting shaders you don't own and thus couldn't apply back.
* Removing subclass from loadout will now enable "Add Equipped" button.
* "Add Equipped" button will no longer cause multiple items in the same slot to be listed as equipped.
* Widened and reorganized the Loadouts menu.
  * Pull from Postmaster (and its lesser known cousin, Make room for Postmaster) are removed in favor of the button next to your Postmaster items.
  * Randomize loadout is now at the end of the list of loadouts.

## 7.2.0 <span class="changelog-date">(2022-01-23)</span>

* Weapons CSV download now includes a Zoom stat column.
* Shaders, ornaments, and mods can now be searched in their choosers.
* Trials passages now show the number of rounds won and the progress of completion is now tied to the number of wins.

## 7.1.0 <span class="changelog-date">(2022-01-16)</span>

* Applying a loadout *without* fashion will no longer remove shaders and ornaments from your armor.
* The shader picker now filters invalid shaders more consistently and won't call shaders "mods".
* Fixed Records page sometimes duplicating Triumphs or Seals section while missing Collections.
* When provided multiple wish lists, Settings page now shows info about all loaded wish lists, not just the first one.
* Compare Drawer should no longer refuse valid requests to add an item to comparison.

## v6 CHANGELOG

* v6 CHANGELOG available [here](https://github.com/DestinyItemManager/DIM/blob/master/docs/OLD_CHANGELOG/OLD_CHANGELOG_6.X.X.md)

<|MERGE_RESOLUTION|>--- conflicted
+++ resolved
@@ -4,15 +4,12 @@
 * Collections items will now be recognized as craftable. Try the search filter `is:craftable -is:patternunlocked` on the Records page to list craftable weapons you still need to unlock the pattern for, and click the weapons to see your pattern progress.
 * When prioritizing where to place other Arc armor mods, DIM Loadout Mod assignment will now try to activate the secondary perks of **all** Arc Charged With Light mods.
 * Fixed the "Remove other mods" toggle in Loadouts resetting when saving the Loadout as "Any Class".
-<<<<<<< HEAD
 * Added a "Strip Sockets" search action to remove shaders, ornaments, weapon, armor, and artifact mods. Search for targeted items first, then choose what to remove.
-=======
 * Eliminated an unnecessary 10 second pause when loading DIM if the DIM Sync service is down.
 
 ### Beta Only
 
 * Added warnings about potential data loss when you save tags, notes, and loadouts but have DIM Sync off.
->>>>>>> 6e3b0abb
 
 ## 7.28.0 <span class="changelog-date">(2022-07-31)</span>
 
