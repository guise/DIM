--- conflicted
+++ resolved
@@ -1,4 +1,8 @@
 # Next
+
+* Mobile on portrait mode will be able to set the number of inventory columns (the icon size will be resized to accomodate)
+* You can now check your emblem objectives
+* Armor mods show more info
 
 # 4.40.0
 
@@ -24,11 +28,6 @@
 * Storage (Google Drive) settings have moved to the Settings page.
 * You can configure a custom item sorting method from the Settings page.
 * Improved display of the account selection dropdown.
-<<<<<<< HEAD
-* Mobile on portrait mode will be able to set the number of inventory columns (the icon size will be resized to accomodate)
-=======
-* You can now check your emblem objectives
->>>>>>> 2fc9575f
 
 # 4.36.1
 
