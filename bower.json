--- conflicted
+++ resolved
@@ -1,11 +1,7 @@
 {
   "name": "dim",
   "description": "An item manager for Destiny.",
-<<<<<<< HEAD
-  "version": "3.12.0",
-=======
   "version": "3.13.0",
->>>>>>> e3460f99
   "homepage": "https://github.com/DestinyItemManager/DIM",
   "repository": {
     "type": "git",
