--- conflicted
+++ resolved
@@ -29,7 +29,6 @@
             ${{ runner.os }}-${{ env.cache-name }}-${{ hashFiles('.eslintrc') }}
             ${{ runner.os }}-${{ env.cache-name }}-
 
-<<<<<<< HEAD
       - name: get-npm-version
         id: package-version
         uses: martinbeentjes/npm-get-version-action@v1.1.0
@@ -41,8 +40,7 @@
           echo "VERSION=${{ steps.package-version.outputs.current-version }}.$(($RUN_NUM+1000000))" >> $GITHUB_ENV
 
       # TODO: Gnu parallel for test/check
-=======
->>>>>>> dbb173ef
+
       - name: Install
         run: yarn install --frozen-lockfile --prefer-offline
 
