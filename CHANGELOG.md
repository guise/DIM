# Next

* Removed farming option to keep greens since they're disassembled by default now.
* Added stat search, for example: "stat:rof:>= 22"
* Fixed formatting for search loadouts when the search terms contain angle brackets.
* A new "Make room for Postmaster items" auto layout will clear out enough space on your character to pick up all the stuff you've accumulated at the Postmaster.
<<<<<<< HEAD
* Vendor items now explain what you need to do to get them.
=======
* Xur looks like the other vendors, and correctly displays both heavies now.
>>>>>>> 83a6dbc2

# 3.15.0

* Permit the same damage type of subclass in loadouts (#1067)
* Update record books to properly display time instead of a large number. (#1051)
* Moving an item into a full vault but an empty bucket (such as full General but the vault contains no Consumables) now works.
* Stacks of items are properly accounted for. They'll now combine as things are moved to make space - previously even a stack of 1 consumable would count as taking up the whole slot and would prevent a move of 2 more of that consumable.
* We now catch errors trying to move aside items and retry with a different item. You should see fewer failed moves!
* "Thrashing" in farming mode is fixed. When farming mode can't proceed (because moving anything off the character would result in something else being moved back on, because you're out of space), we now show a friendly info message. This message is throttled to show up no more than once a minute.
* Fixed a bug where a full vault would prevent farming mode from moving things to other characters.
* The move aside logic strongly prefers putting things on characters other than the original item's owner. This makes it much easier to move a bunch of stuff off of a character without other things bouncing right back in.
* Prefer putting engrams in the vault and not taking them out when choosing items to move aside.
* Farming mode now makes room to pick up artifacts, materials, and consumables.
* When making space in the "General" category or in Materials/Consumables buckets, we'll choose to move aside an item that can be combined with another stack somewhere without increasing the total number of stacks. This trends towards consolidation and can help free up a full vault, as well as getting rid of stray stacks.
* We swapped in "special ammo synth" and "primary ammo synth" instead of "motes of light" and "strange coins" for the farming mode quick gather buttons. They seemed more useful in the heat of battle.
* When dequipping an item, we try harder to find a good item to equip in its place. We also prefer replacing exotics with other exotics, and correctly handle The Life Exotic perk.
* Lots of new translations and localized strings.
* Vendors update when you reach a new level in their associated faction, or when you change faction alignment.

# 3.14.1

* Internationaliztion updates.
* Fix for Loadout Class Type bug.

# 3.14.0

* Compare Weapons and Armor side-by-side.
* Added `is:sublime` filter
* Added detailed information to the Trials of Osiris popup card.
* Added more detection for item years.
* The collapse button now no longer takes up the whole bucket height.
* Fixed marking which characters had access to vendor items.
* Fix tracking new items when the new-item shine is disabled.
* Added option to Farming Mode to not move weapons and armor to make space for engrams.
* About and Support pages are now translatable.
* Improved error handling and error messages.
* Vendors are collapsible.
* All vendor items (including duplicates with different rolls) will now show up.
* Added more translations.
* If you have more than one Memory of Felwinter, they are all excluded from loadout builder.
* Export correct quality rating for items in CSV.

# 3.13.0

* The vendors page is back. It'll show all available vendors. It's now a lot faster, and combines vendor inventory across your characters. Consumables and Bounties are now shown. Item stats and quality will hopefully show up on 11/8.
* Loadout builder has option to load from equipped items.
* Added option to farm green engrams or not.
* When moving consumable stacks, you can now choose to fill up one stack's worth.
* Don't sort bounties (the API does not currently provide the in-game order.)
* Fix max-light rounding.
* Fix a bug in the new filters for source.
* Fix incognito mode launching
* More i18n.
* Classified items in the vault are now counted and shown.
* DIM is faster!
* Memory of Felwinter is now excluded from loadout builder by default.

# 3.11.1

* Fixed an issue with farming mode where users without motes, 3oC, coins, or heavy could not use farming mode.
* Fixed an issue where classified items would not show up in the UI.

# 3.11.0

##### New
* Added Quick Move items to farming mode.
* Farming mode now also moves glimmer items to vault.
* Added `is:inloadout` filter
* New filters: is:light, is:hasLight, is:weapon, is:armor, is:cosmetic, is:equipment, is:equippable, is:postmaster, is:inpostmaster, is:equipped, is:transferable, is:movable.
* New filters for items based on where they come from: is:year3, is:fwc, is:do, is:nm, is:speaker, is:variks, is:shipwright, is:vanguard, is:osiris, is:xur, is:shaxx, is:cq, is:eris, is:vanilla, is:trials, is:ib, is:qw, is:cd, is:srl, is:vog, is:ce, is:ttk, is:kf, is:roi, is:wotm, is:poe, is:coe, is:af.
* Added debug mode (ctrl+alt+shift+d) to view an item in the move-popup dialog.
* Added max light value to max light button in dropdown.
* Major loadout builder performance enhancements.
* Support rare (blue) items in loadout builder.

##### Tweaks
* Consumables and materials are now sorted by category.
* All other items in the General Bucket are sorted by Rarity.
* Move ornaments inbetween materials and emblems.
* Link to wiki for stat quality in the move-popup box.
* Full item details are shown in the move popup by default (they can still be turned off in settings).

##### Bugfixes
* Prevent double click to move item if loadout dialog is open.
* [#889](https://github.com/DestinyItemManager/DIM/issues/889) Fixed stats for Iron Banner and Trials of Osiris items.
* Fix infusion finder preview item not changing as you choose different fuel items. Also filter out year 1 items.
* Fix some green boots that would show up with a gold border.
* A bunch of consumables that can't be moved by the API (Treasure Keys, Splicer Keys, Wormsinger Runes, etc) now show up as non-transferable in DIM.
* Husk of the Pit will no longer be equipped by the Item Leveling loadout.
* Fixed equipping loadouts onto the current character from Loadout Builder.
* The default shader no longer counts as a duplicate item.
* DIM no longer tries to equip exotic faction class items where your character isn't aligned with the right faction.
* Fixed more cases where your loadouts wouldn't be applied because you already had an exotic equipped.
* Elemental Icons moved to bottom left to not cover the expansion symbol.
* Loadout builder no longer shows duplicate sets.
* Fix equip loadout builder equip to current character.

# 3.10.6

* The DestinyTracker link in the item popup header now includes your perk rolls and selected perk. Share your roll easily!
* Fixed moving consumables in loadouts. Before, you would frequently get errors applying a loadout that included consumables. We also have a friendlier, more informative error message when you don't have enough of a consumable to fulfill your loadout.
* Fixed a bug where when moving stacks of items, the stack would disappear.
* The progress bar around the reputation diamonds is now more accurate.
* Enabled item quality.
* Item Quality is enabled by default for new installs.
* A new Record Books row in Progress has your Rise of Iron record book.
* Searches now work for all characters and the vault again.
* Can equip loadouts onto the current character from Loadout Builder.
* Added ability to feature toggle items between Beta + Release.

# 3.10.5

* Added Ornaments.

# 3.10.4

* We handle manifest download/cache errors better, by deleting the cached file and letting you retry.
* Date armor ratings end is on 9/20/2016 @ 2AM Pacific.
* Fixed issues with broken images by downloading from Bungie.net with https.
* Loadouts for multi-platform users will now save selected and equipped items for both platforms.  Previously, when switching platforms, loadouts would remove items from the loadout for the opposite platform.

# 3.10.3

* Fixed a "move-canceled" message showing up sometimes when applying loadouts.
* Bugged items like Iron Shell no longer attempt to compute quality. They'll fix themselves when Bungie fixes them.
* Fixed "Aim assist" stat not showing up in CSV (and no stats showing up if your language wasn't English).
* We now catch manifest updates that don't update the manifest version - if you see broken images, try reloading DIM and it should pick up new info.
* Worked around a bug in the manifest data where Ornamenent nodes show up twice.
* DIM won't allow you to move rare Masks, because that'll destroy them.
* The "Random" auto loadout can now be un-done from the loadout menu.
* For non-variable items (emblems, shaders, ships, etc) in a loadout, DIM will use whichever copy is already on a character if it can, rather than moving a specific instance from another character.

# 3.10.2

* Fixed error building talent grid for Hawkmoon.
* Don't attempt to build record books when advisors are not loaded.
* Dragged items now include their border and light level again.
* New-item overlays have been restored (enable in settings).
* Reenable record book progress.
* Better handle errors when record book info isn't available.
* Show an error message if the manifest doesn't load.
* Fix an error when equipping loadouts.
* DIM usage tips will only show up once per session now. You can bring back previously hidden tips with a button in the settings page.

# 3.10.0

* Add ability to create loadouts by selecting sets of perks.
* [#823](https://github.com/DestinyItemManager/DIM/issues/823) Added 'current' property to stores.
* The DIM extension is now much smaller.
* DIM can now display item information in all supported Destiny languages. Choose your language in the settings then reload DIM.
* We now automatically pick up Destiny data updates, so DIM should work after patches without needing an update.
* The Reputation section should match the in-game logos better now.
* Disable new item overlays due to a bug.

# 3.9.2

* [#812](https://github.com/DestinyItemManager/DIM/issues/812) Removed rare masks from the items table used by the random item loadout.

# 3.9.1

* [#801](https://github.com/DestinyItemManager/DIM/issues/801) Resolved error with vendor page character sorting.
* [#792](https://github.com/DestinyItemManager/DIM/pull/792) Warning if user clicks on perks to notify them that they can only be changed in game.
* [#795](https://github.com/DestinyItemManager/DIM/pull/795) Updated strange coin icon for Xur.

# 3.9.0

* New glimmer-based filters, is:glimmeritem, is:glimmerboost, is:glimmersupply
* Add option for new item and its popup to be hidden
* Add ability to exclude items from loadout builder.
* Expand/collapse sections in DIM.
* Double clicking an item will equip it on the current character. 2x click on equipped, dequips.
* Show current vendor items being sold.
* Move popup won't pop up under the header anymore.
* If you have an open loadout, and you click "Create loadout", it switches to the new loadout now instead of leaving the previous loadout open.
* DIM is once again faster.
* The loadout editor won't stay visible when you change platforms.
* Fixed a lot of bugs that would show all your items as new.
* New-ness of items persists across reloads and syncs across your Chrome profile.
* New button to clear all new items. Keyboard shortcut is "x".
* Help dialog for keyboard shortcuts. Triggered with "?".
* When you have two characters of the same class, applying a loadout with a subclass will work all the time now.
* Item class requirements are part of the header ("Hunter Helmet") instead of in the stats area.
* You can search for the opposite of "is:" filters with "not:" filters. For example, "is:helmet not:hunter quality:>90".
* Clicking away from the Xur dialog will close any open item popups.
* Fixed an issue where you could not equip a loadout that included an exotic item when you already had an exotic equipped that was not going to be replaced by the loadout.
* Better handling of items with "The Life Exotic" perk.
* New aliases for rarity filters (is:white, is:green, is:blue, is:purple, is:yellow).
* An alternate option for the "Gather Engrams" loadout can exclude gathering exotic engrams.
* Removed popup notification for new items.
* #798 Keyword searches will now scan perk descriptions.
* #799 Randomize equipped items for current character. Don't look at us if you have to play a match using Thorn.

# 3.8.3

* Fix move popup not closing when drag-moving an item.
* Added ability to and filters for track or untracking quests and bounties.
* Fix issue where some sets would be missing from the loadout builder.
* Fixed #660 where postmaster items would not appear in the Postmaster section of DIM, ie Sterling Treasure after the reset.
* Fixed #697 where loadouts will no longer remove the loadouts for the opposite platform.
* Fix an issue where loadouts will not show any items, or transfer any items.
* Add option to show new item overlay animation

# 3.8.2

* Update filter list to include quality/percentage filters
* Add year column to CSV export scripts
* When you have filtered items with a search, you can select a new search loadout option in the loadout menu to transfer matching items.
* The screen no longer jumps around when clicking on items, and the item details popup should always be visible.
* Dialogs should be sized better now.
* Fix character order in move popup buttons.
* Restored the ability to set a maximum vault size. "Auto" (full width) is still an option, and is the default.
* Armor quality is shown in Xur, loadouts, and the infusion dialog if advanced stats is turned on.
* "Take" stackables works again.

# 3.8.1

* Added steps to Moments of Triumph popup (and other record books.)
* Fixed wobbly refresh icon.
* Fixed single item stat percentages.
* Fixed armor export script.
* Possible fix for loadout builder.

# 3.8.0

* Loadout builder redesign and major performance enchancements.
* Items in the postmaster now have quality ratings, can use the infusion fuel finder, show up in the infusion fuel finder, compare against currently equipped items, etc. They behave just like a normal item except you can't move them and they're in a different spot.
* The vault width preference has been removed - the vault now always takes up all the remaining space on the screen.
* Section headers don't repeat themselves anymore.
* Drop zones for items are larger.
* Returning from the min-max tool no longer greets you with a blank, item-less screen.
* Fixed a bug where loadouts were not properly restricted to the platform they were created for.
* Xur's menu item will properly disappear when he leaves for the week.
* New items are marked with a "shiny" animation, and there are notifications when new items appear.
* The loadout menu may expand to fill the height of the window, but no more. The scrollbar looks nicer too.
* Items can now be made larger (or smaller) in settings. Pick the perfect size for your screen!
* The item info popup has a new header design. Let us know what you think!
* Changing settings is faster.
* You can now download your weapon and armor data as spreadsheets for the true data nerds among us.
* The settings dialog is less spacious.
* Engrams and items in the postmaster can now be locked (and unlocked).
* The buttons on the move item popup are now grouped together by character.
* When the "Hide Unfiltered Items while Filtering" option is on, things look a lot nicer than they did.
* DIM is generally just a little bit snappier, especially when scrolling.
* Clicking the icon to open DIM will now switch to an active DIM tab if it's already running.
* Bungie.net will open in a new tab as a convenience for expired cookies.
* Items in the Postmaster are sorted by the order you got them, so you know what'll get bumped when your postmaster is full.
* Clicking the loadout builder button again, or the DIM logo, will take you back to the main screen.
* You may now order your characters by the reverse of the most recent, so the most recent character is next to the vault.

# 3.7.4

* Removed the option to hide or show the primary stat of items - it's always shown now.
* Add mode selection full/fast for users willing to wait for all best sets.
* Loadout menus are now scrollable for users with over 8 custom loadouts on a single character.
* Changing the character sort order now applies live, rather than requiring a refresh.
* Use most recently logged in player to start with loadout builder.
* Search queries will exclude the token `" and "` as some users were including that when chaining multiple filters.
* Fix UI issue on move popup dialog that had some numbers expanding outside the dialog.
* Consolidate beta icons to the icons folder.

# 3.7.3

* Fix rounding error that prevented some loadout sets from showing up.
* Added filter for quality rating, ex - quality:>90 or percentage:<=94

# 3.7.2

* Always show locked section in loadout builder.
* Fix NaN issue in loadout builder.
* Fix issues with 'create loadout' button in loadout builder.
* For item lvling dont prefer unlvled equiped items on other characters.
* Various Loadout builder bug fixes and performance updates.

# 3.7.1

* Various Loadout builder bug fixes and performance updates.

# 3.7.0

* Added new armor/loadout tier builder.
* Fix for all numbers appearing red in comparison view.
* Updated to latest stat estimation forumla.
* Use directive for percentage width.

# 3.6.5

* Fix an issue where warlocks would see loadouts for all the other classes.

# 3.6.2 & 3.6.3

* Add warning if the lost items section of the postmaster has 20 items.
* Stat bars are more accurately sized.
* Add vendor progress
* Add prestige level with xp bar under characters to replace normal xp bar after level 40.
* It is no longer possible to choose column sizes that cause the vault to disappear.
* The Vault now has a character-style header, and can have loadouts applied to it. Full-ness of each vault is displayed below the vault header.
* New option to restore all the items that were in your inventory before applying a loadout, rather than just the equipped ones.
* You can now undo multiple loadouts, going backwards in time.

# 3.6.1

* Removed the "Only blues" option in the infusion fuel finder, because it wasn't necessary.
* Engram searches and the engram loadout features won't mistake Candy Engrams for real engrams.
* Items in the Postmaster include their type in the move popup, so they're easier to distinguish.
* Sometimes equipping loadouts would fail to equip one of your exotics. No more!
* Add an 'is:infusable' search filter.
* Add 'is:intellect', 'is:discipline', 'is:strength' search filters for armor.
* XP Progress on bar items

# 3.6.0

* Bring back the infusion dialog as an Infusion Fuel Finder. It doesn't do as much as it used to, but now it's optimized for quickly finding eligable infusion items.
* Fix a bug where hovering over a drop zone with a consumable/material stack and waiting for the message to turn green still wouldn't trigger the partial move dialog.
* Added a new "Item Leveling" auto-loadout. This loadout finds items for you to dump XP into. It strongly favors locked items, and won't replace an incomplete item that you have equipped. Otherwise, it goes after items that already have the most XP (closest to completion), preferring exotics and legendaries if they are locked, and rares and legendaries if they're not locked (because you get more materials out of disassembling them that way).
* There's a new setting that will show elemental damage icons on your weapons. Elemental damage icons are now always shown in the title of the item popup.
* Elder's Sigil won't go above 100% completion for the score portion anymore.
* Added roll quality percentage indicator. You can now see how your intellect/discipline/strength stacks up against the maximum stat roll for your armor.
* DIM is smarter about what items it chooses to move aside, or to equip in the place of a dequipped item.
* Added a new "Gather Engrams" loadout that will pull all engrams to your character.

# 3.5.4

* We won't try to equip an item that is too high-level for your character when dequipping items.
* Fix a regression where subclasses wouldn't show up in Loadouts. They're still there, they just show up now!
* Fixed another bug that could prevent item popups from showing up.
* The vault can now be up to 12 items wide.
* Sterling Treasure, Junk Items, and SLR Record Book added to DIM.
* Manifest file updated.

# 3.5.3

* Fixed a bug that would prevent the loading of DIM if Spark of Light was in the postmaster.
* Fixed a bug that prevented the Xur dialog from rendering.

# 3.5.2

* Fix a bug where item details popups would show above the header.
* Fix showing Sterling Treasures in Messages.
* Better error handling when Bungie.net is down.
* Fix a bug where having items in the postmaster would confuse moves of the same item elsewhere.
* Fix a bug where item comparisons no longer worked.
* Added support for the classified shader "Walkabout".

# 3.5.1

* The Infusion Calculator has been removed, now that infusions are much more straightforward.
* Pressing the "i" key on the keyboard will toggle showing item details in the item popup.
* Add a menu item for when Xur is in town. This brings up a panel with Xur's wares, how much everything costs, how many strange coins you have, and lets you show the item details popup plus compare against any version of exotics you might already have to see if there's a better roll.

# 3.5

* DIM will now go to great lengths to make sure your transfer will succeed, even if your target's inventory is full, or the vault is full. It does this by moving stuff aside to make space, automatically.
* Fixed a bug that would cause applying loadouts to fill up the vault and then fail.
* Fixed a bug where DIM would refuse to equip an exotic when dequipping something else, even if the exotic was OK to equip.
* When applying a loadout, DIM will now equip and dequip loadout items all at once, in order to speed up applying the loadout.
* The search box has a new style.
* Item moves and loadouts will now wait for each other, to prevent errors when they would collide. This means if you apply two loadouts, the second will wait for the first to complete before starting.
* Item details are now toggled by clicking the "i" icon on the item popup, rather than just by hovering over it.

# 3.4.1

* Bugfix to address an infinite loop while moving emotes.

# 3.4.0

* Moving and equipping items, especially many at a time (loadouts) is faster.
* When you save a loadout, it is now scoped to the platform it's created on, rather than applying across accounts. Loadouts created on one account used to show on both accounts, but wouldn't work on the wrong account.
* You can now move partial amounts of materials. There's a slider in the move popup, and holding "shift" or hovering over the drop area will pop up a dialog for draggers. You can choose to move more than one stack's worth of an item, up to the total amount on a character.
* New commands for materials to consolidate (move them all to this character) and distribute (divide evenly between all characters).
* Loadouts can now contain materials and consumables. Add or remove 5 at a time by holding shift while clicking. When the loadout is applied, we'll make sure your character has *at least* that much of the consumable.
* Loadouts can now contain 10 weapons or armor of a single type, not just 9.
* When making space for a loadout, we'll prefer putting extra stuff in the vault rather than putting it on other characters. We'll also prefer moving aside non-equipped items of low rarity and light level.
* The is:engram search filter actually works.
* Fixed an error where DIM would not replace an equipped item with an instance of the same item hash. This would cause an error with loadouts and moving items. [448](https://github.com/DestinyItemManager/DIM/issues/448)
* Loadouts can now display more than one line of items, for you mega-loadout lovers.
* Items in the loadout editor are sorted according to your sort preference.

# 3.3.3

* Infusion calculator performance enhancements
* Larger lock icon
* Completed segments of Intelligence, Discipline, and Strength are now colored orange.

# 3.3.2

* If multiple items in the infusion calculator have the same light, but different XP completion percentage, favor suggesting the item with the least XP for infusion.
* Keyword search also searches perks on items.
* New search terms for is:engram, is:sword, is:artifact, is:ghost, is:consumable, is:material, etc.
* Items can be locked and unlocked by clicking the log icon next to their name.
* Display intellect/discipline/strength bars and cooldown for each character
* Loadouts have a "Save as New" button which will let you save your modified loadout as a new loadout without changing the loadout you started editing.
* Autocomplete for search filters.
* Comparing stats for armor now shows red and green better/worse bars correctly.
* Fixed showing magazine stat for weapons in the vault.
* Fixed infusion material cost for Ghosts and Artifacts (they cost motes of light).
* Fix a case where the item properties popup may be cut off above the top of the screen.
* Transfer/equip/dequip actions for edge cases will now succeed as expected without errors.
* Manifest file update.

# 3.3.1

* Updated the manifest file.

# 3.3

* Infusion auto calculator is much faster.
* Items in the infusion calculator don't grey out when a search is active anymore.
* Full cost of infusions is now shown, including exotic shards, weapon parts / armor materials, and glimmer.
* Show a better error message when trying to equip an item for the wrong class. Before it would say you weren't experienced enough.
* Add a button to the infusion calculator that moves the planned items to your character.
* Add a filter to the infusion calculator to limit the search to only rare (blue) items.
* The infusion auto calculator runs automatically, and now presents a list of different attack/defense values for you to choose from. Selecting one will show the best path to get to that light level.
* The infusion calculator greys out items that are already used or are too low light to use, rather than hiding them.
* The item move popup now has an entry for the infusion calculator, to make it easier to find.
* Hold Shift and click on items in the infusion calculator to prevent the calculator from using that item.
* If you have an exotic class item (with "The Life Exotic" perk) equipped, you can now equip another exotic without having the class item get automatically de-equipped. Previously, this worked only if you equipped the non-class-item exotic first.
* Armor, Artifacts, and Ghosts now show the difference in stats with your currently equipped item. Also, magazine/energy between swords and other heavy weapons compares correctly.
* The is:complete, is:incomplete, is:upgraded, is:xpincomplete, and is:xpcomplete search keywords all work again, and their meanings have been tweaked so they are all useful.
* The talent grid for an item are now shown in the item details, just like in the game, including XP per node.
* Subclasses show a talent grid as well!
* The item stats comparison will no longer be cleared if DIM reloads items while an item popup is open.
* Bounties and quests are now separated, and under their own "Progress" heading.
* Bounties, quests, and anything else that can have objectives (like test weapons and runes) now show their objectives and the progress towards them. As a result, completion percentages are also now accurate for those items.
* Descriptions are now shown for all items.
* Include hidden stats "Aim Assist" and "Equip Speed" for all weapons. You can still see all hidden stats by visiting DTR via the link at the top of item details.
* Weapon types are now included in their popup title.
* Removed Crimson Days theme.  It will return.
* Fixed issue at starts up when DIM cannot resolve if the user is logged into Bungie.net.

# 3.2.3

* Updated Crimson Days Theme.
* Removed verge.js

# 3.2.2

* Updated Crimson Days Theme.

# 3.2.1

* Crimson Days theme.
* Weapons and armor now show all activated perks (including scopes, etc), in the same order they are shown in the game.
* Only display the "more info" detail icon if there's something to show.
* If you try to move an item into a full inventory, we'll reload to see if you've already made space in the game, rather than failing the move immediately.
* The Infusion dialog now has a "Maximize Attack/Defense" button that figures out how to get the highest stats with the fewest number of infusions.
* You can now create a loadout based on what you've got equipped by selecting "From Equipped" in the "Create Loadout" menu item.
* After applying a loadout, a new pseudo-loadout called "Before 'Your Loadout'" appears that will put back the items you had equipped.

# 3.2

* In the "Loadouts" dropdown is a new "Maximize Light" auto-loadout that does what it says, pulling items from all your characters and the vault in order to maximize your character's light.
* Lots of performance improvements! Loading DIM, refreshing, moving items, and searching should all be faster.
* DIM will now refresh immediately when you switch back to its tab, or come back from screensaver, etc. It won't automatically update when it's in the background anymore. It still periodically updates itself when it is the focused tab.
* New "is:year1" and "is:year2" search filters.
* Artifacts now have the right class type (hunter, titan, etc).
* The reload and settings icons are easier to hit (remember you can also hit "R" to reload.
* The move popup closes immediately when you select a move, rather than waiting for the move to start.
* New sort option of "rarity, then primary stat".<|MERGE_RESOLUTION|>--- conflicted
+++ resolved
@@ -4,11 +4,8 @@
 * Added stat search, for example: "stat:rof:>= 22"
 * Fixed formatting for search loadouts when the search terms contain angle brackets.
 * A new "Make room for Postmaster items" auto layout will clear out enough space on your character to pick up all the stuff you've accumulated at the Postmaster.
-<<<<<<< HEAD
 * Vendor items now explain what you need to do to get them.
-=======
 * Xur looks like the other vendors, and correctly displays both heavies now.
->>>>>>> 83a6dbc2
 
 # 3.15.0
 
