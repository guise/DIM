--- conflicted
+++ resolved
@@ -1,10 +1,7 @@
 # Next
 
-<<<<<<< HEAD
 * Fixed the logic for deciding which items can be tagged.
-=======
 * Fix "Make room for postmaster".
->>>>>>> f2362ed3
 
 # v3.17.1
 
