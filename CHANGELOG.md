# Next

<<<<<<< HEAD
* Scrolling should be smoother overall.
* Vendor weapons now show reviews.
=======
# 4.2.4

* Work around a Chrome bug that marked the extension as "corrupted".
>>>>>>> d937f064

# 4.2.3

* Fix log out button.
* Put back the accidentally removed hotkeys for setting tags on items.
* Fixed some visual goofs on Firefox.
* Fix a case where DIM would never finish loading.

# 4.2.2

* Fix DIM being invisible on Firefox
* Fix a case where DIM would never finish loading.
* Put back the accidentally removed hotkeys for setting tags on items.

# 4.2.1

* Actually turn on Google Drive in prod.

# 4.2.0

* Exclude all variants of 'Husk of the Pit' from 'Item Leveling' loadout.
* Add a new storage page (under the floppy disk icon) for managing your DIM data. Import and export to a file, and set up Google Drive storage to sync across machines (website only). You can import your data from the Chrome extension into the website from this page as well.
* The settings page has been cleaned up and reworded.
* Added missing Trials emblems and shaders to the is:trials search.
* DIM should look more like an app if you add it to your home screen on Android.
* DIM will show service alerts from Bungie.

# 4.1.2

* Add a "Log Out" button in settings.

# 4.1.1

* Fixed changelog popup too large to close.

# 4.1.0

* Fixed the logic for deciding which items can be tagged.
* Fix "Make room for postmaster".
* Record books have been moved out of the inventory into their own page. Get a better look at your records, collapse old books, and narrow records down to only those left to complete.
* Fix changing new-item shine, item quality display, and show elemental damage icon preferences. They should apply immediately now, without a reload.x
* Localization updates.
* Fixed objective text in the record book floating above stuff.
* Fixed displaying record objectives that are time-based as time instead of just a number of seconds.
* When pinned to the iOS home screen, DIM now looks more like a regular browser than an app. The upside is you can now actually authorize it when it's pinned!
* Loadouts with a complete set of equipped armor now include a stat bar that will tell you the stat tiers of the equipped loadout pieces.
* Loadouts with non-equipping items now won't *de-equip* those items if they're already equipped. #1567
* The count of items in your loadout is now more accurate.
* DIM is now better at figuring out which platforms you have Destiny accounts on.
* DIM is faster!
* Added Age of Triumph filters is:aot and is:triumph
* Add gunsmith filter is:gunsmith
* Updated filters to remove common items for specific filters (e.g. is:wotm no longer shows exotic items from xur, engrams, and planetary materials)
* Loadout Builder's equip button now operates on the selected character, not your last-played character.
* Loadout Builder no longer has equip and create loadout buttons for loadouts that include vendor items.
* Loadout Builder is faster.
* DIM has a new logo!
* Elemental damage color has been moved to a triangle in the upper-left corner of your weapon.
* See community weapon ratings in DIM, and submit your own! Weapon ratings can be turned on in Settings, and will show up on your individual weapons as well as in the details popup. You can submit your own reviews - each review is specific to the weapon roll you're looking at, so you know whether you've got the god roll.

# v3.17.1

* Fixed a bug with the display of the amount selection controls in the move popup for stackable items.
* Localization updates
* Moved the "VCR" controls for stackable item amount selection to their own row.

# 3.17.0

* Fixed the perk selection in Loadout Builder. #1453
* Integrated Trials-centric weapon reviews (and the ability to rate your own gear (and make comments about your gear)).  Done in conjunction with destinytracker.com.
* Fixed the logic for artifact bonuses to compute the right number. #1477
* Restore some missing images from our build system changes.
* Don't allow engrams to be tagged. #1478
* Add home screen icons (and Safari tab icons, and Windows tile icons) for the website.
* Fixed "is:locked" filters to be consistent for engrams. #1489
* The Beta website is now updated automatically for every PR.
* If you're not logged in to the website, we show the login screen.
* Better error messages for when you have the wrong platform selected, plus the error doesn't cover the platform selector.
* Improved website compatibility with Firefox, Safari, and Edge.
* Many style fixes for Safari.
* Drag and drop is now supported on touch devices. Press and hold an item to drag it. #1499
* Armsday packages can no longer be dragged. #1512
* Add tags and notes to items! This has been in Beta forever but now it's official. Hit ? to see the keyboard shortcuts, and use "tag:" searches to find your tagged gear.
* Remove Materials Exchange from the beta.
* Vendors now show where they are, and are sorted better. All the cryptarchs now appear. Engrams waiting to be decrypted aren't shown in the vendor screen.
* Experimental iOS 9 Mobile Safari compatibility. May be removed in the future.
* Style updates to clean up DIM's look and make sure more screen space is being used for items.
* Gained the ability for us to fill in classified items, even if Bungie hasn't unclassified them. You still can't transfer them though.
* The "Hide Unfiltered Items while Filtering" preference now applies to vendor gear too. #1528
* When moving stacks of items through the popup, there are now buttons to max out the amount, and add and remove up to even stacks of items.
* Xur should disappear on Sundays again.

# 3.16.1

* Significantly increased the storage limit for tags and notes. It's still possible to go over (especially with long notes) but it should happen far less frequently - and it should notify you when it happens.

# 3.16.0

* Removed farming option to keep greens since they're disassembled by default now.
* Added stat search, for example: "stat:rof:>= 22"
* Fixed formatting for search loadouts when the search terms contain angle brackets.
* A new "Make room for Postmaster items" auto layout will clear out enough space on your character to pick up all the stuff you've accumulated at the Postmaster.
* Vendor items now explain what you need to do to get them.
* Xur looks like the other vendors, and correctly displays both heavies now.
* Compare tool styling updates.
* Compare tool shows attack/defense.
* In the compare tool, stats that are the same across all items are white instead of blue.
* There's now a picture of each item in the compare tool.
* Clicking the title of an item in the compare tool will scroll to that item and "pop" it so you know which one it is.
* Armor and items that don't match the equipping character will once again transfer in loadouts. You can still put multiple subclasses of the same damage type in a loadout.
* Empty space around talent grids has been eliminated.
* Memory of Felwinter's stat bar no longer overflows its container.

# 3.15.0

* Permit the same damage type of subclass in loadouts (#1067)
* Update record books to properly display time instead of a large number. (#1051)
* Moving an item into a full vault but an empty bucket (such as full General but the vault contains no Consumables) now works.
* Stacks of items are properly accounted for. They'll now combine as things are moved to make space - previously even a stack of 1 consumable would count as taking up the whole slot and would prevent a move of 2 more of that consumable.
* We now catch errors trying to move aside items and retry with a different item. You should see fewer failed moves!
* "Thrashing" in farming mode is fixed. When farming mode can't proceed (because moving anything off the character would result in something else being moved back on, because you're out of space), we now show a friendly info message. This message is throttled to show up no more than once a minute.
* Fixed a bug where a full vault would prevent farming mode from moving things to other characters.
* The move aside logic strongly prefers putting things on characters other than the original item's owner. This makes it much easier to move a bunch of stuff off of a character without other things bouncing right back in.
* Prefer putting engrams in the vault and not taking them out when choosing items to move aside.
* Farming mode now makes room to pick up artifacts, materials, and consumables.
* When making space in the "General" category or in Materials/Consumables buckets, we'll choose to move aside an item that can be combined with another stack somewhere without increasing the total number of stacks. This trends towards consolidation and can help free up a full vault, as well as getting rid of stray stacks.
* We swapped in "special ammo synth" and "primary ammo synth" instead of "motes of light" and "strange coins" for the farming mode quick gather buttons. They seemed more useful in the heat of battle.
* When dequipping an item, we try harder to find a good item to equip in its place. We also prefer replacing exotics with other exotics, and correctly handle The Life Exotic perk.
* Lots of new translations and localized strings.
* Vendors update when you reach a new level in their associated faction, or when you change faction alignment.
* Fixed a too-small perk selection box in the loadout builder, and properly handle when vendors are selling Memory of Felwinter.

# 3.14.1

* Internationaliztion updates.
* Fix for Loadout Class Type bug.

# 3.14.0

* Compare Weapons and Armor side-by-side.
* Added `is:sublime` filter
* Added detailed information to the Trials of Osiris popup card.
* Added more detection for item years.
* The collapse button now no longer takes up the whole bucket height.
* Fixed marking which characters had access to vendor items.
* Fix tracking new items when the new-item shine is disabled.
* Added option to Farming Mode to not move weapons and armor to make space for engrams.
* About and Support pages are now translatable.
* Improved error handling and error messages.
* Vendors are collapsible.
* All vendor items (including duplicates with different rolls) will now show up.
* Added more translations.
* If you have more than one Memory of Felwinter, they are all excluded from loadout builder.
* Export correct quality rating for items in CSV.

# 3.13.0

* The vendors page is back. It'll show all available vendors. It's now a lot faster, and combines vendor inventory across your characters. Consumables and Bounties are now shown. Item stats and quality will hopefully show up on 11/8.
* Loadout builder has option to load from equipped items.
* Added option to farm green engrams or not.
* When moving consumable stacks, you can now choose to fill up one stack's worth.
* Don't sort bounties (the API does not currently provide the in-game order.)
* Fix max-light rounding.
* Fix a bug in the new filters for source.
* Fix incognito mode launching
* More i18n.
* Classified items in the vault are now counted and shown.
* DIM is faster!
* Memory of Felwinter is now excluded from loadout builder by default.

# 3.11.1

* Fixed an issue with farming mode where users without motes, 3oC, coins, or heavy could not use farming mode.
* Fixed an issue where classified items would not show up in the UI.

# 3.11.0

##### New
* Added Quick Move items to farming mode.
* Farming mode now also moves glimmer items to vault.
* Added `is:inloadout` filter
* New filters: is:light, is:hasLight, is:weapon, is:armor, is:cosmetic, is:equipment, is:equippable, is:postmaster, is:inpostmaster, is:equipped, is:transferable, is:movable.
* New filters for items based on where they come from: is:year3, is:fwc, is:do, is:nm, is:speaker, is:variks, is:shipwright, is:vanguard, is:osiris, is:xur, is:shaxx, is:cq, is:eris, is:vanilla, is:trials, is:ib, is:qw, is:cd, is:srl, is:vog, is:ce, is:ttk, is:kf, is:roi, is:wotm, is:poe, is:coe, is:af.
* Added debug mode (ctrl+alt+shift+d) to view an item in the move-popup dialog.
* Added max light value to max light button in dropdown.
* Major loadout builder performance enhancements.
* Support rare (blue) items in loadout builder.

##### Tweaks
* Consumables and materials are now sorted by category.
* All other items in the General Bucket are sorted by Rarity.
* Move ornaments inbetween materials and emblems.
* Link to wiki for stat quality in the move-popup box.
* Full item details are shown in the move popup by default (they can still be turned off in settings).

##### Bugfixes
* Prevent double click to move item if loadout dialog is open.
* [#889](https://github.com/DestinyItemManager/DIM/issues/889) Fixed stats for Iron Banner and Trials of Osiris items.
* Fix infusion finder preview item not changing as you choose different fuel items. Also filter out year 1 items.
* Fix some green boots that would show up with a gold border.
* A bunch of consumables that can't be moved by the API (Treasure Keys, Splicer Keys, Wormsinger Runes, etc) now show up as non-transferable in DIM.
* Husk of the Pit will no longer be equipped by the Item Leveling loadout.
* Fixed equipping loadouts onto the current character from Loadout Builder.
* The default shader no longer counts as a duplicate item.
* DIM no longer tries to equip exotic faction class items where your character isn't aligned with the right faction.
* Fixed more cases where your loadouts wouldn't be applied because you already had an exotic equipped.
* Elemental Icons moved to bottom left to not cover the expansion symbol.
* Loadout builder no longer shows duplicate sets.
* Fix equip loadout builder equip to current character.

# 3.10.6

* The DestinyTracker link in the item popup header now includes your perk rolls and selected perk. Share your roll easily!
* Fixed moving consumables in loadouts. Before, you would frequently get errors applying a loadout that included consumables. We also have a friendlier, more informative error message when you don't have enough of a consumable to fulfill your loadout.
* Fixed a bug where when moving stacks of items, the stack would disappear.
* The progress bar around the reputation diamonds is now more accurate.
* Enabled item quality.
* Item Quality is enabled by default for new installs.
* A new Record Books row in Progress has your Rise of Iron record book.
* Searches now work for all characters and the vault again.
* Can equip loadouts onto the current character from Loadout Builder.
* Added ability to feature toggle items between Beta + Release.

# 3.10.5

* Added Ornaments.

# 3.10.4

* We handle manifest download/cache errors better, by deleting the cached file and letting you retry.
* Date armor ratings end is on 9/20/2016 @ 2AM Pacific.
* Fixed issues with broken images by downloading from Bungie.net with https.
* Loadouts for multi-platform users will now save selected and equipped items for both platforms.  Previously, when switching platforms, loadouts would remove items from the loadout for the opposite platform.

# 3.10.3

* Fixed a "move-canceled" message showing up sometimes when applying loadouts.
* Bugged items like Iron Shell no longer attempt to compute quality. They'll fix themselves when Bungie fixes them.
* Fixed "Aim assist" stat not showing up in CSV (and no stats showing up if your language wasn't English).
* We now catch manifest updates that don't update the manifest version - if you see broken images, try reloading DIM and it should pick up new info.
* Worked around a bug in the manifest data where Ornamenent nodes show up twice.
* DIM won't allow you to move rare Masks, because that'll destroy them.
* The "Random" auto loadout can now be un-done from the loadout menu.
* For non-variable items (emblems, shaders, ships, etc) in a loadout, DIM will use whichever copy is already on a character if it can, rather than moving a specific instance from another character.

# 3.10.2

* Fixed error building talent grid for Hawkmoon.
* Don't attempt to build record books when advisors are not loaded.
* Dragged items now include their border and light level again.
* New-item overlays have been restored (enable in settings).
* Reenable record book progress.
* Better handle errors when record book info isn't available.
* Show an error message if the manifest doesn't load.
* Fix an error when equipping loadouts.
* DIM usage tips will only show up once per session now. You can bring back previously hidden tips with a button in the settings page.

# 3.10.0

* Add ability to create loadouts by selecting sets of perks.
* [#823](https://github.com/DestinyItemManager/DIM/issues/823) Added 'current' property to stores.
* The DIM extension is now much smaller.
* DIM can now display item information in all supported Destiny languages. Choose your language in the settings then reload DIM.
* We now automatically pick up Destiny data updates, so DIM should work after patches without needing an update.
* The Reputation section should match the in-game logos better now.
* Disable new item overlays due to a bug.

# 3.9.2

* [#812](https://github.com/DestinyItemManager/DIM/issues/812) Removed rare masks from the items table used by the random item loadout.

# 3.9.1

* [#801](https://github.com/DestinyItemManager/DIM/issues/801) Resolved error with vendor page character sorting.
* [#792](https://github.com/DestinyItemManager/DIM/pull/792) Warning if user clicks on perks to notify them that they can only be changed in game.
* [#795](https://github.com/DestinyItemManager/DIM/pull/795) Updated strange coin icon for Xur.

# 3.9.0

* New glimmer-based filters, is:glimmeritem, is:glimmerboost, is:glimmersupply
* Add option for new item and its popup to be hidden
* Add ability to exclude items from loadout builder.
* Expand/collapse sections in DIM.
* Double clicking an item will equip it on the current character. 2x click on equipped, dequips.
* Show current vendor items being sold.
* Move popup won't pop up under the header anymore.
* If you have an open loadout, and you click "Create loadout", it switches to the new loadout now instead of leaving the previous loadout open.
* DIM is once again faster.
* The loadout editor won't stay visible when you change platforms.
* Fixed a lot of bugs that would show all your items as new.
* New-ness of items persists across reloads and syncs across your Chrome profile.
* New button to clear all new items. Keyboard shortcut is "x".
* Help dialog for keyboard shortcuts. Triggered with "?".
* When you have two characters of the same class, applying a loadout with a subclass will work all the time now.
* Item class requirements are part of the header ("Hunter Helmet") instead of in the stats area.
* You can search for the opposite of "is:" filters with "not:" filters. For example, "is:helmet not:hunter quality:>90".
* Clicking away from the Xur dialog will close any open item popups.
* Fixed an issue where you could not equip a loadout that included an exotic item when you already had an exotic equipped that was not going to be replaced by the loadout.
* Better handling of items with "The Life Exotic" perk.
* New aliases for rarity filters (is:white, is:green, is:blue, is:purple, is:yellow).
* An alternate option for the "Gather Engrams" loadout can exclude gathering exotic engrams.
* Removed popup notification for new items.
* #798 Keyword searches will now scan perk descriptions.
* #799 Randomize equipped items for current character. Don't look at us if you have to play a match using Thorn.

# 3.8.3

* Fix move popup not closing when drag-moving an item.
* Added ability to and filters for track or untracking quests and bounties.
* Fix issue where some sets would be missing from the loadout builder.
* Fixed #660 where postmaster items would not appear in the Postmaster section of DIM, ie Sterling Treasure after the reset.
* Fixed #697 where loadouts will no longer remove the loadouts for the opposite platform.
* Fix an issue where loadouts will not show any items, or transfer any items.
* Add option to show new item overlay animation

# 3.8.2

* Update filter list to include quality/percentage filters
* Add year column to CSV export scripts
* When you have filtered items with a search, you can select a new search loadout option in the loadout menu to transfer matching items.
* The screen no longer jumps around when clicking on items, and the item details popup should always be visible.
* Dialogs should be sized better now.
* Fix character order in move popup buttons.
* Restored the ability to set a maximum vault size. "Auto" (full width) is still an option, and is the default.
* Armor quality is shown in Xur, loadouts, and the infusion dialog if advanced stats is turned on.
* "Take" stackables works again.

# 3.8.1

* Added steps to Moments of Triumph popup (and other record books.)
* Fixed wobbly refresh icon.
* Fixed single item stat percentages.
* Fixed armor export script.
* Possible fix for loadout builder.

# 3.8.0

* Loadout builder redesign and major performance enchancements.
* Items in the postmaster now have quality ratings, can use the infusion fuel finder, show up in the infusion fuel finder, compare against currently equipped items, etc. They behave just like a normal item except you can't move them and they're in a different spot.
* The vault width preference has been removed - the vault now always takes up all the remaining space on the screen.
* Section headers don't repeat themselves anymore.
* Drop zones for items are larger.
* Returning from the min-max tool no longer greets you with a blank, item-less screen.
* Fixed a bug where loadouts were not properly restricted to the platform they were created for.
* Xur's menu item will properly disappear when he leaves for the week.
* New items are marked with a "shiny" animation, and there are notifications when new items appear.
* The loadout menu may expand to fill the height of the window, but no more. The scrollbar looks nicer too.
* Items can now be made larger (or smaller) in settings. Pick the perfect size for your screen!
* The item info popup has a new header design. Let us know what you think!
* Changing settings is faster.
* You can now download your weapon and armor data as spreadsheets for the true data nerds among us.
* The settings dialog is less spacious.
* Engrams and items in the postmaster can now be locked (and unlocked).
* The buttons on the move item popup are now grouped together by character.
* When the "Hide Unfiltered Items while Filtering" option is on, things look a lot nicer than they did.
* DIM is generally just a little bit snappier, especially when scrolling.
* Clicking the icon to open DIM will now switch to an active DIM tab if it's already running.
* Bungie.net will open in a new tab as a convenience for expired cookies.
* Items in the Postmaster are sorted by the order you got them, so you know what'll get bumped when your postmaster is full.
* Clicking the loadout builder button again, or the DIM logo, will take you back to the main screen.
* You may now order your characters by the reverse of the most recent, so the most recent character is next to the vault.

# 3.7.4

* Removed the option to hide or show the primary stat of items - it's always shown now.
* Add mode selection full/fast for users willing to wait for all best sets.
* Loadout menus are now scrollable for users with over 8 custom loadouts on a single character.
* Changing the character sort order now applies live, rather than requiring a refresh.
* Use most recently logged in player to start with loadout builder.
* Search queries will exclude the token `" and "` as some users were including that when chaining multiple filters.
* Fix UI issue on move popup dialog that had some numbers expanding outside the dialog.
* Consolidate beta icons to the icons folder.

# 3.7.3

* Fix rounding error that prevented some loadout sets from showing up.
* Added filter for quality rating, ex - quality:>90 or percentage:<=94

# 3.7.2

* Always show locked section in loadout builder.
* Fix NaN issue in loadout builder.
* Fix issues with 'create loadout' button in loadout builder.
* For item lvling dont prefer unlvled equiped items on other characters.
* Various Loadout builder bug fixes and performance updates.

# 3.7.1

* Various Loadout builder bug fixes and performance updates.

# 3.7.0

* Added new armor/loadout tier builder.
* Fix for all numbers appearing red in comparison view.
* Updated to latest stat estimation forumla.
* Use directive for percentage width.

# 3.6.5

* Fix an issue where warlocks would see loadouts for all the other classes.

# 3.6.2 & 3.6.3

* Add warning if the lost items section of the postmaster has 20 items.
* Stat bars are more accurately sized.
* Add vendor progress
* Add prestige level with xp bar under characters to replace normal xp bar after level 40.
* It is no longer possible to choose column sizes that cause the vault to disappear.
* The Vault now has a character-style header, and can have loadouts applied to it. Full-ness of each vault is displayed below the vault header.
* New option to restore all the items that were in your inventory before applying a loadout, rather than just the equipped ones.
* You can now undo multiple loadouts, going backwards in time.

# 3.6.1

* Removed the "Only blues" option in the infusion fuel finder, because it wasn't necessary.
* Engram searches and the engram loadout features won't mistake Candy Engrams for real engrams.
* Items in the Postmaster include their type in the move popup, so they're easier to distinguish.
* Sometimes equipping loadouts would fail to equip one of your exotics. No more!
* Add an 'is:infusable' search filter.
* Add 'is:intellect', 'is:discipline', 'is:strength' search filters for armor.
* XP Progress on bar items

# 3.6.0

* Bring back the infusion dialog as an Infusion Fuel Finder. It doesn't do as much as it used to, but now it's optimized for quickly finding eligable infusion items.
* Fix a bug where hovering over a drop zone with a consumable/material stack and waiting for the message to turn green still wouldn't trigger the partial move dialog.
* Added a new "Item Leveling" auto-loadout. This loadout finds items for you to dump XP into. It strongly favors locked items, and won't replace an incomplete item that you have equipped. Otherwise, it goes after items that already have the most XP (closest to completion), preferring exotics and legendaries if they are locked, and rares and legendaries if they're not locked (because you get more materials out of disassembling them that way).
* There's a new setting that will show elemental damage icons on your weapons. Elemental damage icons are now always shown in the title of the item popup.
* Elder's Sigil won't go above 100% completion for the score portion anymore.
* Added roll quality percentage indicator. You can now see how your intellect/discipline/strength stacks up against the maximum stat roll for your armor.
* DIM is smarter about what items it chooses to move aside, or to equip in the place of a dequipped item.
* Added a new "Gather Engrams" loadout that will pull all engrams to your character.

# 3.5.4

* We won't try to equip an item that is too high-level for your character when dequipping items.
* Fix a regression where subclasses wouldn't show up in Loadouts. They're still there, they just show up now!
* Fixed another bug that could prevent item popups from showing up.
* The vault can now be up to 12 items wide.
* Sterling Treasure, Junk Items, and SLR Record Book added to DIM.
* Manifest file updated.

# 3.5.3

* Fixed a bug that would prevent the loading of DIM if Spark of Light was in the postmaster.
* Fixed a bug that prevented the Xur dialog from rendering.

# 3.5.2

* Fix a bug where item details popups would show above the header.
* Fix showing Sterling Treasures in Messages.
* Better error handling when Bungie.net is down.
* Fix a bug where having items in the postmaster would confuse moves of the same item elsewhere.
* Fix a bug where item comparisons no longer worked.
* Added support for the classified shader "Walkabout".

# 3.5.1

* The Infusion Calculator has been removed, now that infusions are much more straightforward.
* Pressing the "i" key on the keyboard will toggle showing item details in the item popup.
* Add a menu item for when Xur is in town. This brings up a panel with Xur's wares, how much everything costs, how many strange coins you have, and lets you show the item details popup plus compare against any version of exotics you might already have to see if there's a better roll.

# 3.5

* DIM will now go to great lengths to make sure your transfer will succeed, even if your target's inventory is full, or the vault is full. It does this by moving stuff aside to make space, automatically.
* Fixed a bug that would cause applying loadouts to fill up the vault and then fail.
* Fixed a bug where DIM would refuse to equip an exotic when dequipping something else, even if the exotic was OK to equip.
* When applying a loadout, DIM will now equip and dequip loadout items all at once, in order to speed up applying the loadout.
* The search box has a new style.
* Item moves and loadouts will now wait for each other, to prevent errors when they would collide. This means if you apply two loadouts, the second will wait for the first to complete before starting.
* Item details are now toggled by clicking the "i" icon on the item popup, rather than just by hovering over it.

# 3.4.1

* Bugfix to address an infinite loop while moving emotes.

# 3.4.0

* Moving and equipping items, especially many at a time (loadouts) is faster.
* When you save a loadout, it is now scoped to the platform it's created on, rather than applying across accounts. Loadouts created on one account used to show on both accounts, but wouldn't work on the wrong account.
* You can now move partial amounts of materials. There's a slider in the move popup, and holding "shift" or hovering over the drop area will pop up a dialog for draggers. You can choose to move more than one stack's worth of an item, up to the total amount on a character.
* New commands for materials to consolidate (move them all to this character) and distribute (divide evenly between all characters).
* Loadouts can now contain materials and consumables. Add or remove 5 at a time by holding shift while clicking. When the loadout is applied, we'll make sure your character has *at least* that much of the consumable.
* Loadouts can now contain 10 weapons or armor of a single type, not just 9.
* When making space for a loadout, we'll prefer putting extra stuff in the vault rather than putting it on other characters. We'll also prefer moving aside non-equipped items of low rarity and light level.
* The is:engram search filter actually works.
* Fixed an error where DIM would not replace an equipped item with an instance of the same item hash. This would cause an error with loadouts and moving items. [448](https://github.com/DestinyItemManager/DIM/issues/448)
* Loadouts can now display more than one line of items, for you mega-loadout lovers.
* Items in the loadout editor are sorted according to your sort preference.

# 3.3.3

* Infusion calculator performance enhancements
* Larger lock icon
* Completed segments of Intelligence, Discipline, and Strength are now colored orange.

# 3.3.2

* If multiple items in the infusion calculator have the same light, but different XP completion percentage, favor suggesting the item with the least XP for infusion.
* Keyword search also searches perks on items.
* New search terms for is:engram, is:sword, is:artifact, is:ghost, is:consumable, is:material, etc.
* Items can be locked and unlocked by clicking the log icon next to their name.
* Display intellect/discipline/strength bars and cooldown for each character
* Loadouts have a "Save as New" button which will let you save your modified loadout as a new loadout without changing the loadout you started editing.
* Autocomplete for search filters.
* Comparing stats for armor now shows red and green better/worse bars correctly.
* Fixed showing magazine stat for weapons in the vault.
* Fixed infusion material cost for Ghosts and Artifacts (they cost motes of light).
* Fix a case where the item properties popup may be cut off above the top of the screen.
* Transfer/equip/dequip actions for edge cases will now succeed as expected without errors.
* Manifest file update.

# 3.3.1

* Updated the manifest file.

# 3.3

* Infusion auto calculator is much faster.
* Items in the infusion calculator don't grey out when a search is active anymore.
* Full cost of infusions is now shown, including exotic shards, weapon parts / armor materials, and glimmer.
* Show a better error message when trying to equip an item for the wrong class. Before it would say you weren't experienced enough.
* Add a button to the infusion calculator that moves the planned items to your character.
* Add a filter to the infusion calculator to limit the search to only rare (blue) items.
* The infusion auto calculator runs automatically, and now presents a list of different attack/defense values for you to choose from. Selecting one will show the best path to get to that light level.
* The infusion calculator greys out items that are already used or are too low light to use, rather than hiding them.
* The item move popup now has an entry for the infusion calculator, to make it easier to find.
* Hold Shift and click on items in the infusion calculator to prevent the calculator from using that item.
* If you have an exotic class item (with "The Life Exotic" perk) equipped, you can now equip another exotic without having the class item get automatically de-equipped. Previously, this worked only if you equipped the non-class-item exotic first.
* Armor, Artifacts, and Ghosts now show the difference in stats with your currently equipped item. Also, magazine/energy between swords and other heavy weapons compares correctly.
* The is:complete, is:incomplete, is:upgraded, is:xpincomplete, and is:xpcomplete search keywords all work again, and their meanings have been tweaked so they are all useful.
* The talent grid for an item are now shown in the item details, just like in the game, including XP per node.
* Subclasses show a talent grid as well!
* The item stats comparison will no longer be cleared if DIM reloads items while an item popup is open.
* Bounties and quests are now separated, and under their own "Progress" heading.
* Bounties, quests, and anything else that can have objectives (like test weapons and runes) now show their objectives and the progress towards them. As a result, completion percentages are also now accurate for those items.
* Descriptions are now shown for all items.
* Include hidden stats "Aim Assist" and "Equip Speed" for all weapons. You can still see all hidden stats by visiting DTR via the link at the top of item details.
* Weapon types are now included in their popup title.
* Removed Crimson Days theme.  It will return.
* Fixed issue at starts up when DIM cannot resolve if the user is logged into Bungie.net.

# 3.2.3

* Updated Crimson Days Theme.
* Removed verge.js

# 3.2.2

* Updated Crimson Days Theme.

# 3.2.1

* Crimson Days theme.
* Weapons and armor now show all activated perks (including scopes, etc), in the same order they are shown in the game.
* Only display the "more info" detail icon if there's something to show.
* If you try to move an item into a full inventory, we'll reload to see if you've already made space in the game, rather than failing the move immediately.
* The Infusion dialog now has a "Maximize Attack/Defense" button that figures out how to get the highest stats with the fewest number of infusions.
* You can now create a loadout based on what you've got equipped by selecting "From Equipped" in the "Create Loadout" menu item.
* After applying a loadout, a new pseudo-loadout called "Before 'Your Loadout'" appears that will put back the items you had equipped.

# 3.2

* In the "Loadouts" dropdown is a new "Maximize Light" auto-loadout that does what it says, pulling items from all your characters and the vault in order to maximize your character's light.
* Lots of performance improvements! Loading DIM, refreshing, moving items, and searching should all be faster.
* DIM will now refresh immediately when you switch back to its tab, or come back from screensaver, etc. It won't automatically update when it's in the background anymore. It still periodically updates itself when it is the focused tab.
* New "is:year1" and "is:year2" search filters.
* Artifacts now have the right class type (hunter, titan, etc).
* The reload and settings icons are easier to hit (remember you can also hit "R" to reload.
* The move popup closes immediately when you select a move, rather than waiting for the move to start.
* New sort option of "rarity, then primary stat".<|MERGE_RESOLUTION|>--- conflicted
+++ resolved
@@ -1,13 +1,11 @@
 # Next
 
-<<<<<<< HEAD
 * Scrolling should be smoother overall.
 * Vendor weapons now show reviews.
-=======
+
 # 4.2.4
 
 * Work around a Chrome bug that marked the extension as "corrupted".
->>>>>>> d937f064
 
 # 4.2.3
 
