# 3.8.1

* Added steps to Moments of Triumph popup (and other record books.)
* Fixed wobbly refresh icon.
<<<<<<< HEAD
* Double clicking an item will equip it on the current character. 2x click on equipped, dequips.
=======
* Fixed single item stat percentages.
* Fixed armor export script.
* Possible fix for loadout builder.
>>>>>>> d9792386

# 3.8.0

* Loadout builder redesign and major performance enchancements.
* Items in the postmaster now have quality ratings, can use the infusion fuel finder, show up in the infusion fuel finder, compare against currently equipped items, etc. They behave just like a normal item except you can't move them and they're in a different spot.
* The vault width preference has been removed - the vault now always takes up all the remaining space on the screen.
* Section headers don't repeat themselves anymore.
* Drop zones for items are larger.
* Returning from the min-max tool no longer greets you with a blank, item-less screen.
* Fixed a bug where loadouts were not properly restricted to the platform they were created for.
* Xur's menu item will properly disappear when he leaves for the week.
* New items are marked with a "shiny" animation, and there are notifications when new items appear.
* The loadout menu may expand to fill the height of the window, but no more. The scrollbar looks nicer too.
* Items can now be made larger (or smaller) in settings. Pick the perfect size for your screen!
* The item info popup has a new header design. Let us know what you think!
* Changing settings is faster.
* You can now download your weapon and armor data as spreadsheets for the true data nerds among us.
* The settings dialog is less spacious.
* Engrams and items in the postmaster can now be locked (and unlocked).
* The buttons on the move item popup are now grouped together by character.
* When the "Hide Unfiltered Items while Filtering" option is on, things look a lot nicer than they did.
* DIM is generally just a little bit snappier, especially when scrolling.
* Clicking the icon to open DIM will now switch to an active DIM tab if it's already running.
* Bungie.net will open in a new tab as a convenience for expired cookies.
* Items in the Postmaster are sorted by the order you got them, so you know what'll get bumped when your postmaster is full.
* Clicking the loadout builder button again, or the DIM logo, will take you back to the main screen.
* You may now order your characters by the reverse of the most recent, so the most recent character is next to the vault.

# 3.7.4

* Removed the option to hide or show the primary stat of items - it's always shown now.
* Add mode selection full/fast for users willing to wait for all best sets.
* Loadout menus are now scrollable for users with over 8 custom loadouts on a single character.
* Changing the character sort order now applies live, rather than requiring a refresh.
* Use most recently logged in player to start with loadout builder.
* Search queries will exclude the token `" and "` as some users were including that when chaining multiple filters.
* Fix UI issue on move popup dialog that had some numbers expanding outside the dialog.
* Consolidate beta icons to the icons folder.

# 3.7.3

* Fix rounding error that prevented some loadout sets from showing up.
* Added filter for quality rating, ex - quality:>90 or percentage:<=94

# 3.7.2

* Always show locked section in loadout builder.
* Fix NaN issue in loadout builder.
* Fix issues with 'create loadout' button in loadout builder.
* For item lvling dont prefer unlvled equiped items on other characters.
* Various Loadout builder bug fixes and performance updates.

# 3.7.1

* Various Loadout builder bug fixes and performance updates.

# 3.7.0

* Added new armor/loadout tier builder.
* Fix for all numbers appearing red in comparison view.
* Updated to latest stat estimation forumla.
* Use directive for percentage width.

# 3.6.5

* Fix an issue where warlocks would see loadouts for all the other classes.

# 3.6.2 & 3.6.3

* Add warning if the lost items section of the postmaster has 20 items.
* Stat bars are more accurately sized.
* Add vendor progress
* Add prestige level with xp bar under characters to replace normal xp bar after level 40.
* It is no longer possible to choose column sizes that cause the vault to disappear.
* The Vault now has a character-style header, and can have loadouts applied to it. Full-ness of each vault is displayed below the vault header.
* New option to restore all the items that were in your inventory before applying a loadout, rather than just the equipped ones.
* You can now undo multiple loadouts, going backwards in time.

# 3.6.1

* Removed the "Only blues" option in the infusion fuel finder, because it wasn't necessary.
* Engram searches and the engram loadout features won't mistake Candy Engrams for real engrams.
* Items in the Postmaster include their type in the move popup, so they're easier to distinguish.
* Sometimes equipping loadouts would fail to equip one of your exotics. No more!
* Add an 'is:infusable' search filter.
* Add 'is:intellect', 'is:discipline', 'is:strength' search filters for armor.
* XP Progress on bar items

# 3.6.0

* Bring back the infusion dialog as an Infusion Fuel Finder. It doesn't do as much as it used to, but now it's optimized for quickly finding eligable infusion items.
* Fix a bug where hovering over a drop zone with a consumable/material stack and waiting for the message to turn green still wouldn't trigger the partial move dialog.
* Added a new "Item Leveling" auto-loadout. This loadout finds items for you to dump XP into. It strongly favors locked items, and won't replace an incomplete item that you have equipped. Otherwise, it goes after items that already have the most XP (closest to completion), preferring exotics and legendaries if they are locked, and rares and legendaries if they're not locked (because you get more materials out of disassembling them that way).
* There's a new setting that will show elemental damage icons on your weapons. Elemental damage icons are now always shown in the title of the item popup.
* Elder's Sigil won't go above 100% completion for the score portion anymore.
* Added roll quality percentage indicator. You can now see how your intellect/discipline/strength stacks up against the maximum stat roll for your armor.
* DIM is smarter about what items it chooses to move aside, or to equip in the place of a dequipped item.
* Added a new "Gather Engrams" loadout that will pull all engrams to your character.

# 3.5.4

* We won't try to equip an item that is too high-level for your character when dequipping items.
* Fix a regression where subclasses wouldn't show up in Loadouts. They're still there, they just show up now!
* Fixed another bug that could prevent item popups from showing up.
* The vault can now be up to 12 items wide.
* Sterling Treasure, Junk Items, and SLR Record Book added to DIM.
* Manifest file updated.

# 3.5.3

* Fixed a bug that would prevent the loading of DIM if Spark of Light was in the postmaster.
* Fixed a bug that prevented the Xur dialog from rendering.

# 3.5.2

* Fix a bug where item details popups would show above the header.
* Fix showing Sterling Treasures in Messages.
* Better error handling when Bungie.net is down.
* Fix a bug where having items in the postmaster would confuse moves of the same item elsewhere.
* Fix a bug where item comparisons no longer worked.
* Added support for the classified shader "Walkabout".

# 3.5.1

* The Infusion Calculator has been removed, now that infusions are much more straightforward.
* Pressing the "i" key on the keyboard will toggle showing item details in the item popup.
* Add a menu item for when Xur is in town. This brings up a panel with Xur's wares, how much everything costs, how many strange coins you have, and lets you show the item details popup plus compare against any version of exotics you might already have to see if there's a better roll.

# 3.5

* DIM will now go to great lengths to make sure your transfer will succeed, even if your target's inventory is full, or the vault is full. It does this by moving stuff aside to make space, automatically.
* Fixed a bug that would cause applying loadouts to fill up the vault and then fail.
* Fixed a bug where DIM would refuse to equip an exotic when dequipping something else, even if the exotic was OK to equip.
* When applying a loadout, DIM will now equip and dequip loadout items all at once, in order to speed up applying the loadout.
* The search box has a new style.
* Item moves and loadouts will now wait for each other, to prevent errors when they would collide. This means if you apply two loadouts, the second will wait for the first to complete before starting.
* Item details are now toggled by clicking the "i" icon on the item popup, rather than just by hovering over it.

# 3.4.1

* Bugfix to address an infinite loop while moving emotes.

# 3.4.0

* Moving and equipping items, especially many at a time (loadouts) is faster.
* When you save a loadout, it is now scoped to the platform it's created on, rather than applying across accounts. Loadouts created on one account used to show on both accounts, but wouldn't work on the wrong account.
* You can now move partial amounts of materials. There's a slider in the move popup, and holding "shift" or hovering over the drop area will pop up a dialog for draggers. You can choose to move more than one stack's worth of an item, up to the total amount on a character.
* New commands for materials to consolidate (move them all to this character) and distribute (divide evenly between all characters).
* Loadouts can now contain materials and consumables. Add or remove 5 at a time by holding shift while clicking. When the loadout is applied, we'll make sure your character has *at least* that much of the consumable.
* Loadouts can now contain 10 weapons or armor of a single type, not just 9.
* When making space for a loadout, we'll prefer putting extra stuff in the vault rather than putting it on other characters. We'll also prefer moving aside non-equipped items of low rarity and light level.
* The is:engram search filter actually works.
* Fixed an error where DIM would not replace an equipped item with an instance of the same item hash. This would cause an error with loadouts and moving items. [448](https://github.com/DestinyItemManager/DIM/issues/448)
* Loadouts can now display more than one line of items, for you mega-loadout lovers.
* Items in the loadout editor are sorted according to your sort preference.

# 3.3.3

* Infusion calculator performance enhancements
* Larger lock icon
* Completed segments of Intelligence, Discipline, and Strength are now colored orange.

# 3.3.2

* If multiple items in the infusion calculator have the same light, but different XP completion percentage, favor suggesting the item with the least XP for infusion.
* Keyword search also searches perks on items.
* New search terms for is:engram, is:sword, is:artifact, is:ghost, is:consumable, is:material, etc.
* Items can be locked and unlocked by clicking the log icon next to their name.
* Display intellect/discipline/strength bars and cooldown for each character
* Loadouts have a "Save as New" button which will let you save your modified loadout as a new loadout without changing the loadout you started editing.
* Autocomplete for search filters.
* Comparing stats for armor now shows red and green better/worse bars correctly.
* Fixed showing magazine stat for weapons in the vault.
* Fixed infusion material cost for Ghosts and Artifacts (they cost motes of light).
* Fix a case where the item properties popup may be cut off above the top of the screen.
* Transfer/equip/dequip actions for edge cases will now succeed as expected without errors.
* Manifest file update.

# 3.3.1

* Updated the manifest file.

# 3.3

* Infusion auto calculator is much faster.
* Items in the infusion calculator don't grey out when a search is active anymore.
* Full cost of infusions is now shown, including exotic shards, weapon parts / armor materials, and glimmer.
* Show a better error message when trying to equip an item for the wrong class. Before it would say you weren't experienced enough.
* Add a button to the infusion calculator that moves the planned items to your character.
* Add a filter to the infusion calculator to limit the search to only rare (blue) items.
* The infusion auto calculator runs automatically, and now presents a list of different attack/defense values for you to choose from. Selecting one will show the best path to get to that light level.
* The infusion calculator greys out items that are already used or are too low light to use, rather than hiding them.
* The item move popup now has an entry for the infusion calculator, to make it easier to find.
* Hold Shift and click on items in the infusion calculator to prevent the calculator from using that item.
* If you have an exotic class item (with "The Life Exotic" perk) equipped, you can now equip another exotic without having the class item get automatically de-equipped. Previously, this worked only if you equipped the non-class-item exotic first.
* Armor, Artifacts, and Ghosts now show the difference in stats with your currently equipped item. Also, magazine/energy between swords and other heavy weapons compares correctly.
* The is:complete, is:incomplete, is:upgraded, is:xpincomplete, and is:xpcomplete search keywords all work again, and their meanings have been tweaked so they are all useful.
* The talent grid for an item are now shown in the item details, just like in the game, including XP per node.
* Subclasses show a talent grid as well!
* The item stats comparison will no longer be cleared if DIM reloads items while an item popup is open.
* Bounties and quests are now separated, and under their own "Progress" heading.
* Bounties, quests, and anything else that can have objectives (like test weapons and runes) now show their objectives and the progress towards them. As a result, completion percentages are also now accurate for those items.
* Descriptions are now shown for all items.
* Include hidden stats "Aim Assist" and "Equip Speed" for all weapons. You can still see all hidden stats by visiting DTR via the link at the top of item details.
* Weapon types are now included in their popup title.
* Removed Crimson Days theme.  It will return.
* Fixed issue at starts up when DIM cannot resolve if the user is logged into Bungie.net.

# 3.2.3

* Updated Crimson Days Theme.
* Removed verge.js

# 3.2.2

* Updated Crimson Days Theme.

# 3.2.1

* Crimson Days theme.
* Weapons and armor now show all activated perks (including scopes, etc), in the same order they are shown in the game.
* Only display the "more info" detail icon if there's something to show.
* If you try to move an item into a full inventory, we'll reload to see if you've already made space in the game, rather than failing the move immediately.
* The Infusion dialog now has a "Maximize Attack/Defense" button that figures out how to get the highest stats with the fewest number of infusions.
* You can now create a loadout based on what you've got equipped by selecting "From Equipped" in the "Create Loadout" menu item.
* After applying a loadout, a new pseudo-loadout called "Before 'Your Loadout'" appears that will put back the items you had equipped.

# 3.2

* In the "Loadouts" dropdown is a new "Maximize Light" auto-loadout that does what it says, pulling items from all your characters and the vault in order to maximize your character's light.
* Lots of performance improvements! Loading DIM, refreshing, moving items, and searching should all be faster.
* DIM will now refresh immediately when you switch back to its tab, or come back from screensaver, etc. It won't automatically update when it's in the background anymore. It still periodically updates itself when it is the focused tab.
* New "is:year1" and "is:year2" search filters.
* Artifacts now have the right class type (hunter, titan, etc).
* The reload and settings icons are easier to hit (remember you can also hit "R" to reload.
* The move popup closes immediately when you select a move, rather than waiting for the move to start.
* New sort option of "rarity, then primary stat".<|MERGE_RESOLUTION|>--- conflicted
+++ resolved
@@ -2,13 +2,10 @@
 
 * Added steps to Moments of Triumph popup (and other record books.)
 * Fixed wobbly refresh icon.
-<<<<<<< HEAD
 * Double clicking an item will equip it on the current character. 2x click on equipped, dequips.
-=======
 * Fixed single item stat percentages.
 * Fixed armor export script.
 * Possible fix for loadout builder.
->>>>>>> d9792386
 
 # 3.8.0
 
