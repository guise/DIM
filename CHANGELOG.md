--- conflicted
+++ resolved
@@ -6,11 +6,8 @@
 * Logging out now brings you to Bungie's auth page, where you can choose to change account or not.
 * Fixed "Clear New Items" not working.
 * Adjusted the UI a bunch to make it work better on mobile. Just a start - there's still a long way to go.
-<<<<<<< HEAD
 * The announcement about DIM being a website won't show more than once per app session.
-=======
 * On Firefox, the new-item shines don't extend past the item anymore.
->>>>>>> 897c4586
 
 # 4.3.0
 
